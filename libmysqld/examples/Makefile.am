# Copyright (C) 2000 MySQL AB
# 
# This program is free software; you can redistribute it and/or modify
# it under the terms of the GNU General Public License as published by
# the Free Software Foundation; version 2 of the License.
# 
# This program is distributed in the hope that it will be useful,
# but WITHOUT ANY WARRANTY; without even the implied warranty of
# MERCHANTABILITY or FITNESS FOR A PARTICULAR PURPOSE.  See the
# GNU General Public License for more details.
# 
# You should have received a copy of the GNU General Public License
# along with this program; if not, write to the Free Software
# Foundation, Inc., 59 Temple Place, Suite 330, Boston, MA  02111-1307  USA

noinst_PROGRAMS = mysql
bin_PROGRAMS    = mysqltest_embedded mysql_client_test_embedded
client_sources  = $(mysqltest_embedded_SOURCES) $(mysql_SOURCES)
tests_sources   = $(mysql_client_test_embedded_SOURCES)
BUILT_SOURCES   = link_sources
CLEANFILES      = $(client_sources) $(tests_sources) $(BUILT_SOURCES)

link_sources:
	for f in $(client_sources); do \
	  rm -f $$f; \
	  @LN_CP_F@ $(top_srcdir)/client/$$f $$f; \
	done; \
	for f in $(tests_sources); do \
	  rm -f $$f; \
	  @LN_CP_F@ $(top_srcdir)/tests/$$f $$f; \
	done
	echo timestamp > link_sources

DEFS = 		-DEMBEDDED_LIBRARY
INCLUDES =	-I$(top_builddir)/include -I$(top_srcdir)/include -I$(srcdir) \
		-I$(top_srcdir) -I$(top_srcdir)/client -I$(top_srcdir)/regex \
		$(openssl_includes)
LIBS =		@LIBS@ @WRAPLIBS@ @CLIENT_LIBS@ $(yassl_libs)
<<<<<<< HEAD
LDADD =		@CLIENT_EXTRA_LDFLAGS@ ../libmysqld.a @LIBDL@ $(CXXLDFLAGS)
=======
LDADD =		@CLIENT_EXTRA_LDFLAGS@ ../libmysqld.a @innodb_system_libs@ @LIBDL@ $(CXXLDFLAGS) \
                @NDB_SCI_LIBS@
>>>>>>> aa1044de

mysqltest_embedded_LINK = $(CXXLINK)
mysqltest_embedded_SOURCES =	mysqltest.c
mysqltest_embedded_LDADD =	$(LDADD) $(top_builddir)/regex/libregex.a

mysql_SOURCES = mysql.cc readline.cc completion_hash.cc \
                my_readline.h sql_string.h completion_hash.h
mysql_LDADD = @readline_link@ @TERMCAP_LIB@ $(LDADD)

mysql_client_test_embedded_LINK = $(CXXLINK)
mysql_client_test_embedded_SOURCES = mysql_client_test.c

# Don't update the files from bitkeeper
%::SCCS/s.%<|MERGE_RESOLUTION|>--- conflicted
+++ resolved
@@ -36,12 +36,8 @@
 		-I$(top_srcdir) -I$(top_srcdir)/client -I$(top_srcdir)/regex \
 		$(openssl_includes)
 LIBS =		@LIBS@ @WRAPLIBS@ @CLIENT_LIBS@ $(yassl_libs)
-<<<<<<< HEAD
-LDADD =		@CLIENT_EXTRA_LDFLAGS@ ../libmysqld.a @LIBDL@ $(CXXLDFLAGS)
-=======
-LDADD =		@CLIENT_EXTRA_LDFLAGS@ ../libmysqld.a @innodb_system_libs@ @LIBDL@ $(CXXLDFLAGS) \
+LDADD =		@CLIENT_EXTRA_LDFLAGS@ ../libmysqld.a @LIBDL@ $(CXXLDFLAGS) \
                 @NDB_SCI_LIBS@
->>>>>>> aa1044de
 
 mysqltest_embedded_LINK = $(CXXLINK)
 mysqltest_embedded_SOURCES =	mysqltest.c
