--- conflicted
+++ resolved
@@ -482,18 +482,7 @@
     }
     if (!got_error)
     {
-<<<<<<< HEAD
       mi_set_key_active(share->state.key_map, sinfo->key);
-      if (param->testflag & T_STATISTICS)
-        update_key_parts(sinfo->keyinfo, rec_per_key_part, sinfo->unique,
-                         param->stats_method == MI_STATS_METHOD_IGNORE_NULLS?
-                         sinfo->notnull: NULL,
-                         (ulonglong) info->state->records);
-
-
-=======
-      share->state.key_map|=(ulonglong) 1 << sinfo->key;
->>>>>>> 1f3f6eba
       if (!sinfo->buffpek.elements)
       {
         if (param->testflag & T_VERBOSE)
