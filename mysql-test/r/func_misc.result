select format(1.5555,0),format(123.5555,1),format(1234.5555,2),format(12345.55555,3),format(123456.5555,4),format(1234567.5555,5),format("12345.2399",2);
format(1.5555,0)	format(123.5555,1)	format(1234.5555,2)	format(12345.55555,3)	format(123456.5555,4)	format(1234567.5555,5)	format("12345.2399",2)
2	123.6	1,234.56	12,345.556	123,456.5555	1,234,567.55550	12,345.24
select inet_ntoa(inet_aton("255.255.255.255.255.255.255.255"));
inet_ntoa(inet_aton("255.255.255.255.255.255.255.255"))
NULL
select inet_aton("255.255.255.255.255"),inet_aton("255.255.1.255"),inet_aton("0.1.255");
inet_aton("255.255.255.255.255")	inet_aton("255.255.1.255")	inet_aton("0.1.255")
1099511627775	4294902271	65791
select inet_ntoa(1099511627775),inet_ntoa(4294902271),inet_ntoa(511);
inet_ntoa(1099511627775)	inet_ntoa(4294902271)	inet_ntoa(511)
NULL	255.255.1.255	0.0.1.255
select hex(inet_aton('127'));
hex(inet_aton('127'))
7F
select hex(inet_aton('127.1'));
hex(inet_aton('127.1'))
7F000001
select hex(inet_aton('127.1.1'));
hex(inet_aton('127.1.1'))
7F010001
select length(uuid()), charset(uuid()), length(unhex(replace(uuid(),_utf8'-',_utf8'')));
length(uuid())	charset(uuid())	length(unhex(replace(uuid(),_utf8'-',_utf8'')))
36	utf8	16
select length(format('nan', 2)) > 0;
length(format('nan', 2)) > 0
1
Warnings:
Warning	1292	Truncated incorrect DOUBLE value: 'nan'
select concat("$",format(2500,2));
concat("$",format(2500,2))
$2,500.00
create table t1 ( a timestamp );
insert into t1 values ( '2004-01-06 12:34' );
select a from t1 where left(a+0,6) in ( left(20040106,6) );
a
2004-01-06 12:34:00
select a from t1 where left(a+0,6) = ( left(20040106,6) );
a
2004-01-06 12:34:00
select a from t1 where right(a+0,6) in ( right(20040106123400,6) );
a
2004-01-06 12:34:00
select a from t1 where right(a+0,6) = ( right(20040106123400,6) );
a
2004-01-06 12:34:00
select a from t1 where mid(a+0,6,3) in ( mid(20040106123400,6,3) );
a
2004-01-06 12:34:00
select a from t1 where mid(a+0,6,3) = ( mid(20040106123400,6,3) );
a
2004-01-06 12:34:00
drop table t1;
DROP TABLE IF EXISTS t1;
CREATE TABLE t1 (conn CHAR(7), connection_id INT);
INSERT INTO t1 VALUES ('default', CONNECTION_ID());
SELECT GET_LOCK('bug16501',600);
GET_LOCK('bug16501',600)
1
INSERT INTO t1 VALUES ('con1', CONNECTION_ID());
SELECT IS_USED_LOCK('bug16501') = connection_id
FROM t1
WHERE conn = 'default';
IS_USED_LOCK('bug16501') = connection_id
1
 SELECT GET_LOCK('bug16501',600);
SELECT IS_USED_LOCK('bug16501') = CONNECTION_ID();
IS_USED_LOCK('bug16501') = CONNECTION_ID()
1
SELECT RELEASE_LOCK('bug16501');
RELEASE_LOCK('bug16501')
1
GET_LOCK('bug16501',600)
1
SELECT IS_USED_LOCK('bug16501') = connection_id
FROM t1
WHERE conn = 'con1';
IS_USED_LOCK('bug16501') = connection_id
1
SELECT IS_USED_LOCK('bug16501') = CONNECTION_ID();
IS_USED_LOCK('bug16501') = CONNECTION_ID()
1
SELECT RELEASE_LOCK('bug16501');
RELEASE_LOCK('bug16501')
1
SELECT IS_USED_LOCK('bug16501');
IS_USED_LOCK('bug16501')
NULL
DROP TABLE t1;
<<<<<<< HEAD
create table t1 as select uuid(), length(uuid());
show create table t1;
Table	Create Table
t1	CREATE TABLE `t1` (
  `uuid()` varchar(36) character set utf8 NOT NULL default '',
  `length(uuid())` int(10) NOT NULL default '0'
) ENGINE=MyISAM DEFAULT CHARSET=latin1
drop table t1;
create table t1 (a timestamp default '2005-05-05 01:01:01',
b timestamp default '2005-05-05 01:01:01');
insert into t1 set a = now();
select sleep(3);
sleep(3)
0
update t1 set b = now();
select timediff(b, a) >= '00:00:03' from t1;
timediff(b, a) >= '00:00:03'
1
drop table t1;
set global query_cache_size=1355776;
create table t1 (a int);
insert into t1 values (1),(1),(1);
create table t2 (a datetime default null, b datetime default null);
insert into t2 set a = now();
select a from t1 where sleep(1);
a
update t2 set b = now() where b is null;
insert into t2 set a = now();
select a from t1 where sleep(a);
a
update t2 set b = now() where b is null;
insert into t2 set a = now();
select a from t1 where sleep(1);
a
update t2 set b = now() where b is null;
select timediff(b, a) >= '00:00:03' from t2;
timediff(b, a) >= '00:00:03'
1
1
1
drop table t2;
drop table t1;
set global query_cache_size=default;
=======
select export_set(3, _latin1'foo', _utf8'bar', ',', 4);
export_set(3, _latin1'foo', _utf8'bar', ',', 4)
foo,foo,bar,bar
End of 4.1 tests
>>>>>>> feaed09b
<|MERGE_RESOLUTION|>--- conflicted
+++ resolved
@@ -87,7 +87,10 @@
 IS_USED_LOCK('bug16501')
 NULL
 DROP TABLE t1;
-<<<<<<< HEAD
+select export_set(3, _latin1'foo', _utf8'bar', ',', 4);
+export_set(3, _latin1'foo', _utf8'bar', ',', 4)
+foo,foo,bar,bar
+End of 4.1 tests
 create table t1 as select uuid(), length(uuid());
 show create table t1;
 Table	Create Table
@@ -131,9 +134,4 @@
 drop table t2;
 drop table t1;
 set global query_cache_size=default;
-=======
-select export_set(3, _latin1'foo', _utf8'bar', ',', 4);
-export_set(3, _latin1'foo', _utf8'bar', ',', 4)
-foo,foo,bar,bar
-End of 4.1 tests
->>>>>>> feaed09b
+End of 5.0 tests