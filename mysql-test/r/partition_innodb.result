drop table if exists t1, t2;
#
<<<<<<< HEAD
# Bug#13007154: Crash in keys_to_use_for_scanning with ORDER BY
#               and PARTITIONING
#
CREATE TABLE t1 (a INT, KEY(a))
ENGINE = InnoDB
PARTITION BY KEY (a) PARTITIONS 1;
SELECT 1 FROM t1 WHERE a > (SELECT LAST_INSERT_ID() FROM t1 LIMIT 0)
ORDER BY a;
1
=======
# Bug#13694811: THE OPTIMIZER WRONGLY USES THE FIRST
#               INNODB PARTITION STATISTICS
#
CREATE TABLE t1
(a INT,
b varchar(64),
PRIMARY KEY (a),
KEY (b))
ENGINE = InnoDB
PARTITION BY RANGE (a)
SUBPARTITION BY HASH (a) SUBPARTITIONS 10
(PARTITION pNeg VALUES LESS THAN (0),
PARTITION p0 VALUES LESS THAN (1000),
PARTITION pMAX VALUES LESS THAN MAXVALUE);
# Only one row in the first 10 subpartitions
INSERT INTO t1 VALUES (-1, 'Only negative pk value');
INSERT INTO t1 VALUES (0, 'Mod Zero'), (1, 'One'), (2, 'Two'), (3, 'Three'),
(10, 'Zero'), (11, 'Mod One'), (12, 'Mod Two'), (13, 'Mod Three'),
(20, '0'), (21, '1'), (22, '2'), (23, '3'),
(4, '4'), (5, '5'), (6, '6'), (7, '7'), (8, '8'), (9, '9');
INSERT INTO t1 SELECT a + 30, b FROM t1 WHERE a >= 0;
ANALYZE TABLE t1;
Table	Op	Msg_type	Msg_text
test.t1	analyze	status	OK
EXPLAIN SELECT b FROM t1 WHERE b between 'L' and 'N' AND a > -100;
id	select_type	table	type	possible_keys	key	key_len	ref	rows	Extra
1	SIMPLE	t1	range	PRIMARY,b	b	67	NULL	18	Using where; Using index
>>>>>>> 2067fc7c
DROP TABLE t1;
#
# Bug#56287: crash when using Partition datetime in sub in query
#
CREATE TABLE t1
(c1 bigint(20) unsigned NOT NULL AUTO_INCREMENT,
c2 varchar(40) not null default '',
c3 datetime not  NULL,
PRIMARY KEY (c1,c3),
KEY partidx(c3))
ENGINE=InnoDB
PARTITION BY RANGE (TO_DAYS(c3))
(PARTITION p200912 VALUES LESS THAN (to_days('2010-01-01')),
PARTITION p201103 VALUES LESS THAN (to_days('2011-04-01')),
PARTITION p201912 VALUES LESS THAN MAXVALUE);
insert into t1(c2,c3) values ("Test row",'2010-01-01 00:00:00');
SELECT PARTITION_NAME, TABLE_ROWS FROM INFORMATION_SCHEMA.PARTITIONS WHERE TABLE_NAME = 't1' AND TABLE_SCHEMA = 'test';
PARTITION_NAME	TABLE_ROWS
p200912	0
p201103	1
p201912	0
SELECT count(*) FROM t1 p where c3 in
(SELECT c3 FROM t1 t WHERE t.c3 < TIMESTAMP'2011-04-26 19:19:44'
 AND t.c3 > TIMESTAMP'2011-04-26 19:18:44') ;
count(*)
0
DROP TABLE t1;
#
# Bug#54747: Deadlock between REORGANIZE PARTITION and
#            SELECT is not detected
#
SET @old_innodb_thread_concurrency := @@innodb_thread_concurrency;
SET @old_innodb_thread_sleep_delay := @@innodb_thread_sleep_delay;
SET GLOBAL innodb_thread_concurrency = 1;
CREATE TABLE t1
(user_num BIGINT,
hours SMALLINT,
KEY user_num (user_num))
ENGINE = InnoDB   
PARTITION BY RANGE COLUMNS (hours)
(PARTITION hour_003 VALUES LESS THAN (3),
PARTITION hour_004 VALUES LESS THAN (4),
PARTITION hour_005 VALUES LESS THAN (5),
PARTITION hour_last VALUES LESS THAN (MAXVALUE));
INSERT INTO t1 VALUES (1, 1), (2, 2), (3, 3), (4, 4), (5, 5);
BEGIN;
SELECT COUNT(*) FROM t1;
COUNT(*)
5
# con1
# SEND a ALTER PARTITION which waits on the ongoing transaction.
ALTER TABLE t1
REORGANIZE PARTITION hour_003, hour_004 INTO
(PARTITION oldest VALUES LESS THAN (4));
# Connection default wait until the ALTER is in 'waiting for table...'
# state and then continue the transaction by trying a SELECT
SELECT COUNT(*) FROM t1;
COUNT(*)
5
COMMIT;
# con1, reaping ALTER.
# Disconnecting con1 and switching to default. Cleaning up.
SET GLOBAL innodb_thread_concurrency = @old_innodb_thread_concurrency;
SET GLOBAL innodb_thread_sleep_delay = @old_innodb_thread_sleep_delay;
DROP TABLE t1;
#
# Bug#50418: DROP PARTITION does not interact with transactions
#
CREATE TABLE t1 (
id INT AUTO_INCREMENT NOT NULL,
name CHAR(50) NOT NULL,
myDate DATE NOT NULL,
PRIMARY KEY (id, myDate),
INDEX idx_date (myDate)
) ENGINE=InnoDB
PARTITION BY RANGE ( TO_DAYS(myDate) ) (
PARTITION p0 VALUES LESS THAN (734028),
PARTITION p1 VALUES LESS THAN (734029),
PARTITION p2 VALUES LESS THAN (734030),
PARTITION p3 VALUES LESS THAN MAXVALUE
) ;
INSERT INTO t1 VALUES 
(NULL, 'Lachlan', '2009-09-13'),
(NULL, 'Clint', '2009-09-13'),
(NULL, 'John', '2009-09-14'),
(NULL, 'Dave', '2009-09-14'),
(NULL, 'Jeremy', '2009-09-15'),
(NULL, 'Scott', '2009-09-15'),
(NULL, 'Jeff', '2009-09-16'),
(NULL, 'Joe', '2009-09-16');
SET AUTOCOMMIT=0;
SELECT * FROM t1 FOR UPDATE;
id	name	myDate
1	Lachlan	2009-09-13
2	Clint	2009-09-13
3	John	2009-09-14
4	Dave	2009-09-14
5	Jeremy	2009-09-15
6	Scott	2009-09-15
7	Jeff	2009-09-16
8	Joe	2009-09-16
UPDATE t1 SET name = 'Mattias' WHERE id = 7;
SELECT * FROM t1 WHERE id = 7;
id	name	myDate
7	Mattias	2009-09-16
# Connection con1
SET lock_wait_timeout = 1;
# After the patch it will wait and fail on timeout.
ALTER TABLE t1 DROP PARTITION p3;
ERROR HY000: Lock wait timeout exceeded; try restarting transaction
SHOW WARNINGS;
Level	Code	Message
Error	1205	Lock wait timeout exceeded; try restarting transaction
# Connection default
SELECT * FROM t1;
id	name	myDate
1	Lachlan	2009-09-13
2	Clint	2009-09-13
3	John	2009-09-14
4	Dave	2009-09-14
5	Jeremy	2009-09-15
6	Scott	2009-09-15
7	Mattias	2009-09-16
8	Joe	2009-09-16
# No changes.
COMMIT;
DROP TABLE t1;
#
# Bug#51830: Incorrect partition pruning on range partition (regression)
#
CREATE TABLE t1 (a INT NOT NULL)
ENGINE = InnoDB
PARTITION BY RANGE(a)
(PARTITION p10 VALUES LESS THAN (10),
PARTITION p30 VALUES LESS THAN (30),
PARTITION p50 VALUES LESS THAN (50),
PARTITION p70 VALUES LESS THAN (70),
PARTITION p90 VALUES LESS THAN (90));
INSERT INTO t1 VALUES (10),(30),(50);
INSERT INTO t1 VALUES (70);
INSERT INTO t1 VALUES (80);
INSERT INTO t1 VALUES (89);
INSERT INTO t1 VALUES (90);
ERROR HY000: Table has no partition for value 90
INSERT INTO t1 VALUES (100);
ERROR HY000: Table has no partition for value 100
insert INTO t1 VALUES (110);
ERROR HY000: Table has no partition for value 110
EXPLAIN PARTITIONS SELECT * FROM t1 WHERE a > 90;
id	select_type	table	partitions	type	possible_keys	key	key_len	ref	rows	Extra
1	SIMPLE	t1	NULL	ALL	NULL	NULL	NULL	NULL	0	Using where
EXPLAIN PARTITIONS SELECT * FROM t1 WHERE a >= 90;
id	select_type	table	partitions	type	possible_keys	key	key_len	ref	rows	Extra
1	SIMPLE	t1	NULL	ALL	NULL	NULL	NULL	NULL	0	Using where
EXPLAIN PARTITIONS SELECT * FROM t1 WHERE a = 90;
id	select_type	table	partitions	type	possible_keys	key	key_len	ref	rows	Extra
1	SIMPLE	t1	NULL	ALL	NULL	NULL	NULL	NULL	0	Using where
EXPLAIN PARTITIONS SELECT * FROM t1 WHERE a = 89;
id	select_type	table	partitions	type	possible_keys	key	key_len	ref	rows	Extra
1	SIMPLE	t1	p90	ALL	NULL	NULL	NULL	NULL	3	Using where
EXPLAIN PARTITIONS SELECT * FROM t1 WHERE a >= 89;
id	select_type	table	partitions	type	possible_keys	key	key_len	ref	rows	Extra
1	SIMPLE	t1	p90	ALL	NULL	NULL	NULL	NULL	3	Using where
EXPLAIN PARTITIONS SELECT * FROM t1 WHERE a > 89;
id	select_type	table	partitions	type	possible_keys	key	key_len	ref	rows	Extra
1	SIMPLE	t1	NULL	ALL	NULL	NULL	NULL	NULL	0	Using where
EXPLAIN PARTITIONS SELECT * FROM t1 WHERE a = 100;
id	select_type	table	partitions	type	possible_keys	key	key_len	ref	rows	Extra
1	SIMPLE	t1	NULL	ALL	NULL	NULL	NULL	NULL	0	Using where
EXPLAIN PARTITIONS SELECT * FROM t1 WHERE a >= 100;
id	select_type	table	partitions	type	possible_keys	key	key_len	ref	rows	Extra
1	SIMPLE	t1	NULL	ALL	NULL	NULL	NULL	NULL	0	Using where
EXPLAIN PARTITIONS SELECT * FROM t1 WHERE a > 100;
id	select_type	table	partitions	type	possible_keys	key	key_len	ref	rows	Extra
1	SIMPLE	t1	NULL	ALL	NULL	NULL	NULL	NULL	0	Using where
DROP TABLE t1;
#
# Bug#50104: Partitioned table with just 1 partion works with fk
#
CREATE TABLE t2 (
id INT,
PRIMARY KEY (id)
) ENGINE=InnoDB ;
CREATE TABLE t1 (
id INT NOT NULL AUTO_INCREMENT,
parent_id INT DEFAULT NULL,
PRIMARY KEY (id),
KEY parent_id (parent_id)
) ENGINE=InnoDB;
ALTER TABLE t1 PARTITION BY HASH (id) PARTITIONS 1;
ALTER TABLE t1 ADD CONSTRAINT test_ibfk_1 FOREIGN KEY (parent_id) REFERENCES t2 (id);
ERROR HY000: Foreign key clause is not yet supported in conjunction with partitioning
ALTER TABLE t1 PARTITION BY HASH (id) PARTITIONS 2;
ALTER TABLE t1 ADD CONSTRAINT test_ibfk_1 FOREIGN KEY (parent_id) REFERENCES t2 (id);
ERROR HY000: Foreign key clause is not yet supported in conjunction with partitioning
DROP TABLE t1, t2;
create table t1 (a varchar(5), b int signed, c varchar(10), d datetime)
partition by range columns(b,c)
subpartition by hash(to_seconds(d))
( partition p0 values less than (2, 'b'),
partition p1 values less than (4, 'd'),
partition p2 values less than (10, 'za'));
insert into t1 values ('a', 3, 'w', '2001-10-27 04:34:00');
insert into t1 values ('r', 7, 'w', '2001-10-27 05:34:00');
insert into t1 values ('g', 10, 'w', '2001-10-27 06:34:00');
update t1 set a = 'c' where a > 'f';
drop table t1;
create table t1 (a varchar(5))
engine=memory
partition by range columns(a)
( partition p0 values less than ('m'),
partition p1 values less than ('za'));
insert into t1 values  ('j');
update t1 set a = 'z' where (a >= 'j');
drop table t1;
create table t1 (a varchar(5))
engine=myisam
partition by range columns(a)
( partition p0 values less than ('m'),
partition p1 values less than ('za'));
insert into t1 values  ('j');
update t1 set a = 'z' where (a >= 'j');
drop table t1;
create table t1 (a varchar(5))
engine=innodb
partition by range columns(a)
( partition p0 values less than ('m'),
partition p1 values less than ('za'));
insert into t1 values  ('j');
update t1 set a = 'z' where (a >= 'j');
drop table t1;
create table t1 (a int not null,
b datetime not null,
primary key (a,b))
engine=innodb
partition by range (to_days(b))
subpartition by hash (a)
subpartitions 2
( partition p0 values less than (to_days('2009-01-01')),
partition p1 values less than (to_days('2009-02-01')),
partition p2 values less than (to_days('2009-03-01')),
partition p3 values less than maxvalue);
alter table t1 reorganize partition p1,p2 into
( partition p2 values less than (to_days('2009-03-01')));
drop table t1;
CREATE TABLE t1 (id INT PRIMARY KEY, data INT) ENGINE = InnoDB 
PARTITION BY RANGE(id) ( 
PARTITION p0 VALUES LESS THAN (5), 
PARTITION p1 VALUES LESS THAN (10), 
PARTITION p2 VALUES LESS THAN MAXVALUE 
);
INSERT INTO t1 VALUES (1,1), (2,2), (3,3), (4,4), (5,5), (6,6), (7,7), (8,8),
(9,9), (10,10), (11,11);
SET @old_tx_isolation := @@session.tx_isolation;
SET SESSION TRANSACTION ISOLATION LEVEL READ COMMITTED;
SET autocommit = 0;
UPDATE t1 SET DATA = data*2 WHERE id = 3;
UPDATE t1 SET data = data*2 WHERE data = 2;
SET @@session.tx_isolation = @old_tx_isolation;
DROP TABLE t1;
# Bug#37721, test of ORDER BY on PK and WHERE on INDEX
CREATE TABLE t1 (
a INT,
b INT,
PRIMARY KEY (a),
INDEX (b))
ENGINE InnoDB
PARTITION BY HASH(a)
PARTITIONS 3;
INSERT INTO t1 VALUES (0,0),(4,0),(2,0);
SELECT a FROM t1 WHERE b = 0 ORDER BY a ASC;
a
0
2
4
SELECT a FROM t1 WHERE b = 0 ORDER BY a DESC;
a
4
2
0
ALTER TABLE t1 DROP INDEX b;
SELECT a FROM t1 WHERE b = 0 ORDER BY a ASC;
a
0
2
4
SELECT a FROM t1 WHERE b = 0 ORDER BY a DESC;
a
4
2
0
DROP TABLE t1;
CREATE TABLE t1 (
a VARCHAR(600),
b VARCHAR(600),
PRIMARY KEY (a),
INDEX (b))
ENGINE InnoDB
PARTITION BY KEY(a)
PARTITIONS 3;
INSERT INTO t1 VALUES (concat(repeat('MySQL',100),'1'),repeat('0',257));
INSERT INTO t1 VALUES (concat(repeat('MySQL',100),'3'),repeat('0',257));
INSERT INTO t1 VALUES (concat(repeat('MySQL',100),'2'),repeat('0',257));
SELECT right(a,1) FROM t1 WHERE b = repeat('0',257) ORDER BY a ASC;
right(a,1)
1
2
3
SELECT right(a,1) FROM t1 WHERE b = repeat('0',257) ORDER BY a DESC;
right(a,1)
3
2
1
ALTER TABLE t1 DROP INDEX b;
SELECT right(a,1) FROM t1 WHERE b = repeat('0',257) ORDER BY a ASC;
right(a,1)
1
2
3
SELECT right(a,1) FROM t1 WHERE b = repeat('0',257) ORDER BY a DESC;
right(a,1)
3
2
1
DROP TABLE t1;
# Bug#32948
CREATE TABLE t1 (c1 INT, PRIMARY KEY (c1)) ENGINE=INNODB;
CREATE TABLE t2 (c1 INT, PRIMARY KEY (c1),
FOREIGN KEY (c1) REFERENCES t1 (c1)
ON DELETE CASCADE)
ENGINE=INNODB;
ALTER TABLE t1 PARTITION BY HASH(c1) PARTITIONS 5;
ERROR 23000: Cannot delete or update a parent row: a foreign key constraint fails
ALTER TABLE t1 ENGINE=MyISAM;
ERROR 23000: Cannot delete or update a parent row: a foreign key constraint fails
DROP TABLE t2;
DROP TABLE t1;
create table t1 (a int) engine=innodb partition by hash(a) ;
show table status like 't1';
Name	Engine	Version	Row_format	Rows	Avg_row_length	Data_length	Max_data_length	Index_length	Data_free	Auto_increment	Create_time	Update_time	Check_time	Collation	Checksum	Create_options	Comment
t1	InnoDB	10	Compact	2	#	#	0	0	#	NULL	NULL	NULL	NULL	latin1_swedish_ci	NULL	partitioned	
drop table t1;
create table t1 (a int)
engine = innodb
partition by key (a);
show table status;
Name	Engine	Version	Row_format	Rows	Avg_row_length	Data_length	Max_data_length	Index_length	Data_free	Auto_increment	Create_time	Update_time	Check_time	Collation	Checksum	Create_options	Comment
t1	InnoDB	10	Compact	2	#	#	0	0	#	NULL	NULL	NULL	NULL	latin1_swedish_ci	NULL	partitioned	
insert into t1 values (0), (1), (2), (3);
show table status;
Name	Engine	Version	Row_format	Rows	Avg_row_length	Data_length	Max_data_length	Index_length	Data_free	Auto_increment	Create_time	Update_time	Check_time	Collation	Checksum	Create_options	Comment
t1	InnoDB	10	Compact	4	#	#	0	0	#	NULL	NULL	NULL	NULL	latin1_swedish_ci	NULL	partitioned	
drop table t1;
create table t1 (a int auto_increment primary key)
engine = innodb
partition by key (a);
show table status;
Name	Engine	Version	Row_format	Rows	Avg_row_length	Data_length	Max_data_length	Index_length	Data_free	Auto_increment	Create_time	Update_time	Check_time	Collation	Checksum	Create_options	Comment
t1	InnoDB	10	Compact	2	#	#	0	0	#	1	NULL	NULL	NULL	latin1_swedish_ci	NULL	partitioned	
insert into t1 values (NULL), (NULL), (NULL), (NULL);
show table status;
Name	Engine	Version	Row_format	Rows	Avg_row_length	Data_length	Max_data_length	Index_length	Data_free	Auto_increment	Create_time	Update_time	Check_time	Collation	Checksum	Create_options	Comment
t1	InnoDB	10	Compact	4	#	#	0	0	#	5	NULL	NULL	NULL	latin1_swedish_ci	NULL	partitioned	
insert into t1 values (NULL), (NULL), (NULL), (NULL);
show table status;
Name	Engine	Version	Row_format	Rows	Avg_row_length	Data_length	Max_data_length	Index_length	Data_free	Auto_increment	Create_time	Update_time	Check_time	Collation	Checksum	Create_options	Comment
t1	InnoDB	10	Compact	8	#	#	0	0	#	9	NULL	NULL	NULL	latin1_swedish_ci	NULL	partitioned	
drop table t1;
create table t1 (a int)
partition by key (a)
(partition p1 engine = innodb);
alter table t1 rebuild partition p1;
alter table t1 rebuild partition p1;
alter table t1 rebuild partition p1;
alter table t1 rebuild partition p1;
alter table t1 rebuild partition p1;
alter table t1 rebuild partition p1;
alter table t1 rebuild partition p1;
drop table t1;
create table t1 (a date)
engine = innodb
partition by range (year(a))
(partition p0 values less than (2006),
partition p1 values less than (2007));
explain partitions select * from t1
where a between '2006-01-01' and '2007-06-01';
id	select_type	table	partitions	type	possible_keys	key	key_len	ref	rows	Extra
1	SIMPLE	t1	p1	ALL	NULL	NULL	NULL	NULL	2	Using where
drop table t1;
create table t1 (a int)
engine = x
partition by key (a);
Warnings:
Warning	1286	Unknown storage engine 'x'
Warning	1266	Using storage engine InnoDB for table 't1'
show create table t1;
Table	Create Table
t1	CREATE TABLE `t1` (
  `a` int(11) DEFAULT NULL
) ENGINE=InnoDB DEFAULT CHARSET=latin1
/*!50100 PARTITION BY KEY (a) */
drop table t1;
create table t1 (a int)
engine = innodb
partition by list (a)
(partition p0 values in (0));
alter table t1 engine = x;
Warnings:
Warning	1286	Unknown storage engine 'x'
show create table t1;
Table	Create Table
t1	CREATE TABLE `t1` (
  `a` int(11) DEFAULT NULL
) ENGINE=InnoDB DEFAULT CHARSET=latin1
/*!50100 PARTITION BY LIST (a)
(PARTITION p0 VALUES IN (0) ENGINE = InnoDB) */
drop table t1;
create table t1
(
id int unsigned auto_increment,
time datetime not null,
first_name varchar(40),
last_name varchar(50),
primary key (id, time),
index first_index (first_name),
index last_index (last_name)	
) engine=Innodb partition by range (to_days(time)) (
partition p1 values less than (to_days('2007-02-07')),
partition p2 values less than (to_days('2007-02-08')),
partition p3 values less than MAXVALUE
);
insert into t1 (time, first_name, last_name) values ('2007-02-07', 'Q', 'Robert'),
('2007-02-07', 'Mark', 'Nate'), ('2007-02-07', 'Nate', 'Oscar'),
('2007-02-07', 'Zack', 'Alice'), ('2007-02-07', 'Jack', 'Kathy'),
('2007-02-06', 'Alice', 'Alice'), ('2007-02-06', 'Brian', 'Charles'),
('2007-02-06', 'Charles', 'David'), ('2007-02-06', 'David', 'Eric'),
('2007-02-07', 'Hector', 'Isaac'), ('2007-02-07', 'Oscar', 'Patricia'),
('2007-02-07', 'Patricia', 'Q'), ('2007-02-07', 'X', 'Yuri'),
('2007-02-07', 'Robert', 'Shawn'), ('2007-02-07', 'Kathy', 'Lois'),
('2007-02-07', 'Eric', 'Francis'), ('2007-02-06', 'Shawn', 'Theron'),
('2007-02-06', 'U', 'Vincent'), ('2007-02-06', 'Francis', 'George'),
('2007-02-06', 'George', 'Hector'), ('2007-02-06', 'Vincent', 'Walter'),
('2007-02-06', 'Walter', 'X'), ('2007-02-07', 'Lois', 'Mark'),
('2007-02-07', 'Yuri', 'Zack'), ('2007-02-07', 'Isaac', 'Jack'),
('2007-02-07', 'Sharon', 'Mark'), ('2007-02-07', 'Michael', 'Michelle'),
('2007-02-07', 'Derick', 'Nathan'), ('2007-02-07', 'Peter', 'Xavier'),
('2007-02-07', 'Fred', 'Harold'), ('2007-02-07', 'Katherine', 'Lisa'),
('2007-02-07', 'Tom', 'Rina'), ('2007-02-07', 'Jerry', 'Victor'),
('2007-02-07', 'Alexander', 'Terry'), ('2007-02-07', 'Justin', 'John'),
('2007-02-07', 'Greg', 'Ernest'), ('2007-02-07', 'Robert', 'Q'),
('2007-02-07', 'Nate', 'Mark'), ('2007-02-07', 'Oscar', 'Nate'),
('2007-02-07', 'Alice', 'Zack'), ('2007-02-07', 'Kathy', 'Jack'),
('2007-02-06', 'Alice', 'Alice'), ('2007-02-06', 'Charles', 'Brian'),
('2007-02-06', 'David', 'Charles'), ('2007-02-06', 'Eric', 'David'),
('2007-02-07', 'Isaac', 'Hector'), ('2007-02-07', 'Patricia', 'Oscar'),
('2007-02-07', 'Q', 'Patricia'), ('2007-02-07', 'Yuri', 'X'),
('2007-02-07', 'Shawn', 'Robert'), ('2007-02-07', 'Lois', 'Kathy'),
('2007-02-07', 'Francis', 'Eric'), ('2007-02-06', 'Theron', 'Shawn'),
('2007-02-06', 'Vincent', 'U'), ('2007-02-06', 'George', 'Francis'),
('2007-02-06', 'Hector', 'George'), ('2007-02-06', 'Walter', 'Vincent'),
('2007-02-06', 'X', 'Walter'), ('2007-02-07', 'Mark', 'Lois'),
('2007-02-07', 'Zack', 'Yuri'), ('2007-02-07', 'Jack', 'Isaac'),
('2007-02-07', 'Mark', 'Sharon'), ('2007-02-07', 'Michelle', 'Michael'),
('2007-02-07', 'Nathan', 'Derick'), ('2007-02-07', 'Xavier', 'Peter'),
('2007-02-07', 'Harold', 'Fred'), ('2007-02-07', 'Lisa', 'Katherine'),
('2007-02-07', 'Rina', 'Tom'), ('2007-02-07', 'Victor', 'Jerry'),
('2007-02-07', 'Terry', 'Alexander'), ('2007-02-07', 'John', 'Justin'),
('2007-02-07', 'Ernest', 'Greg');
SELECT * FROM t1 WHERE first_name='Andy' OR last_name='Jake';
id	time	first_name	last_name
drop table t1;
CREATE TABLE t1 (a DOUBLE NOT NULL, KEY(a)) ENGINE=InnoDB
PARTITION BY KEY(a) PARTITIONS 10;
INSERT INTO t1 VALUES(1),(2);
SELECT COUNT(*) FROM t1;
COUNT(*)
2
DROP TABLE t1;
create table t1 (int_column int, char_column char(5))
PARTITION BY RANGE (int_column) subpartition by key (char_column) subpartitions 2
(PARTITION p1 VALUES LESS THAN (5) ENGINE = InnoDB);
alter table t1
ENGINE = MyISAM
PARTITION BY RANGE (int_column)
subpartition by key (char_column) subpartitions 2
(PARTITION p1 VALUES LESS THAN (5));
show create table t1;
Table	Create Table
t1	CREATE TABLE `t1` (
  `int_column` int(11) DEFAULT NULL,
  `char_column` char(5) DEFAULT NULL
) ENGINE=MyISAM DEFAULT CHARSET=latin1
/*!50100 PARTITION BY RANGE (int_column)
SUBPARTITION BY KEY (char_column)
SUBPARTITIONS 2
(PARTITION p1 VALUES LESS THAN (5) ENGINE = MyISAM) */
drop table t1;
CREATE TABLE t1 (a INT) ENGINE=InnoDB
PARTITION BY list(a) (PARTITION p1 VALUES IN (1));
CREATE INDEX i1 ON t1 (a);
DROP TABLE t1;
#
# Bug#54783: optimize table crashes with invalid timestamp default value and NO_ZERO_DATE
#
DROP TABLE IF EXISTS t1;
CREATE TABLE t1 (a INT, b TIMESTAMP DEFAULT '0000-00-00 00:00:00')
ENGINE=INNODB PARTITION BY LINEAR HASH (a) PARTITIONS 1;
SET @old_mode = @@sql_mode;
SET SESSION sql_mode = 'NO_ZERO_DATE';
OPTIMIZE TABLE t1;
Table	Op	Msg_type	Msg_text
test.t1	optimize	note	Table does not support optimize, doing recreate + analyze instead
test.t1	optimize	error	Invalid default value for 'b'
test.t1	optimize	status	Operation failed
Warnings:
Warning	1264	Out of range value for column 'b' at row 1
Error	1067	Invalid default value for 'b'
SET SESSION sql_mode = @old_mode;
DROP TABLE t1;
#
# Bug#57985 "ONLINE/FAST ALTER PARTITION can fail and leave the
#            table unusable".
#
DROP TABLE IF EXISTS t1;
CREATE TABLE t1 (a bigint not null, b int not null, PRIMARY KEY (a))
ENGINE = InnoDB PARTITION BY KEY(a) PARTITIONS 2;
INSERT INTO t1 values (0,1), (1,2);
# The below ALTER should fail. It should leave the
# table in its original, non-corrupted, usable state.
ALTER TABLE t1 ADD UNIQUE KEY (b);
ERROR HY000: A UNIQUE INDEX must include all columns in the table's partitioning function
# The below statements should succeed, as ALTER should
# have left table intact.
SHOW CREATE TABLE t1;
Table	Create Table
t1	CREATE TABLE `t1` (
  `a` bigint(20) NOT NULL,
  `b` int(11) NOT NULL,
  PRIMARY KEY (`a`)
) ENGINE=InnoDB DEFAULT CHARSET=latin1
/*!50100 PARTITION BY KEY (a)
PARTITIONS 2 */
SELECT * FROM t1;
a	b
1	2
0	1
DROP TABLE t1;<|MERGE_RESOLUTION|>--- conflicted
+++ resolved
@@ -1,16 +1,5 @@
 drop table if exists t1, t2;
 #
-<<<<<<< HEAD
-# Bug#13007154: Crash in keys_to_use_for_scanning with ORDER BY
-#               and PARTITIONING
-#
-CREATE TABLE t1 (a INT, KEY(a))
-ENGINE = InnoDB
-PARTITION BY KEY (a) PARTITIONS 1;
-SELECT 1 FROM t1 WHERE a > (SELECT LAST_INSERT_ID() FROM t1 LIMIT 0)
-ORDER BY a;
-1
-=======
 # Bug#13694811: THE OPTIMIZER WRONGLY USES THE FIRST
 #               INNODB PARTITION STATISTICS
 #
@@ -38,7 +27,17 @@
 EXPLAIN SELECT b FROM t1 WHERE b between 'L' and 'N' AND a > -100;
 id	select_type	table	type	possible_keys	key	key_len	ref	rows	Extra
 1	SIMPLE	t1	range	PRIMARY,b	b	67	NULL	18	Using where; Using index
->>>>>>> 2067fc7c
+DROP TABLE t1;
+#
+# Bug#13007154: Crash in keys_to_use_for_scanning with ORDER BY
+#               and PARTITIONING
+#
+CREATE TABLE t1 (a INT, KEY(a))
+ENGINE = InnoDB
+PARTITION BY KEY (a) PARTITIONS 1;
+SELECT 1 FROM t1 WHERE a > (SELECT LAST_INSERT_ID() FROM t1 LIMIT 0)
+ORDER BY a;
+1
 DROP TABLE t1;
 #
 # Bug#56287: crash when using Partition datetime in sub in query
