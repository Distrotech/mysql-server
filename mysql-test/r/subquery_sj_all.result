set optimizer_switch='semijoin=on,materialization=on,firstmatch=on,loosescan=on,index_condition_pushdown=on,mrr=on,mrr_cost_based=off';
drop table if exists t0, t1, t2, t10, t11, t12;
create table t1 (a int not null, b int, primary key (a));
create table t2 (a int not null, primary key (a));
create table t3 (a int not null, b int, primary key (a));
insert into t1 values (1,10), (2,20), (3,30),  (4,40);
insert into t2 values (2), (3), (4), (5);
insert into t3 values (10,3), (20,4), (30,5);
select * from t2 where t2.a in (select a from t1);
a
2
3
4
explain extended select * from t2 where t2.a in (select a from t1);
id	select_type	table	type	possible_keys	key	key_len	ref	rows	filtered	Extra
1	PRIMARY	t2	index	PRIMARY	PRIMARY	4	NULL	4	100.00	Using index
1	PRIMARY	t1	index	PRIMARY	PRIMARY	4	NULL	4	75.00	Using where; Using index; Using join buffer (BNL, incremental buffers)
Warnings:
Note	1003	select `test`.`t2`.`a` AS `a` from `test`.`t1` join `test`.`t2` where (`test`.`t1`.`a` = `test`.`t2`.`a`)
select * from t2 where t2.a in (select a from t1 where t1.b <> 30);
a
2
4
explain extended select * from t2 where t2.a in (select a from t1 where t1.b <> 30);
id	select_type	table	type	possible_keys	key	key_len	ref	rows	filtered	Extra
1	PRIMARY	t2	index	PRIMARY	PRIMARY	4	NULL	4	100.00	Using index
1	PRIMARY	t1	ALL	PRIMARY	NULL	NULL	NULL	4	75.00	Using where; Using join buffer (BNL, incremental buffers)
Warnings:
Note	1003	select `test`.`t2`.`a` AS `a` from `test`.`t1` join `test`.`t2` where ((`test`.`t1`.`a` = `test`.`t2`.`a`) and (`test`.`t1`.`b` <> 30))
select * from t2 where t2.a in (select t1.a from t1,t3 where t1.b=t3.a);
a
2
3
explain extended select * from t2 where t2.a in (select t1.a from t1,t3 where t1.b=t3.a);
id	select_type	table	type	possible_keys	key	key_len	ref	rows	filtered	Extra
1	PRIMARY	t2	index	PRIMARY	PRIMARY	4	NULL	4	100.00	Using index
1	PRIMARY	t1	ALL	PRIMARY	NULL	NULL	NULL	4	75.00	Using where; Using join buffer (BNL, incremental buffers)
1	PRIMARY	t3	eq_ref	PRIMARY	PRIMARY	4	test.t1.b	1	100.00	Using index
Warnings:
Note	1003	select `test`.`t2`.`a` AS `a` from `test`.`t1` join `test`.`t3` join `test`.`t2` where ((`test`.`t1`.`a` = `test`.`t2`.`a`) and (`test`.`t3`.`a` = `test`.`t1`.`b`))
drop table t1, t2, t3;
create table t1 (a int, b int, index a (a,b));
create table t2 (a int, index a (a));
create table t3 (a int, b int, index a (a));
insert into t1 values (1,10), (2,20), (3,30), (4,40);
create table t0(a int);
insert into t0 values (0),(1),(2),(3),(4),(5),(6),(7),(8),(9);
insert into t1
select rand()*100000+200,rand()*100000 from t0 A, t0 B, t0 C, t0 D;
insert into t2 values (2), (3), (4), (5);
insert into t3 values (10,3), (20,4), (30,5);
select * from t2 where t2.a in (select a from t1);
a
2
3
4
explain extended select * from t2 where t2.a in (select a from t1);
id	select_type	table	type	possible_keys	key	key_len	ref	rows	filtered	Extra
1	PRIMARY	t2	index	a	a	5	NULL	4	100.00	Using where; Using index
1	PRIMARY	t1	ref	a	a	5	test.t2.a	101	100.00	Using index; FirstMatch(t2)
Warnings:
Note	1003	select `test`.`t2`.`a` AS `a` from `test`.`t2` semi join (`test`.`t1`) where (`test`.`t1`.`a` = `test`.`t2`.`a`)
select * from t2 where t2.a in (select a from t1 where t1.b <> 30);
a
2
4
explain extended select * from t2 where t2.a in (select a from t1 where t1.b <> 30);
id	select_type	table	type	possible_keys	key	key_len	ref	rows	filtered	Extra
1	PRIMARY	t2	index	a	a	5	NULL	4	100.00	Using where; Using index
1	PRIMARY	t1	ref	a	a	5	test.t2.a	101	100.00	Using where; Using index; FirstMatch(t2)
Warnings:
Note	1003	select `test`.`t2`.`a` AS `a` from `test`.`t2` semi join (`test`.`t1`) where ((`test`.`t1`.`a` = `test`.`t2`.`a`) and (`test`.`t1`.`b` <> 30))
select * from t2 where t2.a in (select t1.a from t1,t3 where t1.b=t3.a);
a
2
3
explain extended select * from t2 where t2.a in (select t1.a from t1,t3 where t1.b=t3.a);
id	select_type	table	type	possible_keys	key	key_len	ref	rows	filtered	Extra
1	PRIMARY	t2	index	a	a	5	NULL	4	100.00	Using where; Using index
1	PRIMARY	t3	index	a	a	5	NULL	3	100.00	Using where; Using index
1	PRIMARY	t1	ref	a	a	10	test.t2.a,test.t3.a	116	100.00	Using index; FirstMatch(t2)
Warnings:
Note	1003	select `test`.`t2`.`a` AS `a` from `test`.`t2` semi join (`test`.`t1` join `test`.`t3`) where ((`test`.`t1`.`a` = `test`.`t2`.`a`) and (`test`.`t1`.`b` = `test`.`t3`.`a`))
insert into t1 values (3,31);
select * from t2 where t2.a in (select a from t1 where t1.b <> 30);
a
2
3
4
select * from t2 where t2.a in (select a from t1 where t1.b <> 30 and t1.b <> 31);
a
2
4
explain extended select * from t2 where t2.a in (select a from t1 where t1.b <> 30);
id	select_type	table	type	possible_keys	key	key_len	ref	rows	filtered	Extra
1	PRIMARY	t2	index	a	a	5	NULL	4	100.00	Using where; Using index
1	PRIMARY	t1	ref	a	a	5	test.t2.a	101	100.00	Using where; Using index; FirstMatch(t2)
Warnings:
Note	1003	select `test`.`t2`.`a` AS `a` from `test`.`t2` semi join (`test`.`t1`) where ((`test`.`t1`.`a` = `test`.`t2`.`a`) and (`test`.`t1`.`b` <> 30))
drop table t0, t1, t2, t3;
create table t0 (a int);
insert into t0 values (0),(1),(2),(3),(4),(5),(6),(7),(8),(9);
create table t1(a int, b int);
insert into t1 values (0,0),(1,1),(2,2);
create table t2 as select * from t1;
create table t11(a int, b int);
create table t10 (pk int, a int, primary key(pk));
insert into t10 select a,a from t0;
create table t12 like t10;
insert into t12 select * from t10;
Flattened because of dependency, t10=func(t1)
explain select * from t1 where a in (select pk from t10);
id	select_type	table	type	possible_keys	key	key_len	ref	rows	Extra
1	PRIMARY	t1	ALL	NULL	NULL	NULL	NULL	3	Using where
1	PRIMARY	t10	eq_ref	PRIMARY	PRIMARY	4	test.t1.a	1	Using index
select * from t1 where a in (select pk from t10);
a	b
0	0
1	1
2	2
A confluent case of dependency
explain select * from t1 where a in (select a from t10 where pk=12);
id	select_type	table	type	possible_keys	key	key_len	ref	rows	Extra
1	PRIMARY	NULL	NULL	NULL	NULL	NULL	NULL	NULL	Impossible WHERE noticed after reading const tables
select * from t1 where a in (select a from t10 where pk=12);
a	b
explain select * from t1 where a in (select a from t10 where pk=9);
id	select_type	table	type	possible_keys	key	key_len	ref	rows	Extra
1	PRIMARY	t10	const	PRIMARY	PRIMARY	4	const	1	
1	PRIMARY	t1	ALL	NULL	NULL	NULL	NULL	3	Using where
select * from t1 where a in (select a from t10 where pk=9);
a	b
An empty table inside
explain select * from t1 where a in (select a from t11);
id	select_type	table	type	possible_keys	key	key_len	ref	rows	Extra
1	PRIMARY	NULL	NULL	NULL	NULL	NULL	NULL	NULL	Impossible WHERE noticed after reading const tables
select * from t1 where a in (select a from t11);
a	b
explain select * from t1 where a in (select pk from t10) and b in (select pk from t10);
id	select_type	table	type	possible_keys	key	key_len	ref	rows	Extra
1	PRIMARY	t1	ALL	NULL	NULL	NULL	NULL	3	Using where
1	PRIMARY	t10	eq_ref	PRIMARY	PRIMARY	4	test.t1.a	1	Using index
1	PRIMARY	t10	eq_ref	PRIMARY	PRIMARY	4	test.t1.b	1	Using index
select * from t1 where a in (select pk from t10) and b in (select pk from t10);
a	b
0	0
1	1
2	2
flattening a nested subquery
explain select * from t1 where a in (select pk from t10 where t10.a in (select pk from t12));
id	select_type	table	type	possible_keys	key	key_len	ref	rows	Extra
1	PRIMARY	t1	ALL	NULL	NULL	NULL	NULL	3	Using where
1	PRIMARY	t10	eq_ref	PRIMARY	PRIMARY	4	test.t1.a	1	Using where
1	PRIMARY	t12	eq_ref	PRIMARY	PRIMARY	4	test.t10.a	1	Using index
select * from t1 where a in (select pk from t10 where t10.a in (select pk from t12));
a	b
0	0
1	1
2	2
flattening subquery w/ several tables
explain extended select * from t1 where a in (select t10.pk from t10, t12 where t12.pk=t10.a);
id	select_type	table	type	possible_keys	key	key_len	ref	rows	filtered	Extra
1	PRIMARY	t1	ALL	NULL	NULL	NULL	NULL	3	100.00	Using where
1	PRIMARY	t10	eq_ref	PRIMARY	PRIMARY	4	test.t1.a	1	100.00	Using where
1	PRIMARY	t12	eq_ref	PRIMARY	PRIMARY	4	test.t10.a	1	100.00	Using index
Warnings:
Note	1003	select `test`.`t1`.`a` AS `a`,`test`.`t1`.`b` AS `b` from `test`.`t10` join `test`.`t12` join `test`.`t1` where ((`test`.`t10`.`pk` = `test`.`t1`.`a`) and (`test`.`t12`.`pk` = `test`.`t10`.`a`))
subqueries within outer joins go into ON expr.
explAin extended
select * from t1 left join (t2 A, t2 B) on ( A.A= t1.A And B.A in (select pk from t10));
id	select_type	tABle	type	possiBle_keys	key	key_len	ref	rows	filtered	ExtrA
1	PRIMARY	t1	ALL	NULL	NULL	NULL	NULL	3	100.00	
1	PRIMARY	A	ALL	NULL	NULL	NULL	NULL	3	100.00	Using where; Using join Buffer (BNL, incrementAl Buffers)
1	PRIMARY	B	ALL	NULL	NULL	NULL	NULL	3	100.00	Using where; Using join Buffer (BNL, incrementAl Buffers)
2	DEPENDENT SUBQUERY	t10	unique_suBquery	PRIMARY	PRIMARY	4	func	1	100.00	Using index
Warnings:
Note	1003	select `test`.`t1`.`A` AS `A`,`test`.`t1`.`B` AS `B`,`test`.`A`.`A` AS `A`,`test`.`A`.`B` AS `B`,`test`.`B`.`A` AS `A`,`test`.`B`.`B` AS `B` from `test`.`t1` left join (`test`.`t2` `A` join `test`.`t2` `B`) on(((`test`.`A`.`A` = `test`.`t1`.`A`) And <in_optimizer>(`test`.`B`.`A`,<exists>(<primAry_index_lookup>(<cAche>(`test`.`B`.`A`) in t10 on PRIMARY))))) where 1
t2 should be wrapped into OJ-nest, so we have "t1 LJ (t2 J t10)"
explAin extended
select * from t1 left join t2 on (t2.A= t1.A And t2.A in (select pk from t10));
id	select_type	tABle	type	possiBle_keys	key	key_len	ref	rows	filtered	ExtrA
1	PRIMARY	t1	ALL	NULL	NULL	NULL	NULL	3	100.00	
1	PRIMARY	t2	ALL	NULL	NULL	NULL	NULL	3	100.00	Using where; Using join Buffer (BNL, incrementAl Buffers)
2	DEPENDENT SUBQUERY	t10	unique_suBquery	PRIMARY	PRIMARY	4	func	1	100.00	Using index
Warnings:
Note	1003	select `test`.`t1`.`A` AS `A`,`test`.`t1`.`B` AS `B`,`test`.`t2`.`A` AS `A`,`test`.`t2`.`B` AS `B` from `test`.`t1` left join `test`.`t2` on(((`test`.`t2`.`A` = `test`.`t1`.`A`) And <in_optimizer>(`test`.`t2`.`A`,<exists>(<primAry_index_lookup>(<cAche>(`test`.`t2`.`A`) in t10 on PRIMARY))))) where 1
we shouldn't flatten if we're going to get a join of > MAX_TABLES.
explain select * from 
t1 s00, t1 s01,  t1 s02, t1 s03, t1 s04,t1 s05,t1 s06,t1 s07,t1 s08,t1 s09,
t1 s10, t1 s11,  t1 s12, t1 s13, t1 s14,t1 s15,t1 s16,t1 s17,t1 s18,t1 s19,
t1 s20, t1 s21,  t1 s22, t1 s23, t1 s24,t1 s25,t1 s26,t1 s27,t1 s28,t1 s29,
t1 s30, t1 s31,  t1 s32, t1 s33, t1 s34,t1 s35,t1 s36,t1 s37,t1 s38,t1 s39,
t1 s40, t1 s41,  t1 s42, t1 s43, t1 s44,t1 s45,t1 s46,t1 s47,t1 s48,t1 s49
where
s00.a in (
select m00.a from
t1 m00, t1 m01,  t1 m02, t1 m03, t1 m04,t1 m05,t1 m06,t1 m07,t1 m08,t1 m09,
t1 m10, t1 m11,  t1 m12, t1 m13, t1 m14,t1 m15,t1 m16,t1 m17,t1 m18,t1 m19
);
id	select_type	table	type	possible_keys	key	key_len	ref	rows	Extra
1	PRIMARY	s00	ALL	NULL	NULL	NULL	NULL	3	Using where
1	PRIMARY	s01	ALL	NULL	NULL	NULL	NULL	3	Using join buffer (BNL, incremental buffers)
1	PRIMARY	s02	ALL	NULL	NULL	NULL	NULL	3	Using join buffer (BNL, incremental buffers)
1	PRIMARY	s03	ALL	NULL	NULL	NULL	NULL	3	Using join buffer (BNL, incremental buffers)
1	PRIMARY	s04	ALL	NULL	NULL	NULL	NULL	3	Using join buffer (BNL, incremental buffers)
1	PRIMARY	s05	ALL	NULL	NULL	NULL	NULL	3	Using join buffer (BNL, incremental buffers)
1	PRIMARY	s06	ALL	NULL	NULL	NULL	NULL	3	Using join buffer (BNL, incremental buffers)
1	PRIMARY	s07	ALL	NULL	NULL	NULL	NULL	3	Using join buffer (BNL, incremental buffers)
1	PRIMARY	s08	ALL	NULL	NULL	NULL	NULL	3	Using join buffer (BNL, incremental buffers)
1	PRIMARY	s09	ALL	NULL	NULL	NULL	NULL	3	Using join buffer (BNL, incremental buffers)
1	PRIMARY	s10	ALL	NULL	NULL	NULL	NULL	3	Using join buffer (BNL, incremental buffers)
1	PRIMARY	s11	ALL	NULL	NULL	NULL	NULL	3	Using join buffer (BNL, incremental buffers)
1	PRIMARY	s12	ALL	NULL	NULL	NULL	NULL	3	Using join buffer (BNL, incremental buffers)
1	PRIMARY	s13	ALL	NULL	NULL	NULL	NULL	3	Using join buffer (BNL, incremental buffers)
1	PRIMARY	s14	ALL	NULL	NULL	NULL	NULL	3	Using join buffer (BNL, incremental buffers)
1	PRIMARY	s15	ALL	NULL	NULL	NULL	NULL	3	Using join buffer (BNL, incremental buffers)
1	PRIMARY	s16	ALL	NULL	NULL	NULL	NULL	3	Using join buffer (BNL, incremental buffers)
1	PRIMARY	s17	ALL	NULL	NULL	NULL	NULL	3	Using join buffer (BNL, incremental buffers)
1	PRIMARY	s18	ALL	NULL	NULL	NULL	NULL	3	Using join buffer (BNL, incremental buffers)
1	PRIMARY	s19	ALL	NULL	NULL	NULL	NULL	3	Using join buffer (BNL, incremental buffers)
1	PRIMARY	s20	ALL	NULL	NULL	NULL	NULL	3	Using join buffer (BNL, incremental buffers)
1	PRIMARY	s21	ALL	NULL	NULL	NULL	NULL	3	Using join buffer (BNL, incremental buffers)
1	PRIMARY	s22	ALL	NULL	NULL	NULL	NULL	3	Using join buffer (BNL, incremental buffers)
1	PRIMARY	s23	ALL	NULL	NULL	NULL	NULL	3	Using join buffer (BNL, incremental buffers)
1	PRIMARY	s24	ALL	NULL	NULL	NULL	NULL	3	Using join buffer (BNL, incremental buffers)
1	PRIMARY	s25	ALL	NULL	NULL	NULL	NULL	3	Using join buffer (BNL, incremental buffers)
1	PRIMARY	s26	ALL	NULL	NULL	NULL	NULL	3	Using join buffer (BNL, incremental buffers)
1	PRIMARY	s27	ALL	NULL	NULL	NULL	NULL	3	Using join buffer (BNL, incremental buffers)
1	PRIMARY	s28	ALL	NULL	NULL	NULL	NULL	3	Using join buffer (BNL, incremental buffers)
1	PRIMARY	s29	ALL	NULL	NULL	NULL	NULL	3	Using join buffer (BNL, incremental buffers)
1	PRIMARY	s30	ALL	NULL	NULL	NULL	NULL	3	Using join buffer (BNL, incremental buffers)
1	PRIMARY	s31	ALL	NULL	NULL	NULL	NULL	3	Using join buffer (BNL, incremental buffers)
1	PRIMARY	s32	ALL	NULL	NULL	NULL	NULL	3	Using join buffer (BNL, incremental buffers)
1	PRIMARY	s33	ALL	NULL	NULL	NULL	NULL	3	Using join buffer (BNL, incremental buffers)
1	PRIMARY	s34	ALL	NULL	NULL	NULL	NULL	3	Using join buffer (BNL, incremental buffers)
1	PRIMARY	s35	ALL	NULL	NULL	NULL	NULL	3	Using join buffer (BNL, incremental buffers)
1	PRIMARY	s36	ALL	NULL	NULL	NULL	NULL	3	Using join buffer (BNL, incremental buffers)
1	PRIMARY	s37	ALL	NULL	NULL	NULL	NULL	3	Using join buffer (BNL, incremental buffers)
1	PRIMARY	s38	ALL	NULL	NULL	NULL	NULL	3	Using join buffer (BNL, incremental buffers)
1	PRIMARY	s39	ALL	NULL	NULL	NULL	NULL	3	Using join buffer (BNL, incremental buffers)
1	PRIMARY	s40	ALL	NULL	NULL	NULL	NULL	3	Using join buffer (BNL, incremental buffers)
1	PRIMARY	s41	ALL	NULL	NULL	NULL	NULL	3	Using join buffer (BNL, incremental buffers)
1	PRIMARY	s42	ALL	NULL	NULL	NULL	NULL	3	Using join buffer (BNL, incremental buffers)
1	PRIMARY	s43	ALL	NULL	NULL	NULL	NULL	3	Using join buffer (BNL, incremental buffers)
1	PRIMARY	s44	ALL	NULL	NULL	NULL	NULL	3	Using join buffer (BNL, incremental buffers)
1	PRIMARY	s45	ALL	NULL	NULL	NULL	NULL	3	Using join buffer (BNL, incremental buffers)
1	PRIMARY	s46	ALL	NULL	NULL	NULL	NULL	3	Using join buffer (BNL, incremental buffers)
1	PRIMARY	s47	ALL	NULL	NULL	NULL	NULL	3	Using join buffer (BNL, incremental buffers)
1	PRIMARY	s48	ALL	NULL	NULL	NULL	NULL	3	Using join buffer (BNL, incremental buffers)
1	PRIMARY	s49	ALL	NULL	NULL	NULL	NULL	3	Using join buffer (BNL, incremental buffers)
2	DEPENDENT SUBQUERY	m00	ALL	NULL	NULL	NULL	NULL	3	Using where
2	DEPENDENT SUBQUERY	m01	ALL	NULL	NULL	NULL	NULL	3	Using join buffer (BNL, incremental buffers)
2	DEPENDENT SUBQUERY	m02	ALL	NULL	NULL	NULL	NULL	3	Using join buffer (BNL, incremental buffers)
2	DEPENDENT SUBQUERY	m03	ALL	NULL	NULL	NULL	NULL	3	Using join buffer (BNL, incremental buffers)
2	DEPENDENT SUBQUERY	m04	ALL	NULL	NULL	NULL	NULL	3	Using join buffer (BNL, incremental buffers)
2	DEPENDENT SUBQUERY	m05	ALL	NULL	NULL	NULL	NULL	3	Using join buffer (BNL, incremental buffers)
2	DEPENDENT SUBQUERY	m06	ALL	NULL	NULL	NULL	NULL	3	Using join buffer (BNL, incremental buffers)
2	DEPENDENT SUBQUERY	m07	ALL	NULL	NULL	NULL	NULL	3	Using join buffer (BNL, incremental buffers)
2	DEPENDENT SUBQUERY	m08	ALL	NULL	NULL	NULL	NULL	3	Using join buffer (BNL, incremental buffers)
2	DEPENDENT SUBQUERY	m09	ALL	NULL	NULL	NULL	NULL	3	Using join buffer (BNL, incremental buffers)
2	DEPENDENT SUBQUERY	m10	ALL	NULL	NULL	NULL	NULL	3	Using join buffer (BNL, incremental buffers)
2	DEPENDENT SUBQUERY	m11	ALL	NULL	NULL	NULL	NULL	3	Using join buffer (BNL, incremental buffers)
2	DEPENDENT SUBQUERY	m12	ALL	NULL	NULL	NULL	NULL	3	Using join buffer (BNL, incremental buffers)
2	DEPENDENT SUBQUERY	m13	ALL	NULL	NULL	NULL	NULL	3	Using join buffer (BNL, incremental buffers)
2	DEPENDENT SUBQUERY	m14	ALL	NULL	NULL	NULL	NULL	3	Using join buffer (BNL, incremental buffers)
2	DEPENDENT SUBQUERY	m15	ALL	NULL	NULL	NULL	NULL	3	Using join buffer (BNL, incremental buffers)
2	DEPENDENT SUBQUERY	m16	ALL	NULL	NULL	NULL	NULL	3	Using join buffer (BNL, incremental buffers)
2	DEPENDENT SUBQUERY	m17	ALL	NULL	NULL	NULL	NULL	3	Using join buffer (BNL, incremental buffers)
2	DEPENDENT SUBQUERY	m18	ALL	NULL	NULL	NULL	NULL	3	Using join buffer (BNL, incremental buffers)
2	DEPENDENT SUBQUERY	m19	ALL	NULL	NULL	NULL	NULL	3	Using join buffer (BNL, incremental buffers)
select * from
t1 left join t2 on (t2.a= t1.a and t2.a in (select pk from t10)) 
where t1.a < 5;
a	b	a	b
0	0	0	0
1	1	1	1
2	2	2	2
prepare s1 from
' select * from
    t1 left join t2 on (t2.a= t1.a and t2.a in (select pk from t10))
  where t1.a < 5';
execute s1;
a	b	a	b
0	0	0	0
1	1	1	1
2	2	2	2
execute s1;
a	b	a	b
0	0	0	0
1	1	1	1
2	2	2	2
insert into t1 select (A.a + 10 * B.a),1 from t0 A, t0 B;
explain extended select * from t1 where a in (select pk from t10 where pk<3);
id	select_type	table	type	possible_keys	key	key_len	ref	rows	filtered	Extra
1	PRIMARY	t10	range	PRIMARY	PRIMARY	4	NULL	4	100.00	Using where; Using index
1	PRIMARY	t1	ALL	NULL	NULL	NULL	NULL	103	100.00	Using where; Using join buffer (BNL, incremental buffers)
Warnings:
Note	1003	select `test`.`t1`.`a` AS `a`,`test`.`t1`.`b` AS `b` from `test`.`t10` join `test`.`t1` where ((`test`.`t1`.`a` = `test`.`t10`.`pk`) and (`test`.`t10`.`pk` < 3))
drop table t0, t1, t2;
drop table t10, t11, t12;
#
# Check that subqueries with outer joins or straight_join work for 
# different permutations of const and non-const tables.  (Ref. Bug#46692)
#
CREATE TABLE t1 (i INTEGER);
CREATE TABLE t2 (i INTEGER);
CREATE TABLE t3 (i INTEGER);
SELECT (SELECT COUNT(*) from t1),
(SELECT COUNT(*) from t2),
(SELECT COUNT(*) from t3);
(SELECT COUNT(*) from t1)	(SELECT COUNT(*) from t2)	(SELECT COUNT(*) from t3)
0	0	0
EXPLAIN SELECT * FROM t1 WHERE (t1.i) IN 
(SELECT t3.i FROM t2 LEFT JOIN t3 ON t2.i=t3.i);
id	select_type	table	type	possible_keys	key	key_len	ref	rows	Extra
1	PRIMARY	NULL	NULL	NULL	NULL	NULL	NULL	NULL	Impossible WHERE noticed after reading const tables
SELECT * FROM t1 WHERE (t1.i) IN 
(SELECT t3.i FROM t2 LEFT JOIN t3 ON t2.i=t3.i);
i
EXPLAIN SELECT * FROM t1 WHERE (t1.i) IN 
(SELECT t3.i FROM t2 RIGHT JOIN t3 ON t2.i=t3.i);
id	select_type	table	type	possible_keys	key	key_len	ref	rows	Extra
1	PRIMARY	NULL	NULL	NULL	NULL	NULL	NULL	NULL	Impossible WHERE noticed after reading const tables
SELECT * FROM t1 WHERE (t1.i) IN 
(SELECT t3.i FROM t2 RIGHT JOIN t3 ON t2.i=t3.i);
i
EXPLAIN SELECT * FROM t1 WHERE (t1.i) IN 
(SELECT t3.i FROM t2 STRAIGHT_JOIN t3);
id	select_type	table	type	possible_keys	key	key_len	ref	rows	Extra
1	PRIMARY	NULL	NULL	NULL	NULL	NULL	NULL	NULL	Impossible WHERE noticed after reading const tables
SELECT * FROM t1 WHERE (t1.i) IN 
(SELECT t3.i FROM t2 STRAIGHT_JOIN t3);
i
EXPLAIN SELECT * FROM t1 WHERE (11) IN 
(SELECT t3.i FROM t2 LEFT JOIN t3 ON t2.i=t3.i);
id	select_type	table	type	possible_keys	key	key_len	ref	rows	Extra
1	PRIMARY	NULL	NULL	NULL	NULL	NULL	NULL	NULL	Impossible WHERE noticed after reading const tables
SELECT * FROM t1 WHERE (11) IN 
(SELECT t3.i FROM t2 LEFT JOIN t3 ON t2.i=t3.i);
i
EXPLAIN SELECT * FROM t1 WHERE (11) IN 
(SELECT t3.i FROM t2 LEFT JOIN t3 ON t2.i=t3.i WHERE t1.i);
id	select_type	table	type	possible_keys	key	key_len	ref	rows	Extra
1	PRIMARY	NULL	NULL	NULL	NULL	NULL	NULL	NULL	Impossible WHERE noticed after reading const tables
SELECT * FROM t1 WHERE (11) IN 
(SELECT t3.i FROM t2 LEFT JOIN t3 ON t2.i=t3.i WHERE t1.i);
i
EXPLAIN SELECT * FROM t1 WHERE (11) IN 
(SELECT t3.i FROM t2 RIGHT JOIN t3 ON t2.i=t3.i);
id	select_type	table	type	possible_keys	key	key_len	ref	rows	Extra
1	PRIMARY	NULL	NULL	NULL	NULL	NULL	NULL	NULL	Impossible WHERE noticed after reading const tables
SELECT * FROM t1 WHERE (11) IN 
(SELECT t3.i FROM t2 RIGHT JOIN t3 ON t2.i=t3.i);
i
EXPLAIN SELECT * FROM t1 WHERE (11) IN 
(SELECT t3.i FROM t2 STRAIGHT_JOIN t3);
id	select_type	table	type	possible_keys	key	key_len	ref	rows	Extra
1	PRIMARY	NULL	NULL	NULL	NULL	NULL	NULL	NULL	Impossible WHERE noticed after reading const tables
SELECT * FROM t1 WHERE (11) IN 
(SELECT t3.i FROM t2 STRAIGHT_JOIN t3);
i
INSERT INTO t3 VALUES (2);
SELECT (SELECT COUNT(*) from t1),
(SELECT COUNT(*) from t2),
(SELECT COUNT(*) from t3);
(SELECT COUNT(*) from t1)	(SELECT COUNT(*) from t2)	(SELECT COUNT(*) from t3)
0	0	1
EXPLAIN SELECT * FROM t1 WHERE (t1.i) IN 
(SELECT t3.i FROM t2 LEFT JOIN t3 ON t2.i=t3.i);
id	select_type	table	type	possible_keys	key	key_len	ref	rows	Extra
1	PRIMARY	NULL	NULL	NULL	NULL	NULL	NULL	NULL	Impossible WHERE noticed after reading const tables
SELECT * FROM t1 WHERE (t1.i) IN 
(SELECT t3.i FROM t2 LEFT JOIN t3 ON t2.i=t3.i);
i
EXPLAIN SELECT * FROM t1 WHERE (t1.i) IN 
(SELECT t3.i FROM t2 RIGHT JOIN t3 ON t2.i=t3.i);
id	select_type	table	type	possible_keys	key	key_len	ref	rows	Extra
1	PRIMARY	NULL	NULL	NULL	NULL	NULL	NULL	NULL	Impossible WHERE noticed after reading const tables
SELECT * FROM t1 WHERE (t1.i) IN 
(SELECT t3.i FROM t2 RIGHT JOIN t3 ON t2.i=t3.i);
i
EXPLAIN SELECT * FROM t1 WHERE (t1.i) IN 
(SELECT t3.i FROM t2 STRAIGHT_JOIN t3);
id	select_type	table	type	possible_keys	key	key_len	ref	rows	Extra
1	PRIMARY	NULL	NULL	NULL	NULL	NULL	NULL	NULL	Impossible WHERE noticed after reading const tables
SELECT * FROM t1 WHERE (t1.i) IN 
(SELECT t3.i FROM t2 STRAIGHT_JOIN t3);
i
EXPLAIN SELECT * FROM t1 WHERE (11) IN 
(SELECT t3.i FROM t2 LEFT JOIN t3 ON t2.i=t3.i);
id	select_type	table	type	possible_keys	key	key_len	ref	rows	Extra
1	PRIMARY	NULL	NULL	NULL	NULL	NULL	NULL	NULL	Impossible WHERE noticed after reading const tables
SELECT * FROM t1 WHERE (11) IN 
(SELECT t3.i FROM t2 LEFT JOIN t3 ON t2.i=t3.i);
i
EXPLAIN SELECT * FROM t1 WHERE (11) IN 
(SELECT t3.i FROM t2 LEFT JOIN t3 ON t2.i=t3.i WHERE t1.i);
id	select_type	table	type	possible_keys	key	key_len	ref	rows	Extra
1	PRIMARY	NULL	NULL	NULL	NULL	NULL	NULL	NULL	Impossible WHERE noticed after reading const tables
SELECT * FROM t1 WHERE (11) IN 
(SELECT t3.i FROM t2 LEFT JOIN t3 ON t2.i=t3.i WHERE t1.i);
i
EXPLAIN SELECT * FROM t1 WHERE (11) IN 
(SELECT t3.i FROM t2 RIGHT JOIN t3 ON t2.i=t3.i);
id	select_type	table	type	possible_keys	key	key_len	ref	rows	Extra
1	PRIMARY	NULL	NULL	NULL	NULL	NULL	NULL	NULL	Impossible WHERE noticed after reading const tables
SELECT * FROM t1 WHERE (11) IN 
(SELECT t3.i FROM t2 RIGHT JOIN t3 ON t2.i=t3.i);
i
EXPLAIN SELECT * FROM t1 WHERE (11) IN 
(SELECT t3.i FROM t2 STRAIGHT_JOIN t3);
id	select_type	table	type	possible_keys	key	key_len	ref	rows	Extra
1	PRIMARY	NULL	NULL	NULL	NULL	NULL	NULL	NULL	Impossible WHERE noticed after reading const tables
SELECT * FROM t1 WHERE (11) IN 
(SELECT t3.i FROM t2 STRAIGHT_JOIN t3);
i
INSERT INTO t3 VALUES (1);
SELECT (SELECT COUNT(*) from t1),
(SELECT COUNT(*) from t2),
(SELECT COUNT(*) from t3);
(SELECT COUNT(*) from t1)	(SELECT COUNT(*) from t2)	(SELECT COUNT(*) from t3)
0	0	2
EXPLAIN SELECT * FROM t1 WHERE (t1.i) IN 
(SELECT t3.i FROM t2 LEFT JOIN t3 ON t2.i=t3.i);
id	select_type	table	type	possible_keys	key	key_len	ref	rows	Extra
1	PRIMARY	NULL	NULL	NULL	NULL	NULL	NULL	NULL	Impossible WHERE noticed after reading const tables
SELECT * FROM t1 WHERE (t1.i) IN 
(SELECT t3.i FROM t2 LEFT JOIN t3 ON t2.i=t3.i);
i
EXPLAIN SELECT * FROM t1 WHERE (t1.i) IN 
(SELECT t3.i FROM t2 RIGHT JOIN t3 ON t2.i=t3.i);
id	select_type	table	type	possible_keys	key	key_len	ref	rows	Extra
1	PRIMARY	NULL	NULL	NULL	NULL	NULL	NULL	NULL	Impossible WHERE noticed after reading const tables
SELECT * FROM t1 WHERE (t1.i) IN 
(SELECT t3.i FROM t2 RIGHT JOIN t3 ON t2.i=t3.i);
i
EXPLAIN SELECT * FROM t1 WHERE (t1.i) IN 
(SELECT t3.i FROM t2 STRAIGHT_JOIN t3);
id	select_type	table	type	possible_keys	key	key_len	ref	rows	Extra
1	PRIMARY	NULL	NULL	NULL	NULL	NULL	NULL	NULL	Impossible WHERE noticed after reading const tables
SELECT * FROM t1 WHERE (t1.i) IN 
(SELECT t3.i FROM t2 STRAIGHT_JOIN t3);
i
EXPLAIN SELECT * FROM t1 WHERE (11) IN 
(SELECT t3.i FROM t2 LEFT JOIN t3 ON t2.i=t3.i);
id	select_type	table	type	possible_keys	key	key_len	ref	rows	Extra
1	PRIMARY	NULL	NULL	NULL	NULL	NULL	NULL	NULL	Impossible WHERE noticed after reading const tables
SELECT * FROM t1 WHERE (11) IN 
(SELECT t3.i FROM t2 LEFT JOIN t3 ON t2.i=t3.i);
i
EXPLAIN SELECT * FROM t1 WHERE (11) IN 
(SELECT t3.i FROM t2 LEFT JOIN t3 ON t2.i=t3.i WHERE t1.i);
id	select_type	table	type	possible_keys	key	key_len	ref	rows	Extra
1	PRIMARY	NULL	NULL	NULL	NULL	NULL	NULL	NULL	Impossible WHERE noticed after reading const tables
SELECT * FROM t1 WHERE (11) IN 
(SELECT t3.i FROM t2 LEFT JOIN t3 ON t2.i=t3.i WHERE t1.i);
i
EXPLAIN SELECT * FROM t1 WHERE (11) IN 
(SELECT t3.i FROM t2 RIGHT JOIN t3 ON t2.i=t3.i);
id	select_type	table	type	possible_keys	key	key_len	ref	rows	Extra
1	PRIMARY	NULL	NULL	NULL	NULL	NULL	NULL	NULL	Impossible WHERE noticed after reading const tables
SELECT * FROM t1 WHERE (11) IN 
(SELECT t3.i FROM t2 RIGHT JOIN t3 ON t2.i=t3.i);
i
EXPLAIN SELECT * FROM t1 WHERE (11) IN 
(SELECT t3.i FROM t2 STRAIGHT_JOIN t3);
id	select_type	table	type	possible_keys	key	key_len	ref	rows	Extra
1	PRIMARY	NULL	NULL	NULL	NULL	NULL	NULL	NULL	Impossible WHERE noticed after reading const tables
SELECT * FROM t1 WHERE (11) IN 
(SELECT t3.i FROM t2 STRAIGHT_JOIN t3);
i
INSERT INTO t3 VALUES (0);
DELETE FROM t3;
INSERT INTO t2 VALUES (2);
SELECT (SELECT COUNT(*) from t1),
(SELECT COUNT(*) from t2),
(SELECT COUNT(*) from t3);
(SELECT COUNT(*) from t1)	(SELECT COUNT(*) from t2)	(SELECT COUNT(*) from t3)
0	1	0
EXPLAIN SELECT * FROM t1 WHERE (t1.i) IN 
(SELECT t3.i FROM t2 LEFT JOIN t3 ON t2.i=t3.i);
id	select_type	table	type	possible_keys	key	key_len	ref	rows	Extra
1	PRIMARY	NULL	NULL	NULL	NULL	NULL	NULL	NULL	Impossible WHERE noticed after reading const tables
SELECT * FROM t1 WHERE (t1.i) IN 
(SELECT t3.i FROM t2 LEFT JOIN t3 ON t2.i=t3.i);
i
EXPLAIN SELECT * FROM t1 WHERE (t1.i) IN 
(SELECT t3.i FROM t2 RIGHT JOIN t3 ON t2.i=t3.i);
id	select_type	table	type	possible_keys	key	key_len	ref	rows	Extra
1	PRIMARY	NULL	NULL	NULL	NULL	NULL	NULL	NULL	Impossible WHERE noticed after reading const tables
SELECT * FROM t1 WHERE (t1.i) IN 
(SELECT t3.i FROM t2 RIGHT JOIN t3 ON t2.i=t3.i);
i
EXPLAIN SELECT * FROM t1 WHERE (t1.i) IN 
(SELECT t3.i FROM t2 STRAIGHT_JOIN t3);
id	select_type	table	type	possible_keys	key	key_len	ref	rows	Extra
1	PRIMARY	NULL	NULL	NULL	NULL	NULL	NULL	NULL	Impossible WHERE noticed after reading const tables
SELECT * FROM t1 WHERE (t1.i) IN 
(SELECT t3.i FROM t2 STRAIGHT_JOIN t3);
i
EXPLAIN SELECT * FROM t1 WHERE (11) IN 
(SELECT t3.i FROM t2 LEFT JOIN t3 ON t2.i=t3.i);
id	select_type	table	type	possible_keys	key	key_len	ref	rows	Extra
1	PRIMARY	NULL	NULL	NULL	NULL	NULL	NULL	NULL	Impossible WHERE noticed after reading const tables
SELECT * FROM t1 WHERE (11) IN 
(SELECT t3.i FROM t2 LEFT JOIN t3 ON t2.i=t3.i);
i
EXPLAIN SELECT * FROM t1 WHERE (11) IN 
(SELECT t3.i FROM t2 LEFT JOIN t3 ON t2.i=t3.i WHERE t1.i);
id	select_type	table	type	possible_keys	key	key_len	ref	rows	Extra
1	PRIMARY	NULL	NULL	NULL	NULL	NULL	NULL	NULL	Impossible WHERE noticed after reading const tables
SELECT * FROM t1 WHERE (11) IN 
(SELECT t3.i FROM t2 LEFT JOIN t3 ON t2.i=t3.i WHERE t1.i);
i
EXPLAIN SELECT * FROM t1 WHERE (11) IN 
(SELECT t3.i FROM t2 RIGHT JOIN t3 ON t2.i=t3.i);
id	select_type	table	type	possible_keys	key	key_len	ref	rows	Extra
1	PRIMARY	NULL	NULL	NULL	NULL	NULL	NULL	NULL	Impossible WHERE noticed after reading const tables
SELECT * FROM t1 WHERE (11) IN 
(SELECT t3.i FROM t2 RIGHT JOIN t3 ON t2.i=t3.i);
i
EXPLAIN SELECT * FROM t1 WHERE (11) IN 
(SELECT t3.i FROM t2 STRAIGHT_JOIN t3);
id	select_type	table	type	possible_keys	key	key_len	ref	rows	Extra
1	PRIMARY	NULL	NULL	NULL	NULL	NULL	NULL	NULL	Impossible WHERE noticed after reading const tables
SELECT * FROM t1 WHERE (11) IN 
(SELECT t3.i FROM t2 STRAIGHT_JOIN t3);
i
INSERT INTO t3 VALUES (2);
SELECT (SELECT COUNT(*) from t1),
(SELECT COUNT(*) from t2),
(SELECT COUNT(*) from t3);
(SELECT COUNT(*) from t1)	(SELECT COUNT(*) from t2)	(SELECT COUNT(*) from t3)
0	1	1
EXPLAIN SELECT * FROM t1 WHERE (t1.i) IN 
(SELECT t3.i FROM t2 LEFT JOIN t3 ON t2.i=t3.i);
id	select_type	table	type	possible_keys	key	key_len	ref	rows	Extra
1	PRIMARY	NULL	NULL	NULL	NULL	NULL	NULL	NULL	Impossible WHERE noticed after reading const tables
SELECT * FROM t1 WHERE (t1.i) IN 
(SELECT t3.i FROM t2 LEFT JOIN t3 ON t2.i=t3.i);
i
EXPLAIN SELECT * FROM t1 WHERE (t1.i) IN 
(SELECT t3.i FROM t2 RIGHT JOIN t3 ON t2.i=t3.i);
id	select_type	table	type	possible_keys	key	key_len	ref	rows	Extra
1	PRIMARY	NULL	NULL	NULL	NULL	NULL	NULL	NULL	Impossible WHERE noticed after reading const tables
SELECT * FROM t1 WHERE (t1.i) IN 
(SELECT t3.i FROM t2 RIGHT JOIN t3 ON t2.i=t3.i);
i
EXPLAIN SELECT * FROM t1 WHERE (t1.i) IN 
(SELECT t3.i FROM t2 STRAIGHT_JOIN t3);
id	select_type	table	type	possible_keys	key	key_len	ref	rows	Extra
1	PRIMARY	NULL	NULL	NULL	NULL	NULL	NULL	NULL	Impossible WHERE noticed after reading const tables
SELECT * FROM t1 WHERE (t1.i) IN 
(SELECT t3.i FROM t2 STRAIGHT_JOIN t3);
i
EXPLAIN SELECT * FROM t1 WHERE (11) IN 
(SELECT t3.i FROM t2 LEFT JOIN t3 ON t2.i=t3.i);
id	select_type	table	type	possible_keys	key	key_len	ref	rows	Extra
1	PRIMARY	NULL	NULL	NULL	NULL	NULL	NULL	NULL	Impossible WHERE noticed after reading const tables
SELECT * FROM t1 WHERE (11) IN 
(SELECT t3.i FROM t2 LEFT JOIN t3 ON t2.i=t3.i);
i
EXPLAIN SELECT * FROM t1 WHERE (11) IN 
(SELECT t3.i FROM t2 LEFT JOIN t3 ON t2.i=t3.i WHERE t1.i);
id	select_type	table	type	possible_keys	key	key_len	ref	rows	Extra
1	PRIMARY	NULL	NULL	NULL	NULL	NULL	NULL	NULL	Impossible WHERE noticed after reading const tables
SELECT * FROM t1 WHERE (11) IN 
(SELECT t3.i FROM t2 LEFT JOIN t3 ON t2.i=t3.i WHERE t1.i);
i
EXPLAIN SELECT * FROM t1 WHERE (11) IN 
(SELECT t3.i FROM t2 RIGHT JOIN t3 ON t2.i=t3.i);
id	select_type	table	type	possible_keys	key	key_len	ref	rows	Extra
1	PRIMARY	NULL	NULL	NULL	NULL	NULL	NULL	NULL	Impossible WHERE noticed after reading const tables
SELECT * FROM t1 WHERE (11) IN 
(SELECT t3.i FROM t2 RIGHT JOIN t3 ON t2.i=t3.i);
i
EXPLAIN SELECT * FROM t1 WHERE (11) IN 
(SELECT t3.i FROM t2 STRAIGHT_JOIN t3);
id	select_type	table	type	possible_keys	key	key_len	ref	rows	Extra
1	PRIMARY	NULL	NULL	NULL	NULL	NULL	NULL	NULL	Impossible WHERE noticed after reading const tables
SELECT * FROM t1 WHERE (11) IN 
(SELECT t3.i FROM t2 STRAIGHT_JOIN t3);
i
INSERT INTO t3 VALUES (1);
SELECT (SELECT COUNT(*) from t1),
(SELECT COUNT(*) from t2),
(SELECT COUNT(*) from t3);
(SELECT COUNT(*) from t1)	(SELECT COUNT(*) from t2)	(SELECT COUNT(*) from t3)
0	1	2
EXPLAIN SELECT * FROM t1 WHERE (t1.i) IN 
(SELECT t3.i FROM t2 LEFT JOIN t3 ON t2.i=t3.i);
id	select_type	table	type	possible_keys	key	key_len	ref	rows	Extra
1	PRIMARY	NULL	NULL	NULL	NULL	NULL	NULL	NULL	Impossible WHERE noticed after reading const tables
SELECT * FROM t1 WHERE (t1.i) IN 
(SELECT t3.i FROM t2 LEFT JOIN t3 ON t2.i=t3.i);
i
EXPLAIN SELECT * FROM t1 WHERE (t1.i) IN 
(SELECT t3.i FROM t2 RIGHT JOIN t3 ON t2.i=t3.i);
id	select_type	table	type	possible_keys	key	key_len	ref	rows	Extra
1	PRIMARY	NULL	NULL	NULL	NULL	NULL	NULL	NULL	Impossible WHERE noticed after reading const tables
SELECT * FROM t1 WHERE (t1.i) IN 
(SELECT t3.i FROM t2 RIGHT JOIN t3 ON t2.i=t3.i);
i
EXPLAIN SELECT * FROM t1 WHERE (t1.i) IN 
(SELECT t3.i FROM t2 STRAIGHT_JOIN t3);
id	select_type	table	type	possible_keys	key	key_len	ref	rows	Extra
1	PRIMARY	NULL	NULL	NULL	NULL	NULL	NULL	NULL	Impossible WHERE noticed after reading const tables
SELECT * FROM t1 WHERE (t1.i) IN 
(SELECT t3.i FROM t2 STRAIGHT_JOIN t3);
i
EXPLAIN SELECT * FROM t1 WHERE (11) IN 
(SELECT t3.i FROM t2 LEFT JOIN t3 ON t2.i=t3.i);
id	select_type	table	type	possible_keys	key	key_len	ref	rows	Extra
1	PRIMARY	NULL	NULL	NULL	NULL	NULL	NULL	NULL	Impossible WHERE noticed after reading const tables
SELECT * FROM t1 WHERE (11) IN 
(SELECT t3.i FROM t2 LEFT JOIN t3 ON t2.i=t3.i);
i
EXPLAIN SELECT * FROM t1 WHERE (11) IN 
(SELECT t3.i FROM t2 LEFT JOIN t3 ON t2.i=t3.i WHERE t1.i);
id	select_type	table	type	possible_keys	key	key_len	ref	rows	Extra
1	PRIMARY	NULL	NULL	NULL	NULL	NULL	NULL	NULL	Impossible WHERE noticed after reading const tables
SELECT * FROM t1 WHERE (11) IN 
(SELECT t3.i FROM t2 LEFT JOIN t3 ON t2.i=t3.i WHERE t1.i);
i
EXPLAIN SELECT * FROM t1 WHERE (11) IN 
(SELECT t3.i FROM t2 RIGHT JOIN t3 ON t2.i=t3.i);
id	select_type	table	type	possible_keys	key	key_len	ref	rows	Extra
1	PRIMARY	NULL	NULL	NULL	NULL	NULL	NULL	NULL	Impossible WHERE noticed after reading const tables
SELECT * FROM t1 WHERE (11) IN 
(SELECT t3.i FROM t2 RIGHT JOIN t3 ON t2.i=t3.i);
i
EXPLAIN SELECT * FROM t1 WHERE (11) IN 
(SELECT t3.i FROM t2 STRAIGHT_JOIN t3);
id	select_type	table	type	possible_keys	key	key_len	ref	rows	Extra
1	PRIMARY	NULL	NULL	NULL	NULL	NULL	NULL	NULL	Impossible WHERE noticed after reading const tables
SELECT * FROM t1 WHERE (11) IN 
(SELECT t3.i FROM t2 STRAIGHT_JOIN t3);
i
INSERT INTO t3 VALUES (0);
DELETE FROM t3;
INSERT INTO t2 VALUES (1);
SELECT (SELECT COUNT(*) from t1),
(SELECT COUNT(*) from t2),
(SELECT COUNT(*) from t3);
(SELECT COUNT(*) from t1)	(SELECT COUNT(*) from t2)	(SELECT COUNT(*) from t3)
0	2	0
EXPLAIN SELECT * FROM t1 WHERE (t1.i) IN 
(SELECT t3.i FROM t2 LEFT JOIN t3 ON t2.i=t3.i);
id	select_type	table	type	possible_keys	key	key_len	ref	rows	Extra
1	PRIMARY	NULL	NULL	NULL	NULL	NULL	NULL	NULL	Impossible WHERE noticed after reading const tables
SELECT * FROM t1 WHERE (t1.i) IN 
(SELECT t3.i FROM t2 LEFT JOIN t3 ON t2.i=t3.i);
i
EXPLAIN SELECT * FROM t1 WHERE (t1.i) IN 
(SELECT t3.i FROM t2 RIGHT JOIN t3 ON t2.i=t3.i);
id	select_type	table	type	possible_keys	key	key_len	ref	rows	Extra
1	PRIMARY	NULL	NULL	NULL	NULL	NULL	NULL	NULL	Impossible WHERE noticed after reading const tables
SELECT * FROM t1 WHERE (t1.i) IN 
(SELECT t3.i FROM t2 RIGHT JOIN t3 ON t2.i=t3.i);
i
EXPLAIN SELECT * FROM t1 WHERE (t1.i) IN 
(SELECT t3.i FROM t2 STRAIGHT_JOIN t3);
id	select_type	table	type	possible_keys	key	key_len	ref	rows	Extra
1	PRIMARY	NULL	NULL	NULL	NULL	NULL	NULL	NULL	Impossible WHERE noticed after reading const tables
SELECT * FROM t1 WHERE (t1.i) IN 
(SELECT t3.i FROM t2 STRAIGHT_JOIN t3);
i
EXPLAIN SELECT * FROM t1 WHERE (11) IN 
(SELECT t3.i FROM t2 LEFT JOIN t3 ON t2.i=t3.i);
id	select_type	table	type	possible_keys	key	key_len	ref	rows	Extra
1	PRIMARY	NULL	NULL	NULL	NULL	NULL	NULL	NULL	Impossible WHERE noticed after reading const tables
SELECT * FROM t1 WHERE (11) IN 
(SELECT t3.i FROM t2 LEFT JOIN t3 ON t2.i=t3.i);
i
EXPLAIN SELECT * FROM t1 WHERE (11) IN 
(SELECT t3.i FROM t2 LEFT JOIN t3 ON t2.i=t3.i WHERE t1.i);
id	select_type	table	type	possible_keys	key	key_len	ref	rows	Extra
1	PRIMARY	NULL	NULL	NULL	NULL	NULL	NULL	NULL	Impossible WHERE noticed after reading const tables
SELECT * FROM t1 WHERE (11) IN 
(SELECT t3.i FROM t2 LEFT JOIN t3 ON t2.i=t3.i WHERE t1.i);
i
EXPLAIN SELECT * FROM t1 WHERE (11) IN 
(SELECT t3.i FROM t2 RIGHT JOIN t3 ON t2.i=t3.i);
id	select_type	table	type	possible_keys	key	key_len	ref	rows	Extra
1	PRIMARY	NULL	NULL	NULL	NULL	NULL	NULL	NULL	Impossible WHERE noticed after reading const tables
SELECT * FROM t1 WHERE (11) IN 
(SELECT t3.i FROM t2 RIGHT JOIN t3 ON t2.i=t3.i);
i
EXPLAIN SELECT * FROM t1 WHERE (11) IN 
(SELECT t3.i FROM t2 STRAIGHT_JOIN t3);
id	select_type	table	type	possible_keys	key	key_len	ref	rows	Extra
1	PRIMARY	NULL	NULL	NULL	NULL	NULL	NULL	NULL	Impossible WHERE noticed after reading const tables
SELECT * FROM t1 WHERE (11) IN 
(SELECT t3.i FROM t2 STRAIGHT_JOIN t3);
i
INSERT INTO t3 VALUES (2);
SELECT (SELECT COUNT(*) from t1),
(SELECT COUNT(*) from t2),
(SELECT COUNT(*) from t3);
(SELECT COUNT(*) from t1)	(SELECT COUNT(*) from t2)	(SELECT COUNT(*) from t3)
0	2	1
EXPLAIN SELECT * FROM t1 WHERE (t1.i) IN 
(SELECT t3.i FROM t2 LEFT JOIN t3 ON t2.i=t3.i);
id	select_type	table	type	possible_keys	key	key_len	ref	rows	Extra
1	PRIMARY	NULL	NULL	NULL	NULL	NULL	NULL	NULL	Impossible WHERE noticed after reading const tables
SELECT * FROM t1 WHERE (t1.i) IN 
(SELECT t3.i FROM t2 LEFT JOIN t3 ON t2.i=t3.i);
i
EXPLAIN SELECT * FROM t1 WHERE (t1.i) IN 
(SELECT t3.i FROM t2 RIGHT JOIN t3 ON t2.i=t3.i);
id	select_type	table	type	possible_keys	key	key_len	ref	rows	Extra
1	PRIMARY	NULL	NULL	NULL	NULL	NULL	NULL	NULL	Impossible WHERE noticed after reading const tables
SELECT * FROM t1 WHERE (t1.i) IN 
(SELECT t3.i FROM t2 RIGHT JOIN t3 ON t2.i=t3.i);
i
EXPLAIN SELECT * FROM t1 WHERE (t1.i) IN 
(SELECT t3.i FROM t2 STRAIGHT_JOIN t3);
id	select_type	table	type	possible_keys	key	key_len	ref	rows	Extra
1	PRIMARY	NULL	NULL	NULL	NULL	NULL	NULL	NULL	Impossible WHERE noticed after reading const tables
SELECT * FROM t1 WHERE (t1.i) IN 
(SELECT t3.i FROM t2 STRAIGHT_JOIN t3);
i
EXPLAIN SELECT * FROM t1 WHERE (11) IN 
(SELECT t3.i FROM t2 LEFT JOIN t3 ON t2.i=t3.i);
id	select_type	table	type	possible_keys	key	key_len	ref	rows	Extra
1	PRIMARY	NULL	NULL	NULL	NULL	NULL	NULL	NULL	Impossible WHERE noticed after reading const tables
SELECT * FROM t1 WHERE (11) IN 
(SELECT t3.i FROM t2 LEFT JOIN t3 ON t2.i=t3.i);
i
EXPLAIN SELECT * FROM t1 WHERE (11) IN 
(SELECT t3.i FROM t2 LEFT JOIN t3 ON t2.i=t3.i WHERE t1.i);
id	select_type	table	type	possible_keys	key	key_len	ref	rows	Extra
1	PRIMARY	NULL	NULL	NULL	NULL	NULL	NULL	NULL	Impossible WHERE noticed after reading const tables
SELECT * FROM t1 WHERE (11) IN 
(SELECT t3.i FROM t2 LEFT JOIN t3 ON t2.i=t3.i WHERE t1.i);
i
EXPLAIN SELECT * FROM t1 WHERE (11) IN 
(SELECT t3.i FROM t2 RIGHT JOIN t3 ON t2.i=t3.i);
id	select_type	table	type	possible_keys	key	key_len	ref	rows	Extra
1	PRIMARY	NULL	NULL	NULL	NULL	NULL	NULL	NULL	Impossible WHERE noticed after reading const tables
SELECT * FROM t1 WHERE (11) IN 
(SELECT t3.i FROM t2 RIGHT JOIN t3 ON t2.i=t3.i);
i
EXPLAIN SELECT * FROM t1 WHERE (11) IN 
(SELECT t3.i FROM t2 STRAIGHT_JOIN t3);
id	select_type	table	type	possible_keys	key	key_len	ref	rows	Extra
1	PRIMARY	NULL	NULL	NULL	NULL	NULL	NULL	NULL	Impossible WHERE noticed after reading const tables
SELECT * FROM t1 WHERE (11) IN 
(SELECT t3.i FROM t2 STRAIGHT_JOIN t3);
i
INSERT INTO t3 VALUES (1);
SELECT (SELECT COUNT(*) from t1),
(SELECT COUNT(*) from t2),
(SELECT COUNT(*) from t3);
(SELECT COUNT(*) from t1)	(SELECT COUNT(*) from t2)	(SELECT COUNT(*) from t3)
0	2	2
EXPLAIN SELECT * FROM t1 WHERE (t1.i) IN 
(SELECT t3.i FROM t2 LEFT JOIN t3 ON t2.i=t3.i);
id	select_type	table	type	possible_keys	key	key_len	ref	rows	Extra
1	PRIMARY	NULL	NULL	NULL	NULL	NULL	NULL	NULL	Impossible WHERE noticed after reading const tables
SELECT * FROM t1 WHERE (t1.i) IN 
(SELECT t3.i FROM t2 LEFT JOIN t3 ON t2.i=t3.i);
i
EXPLAIN SELECT * FROM t1 WHERE (t1.i) IN 
(SELECT t3.i FROM t2 RIGHT JOIN t3 ON t2.i=t3.i);
id	select_type	table	type	possible_keys	key	key_len	ref	rows	Extra
1	PRIMARY	NULL	NULL	NULL	NULL	NULL	NULL	NULL	Impossible WHERE noticed after reading const tables
SELECT * FROM t1 WHERE (t1.i) IN 
(SELECT t3.i FROM t2 RIGHT JOIN t3 ON t2.i=t3.i);
i
EXPLAIN SELECT * FROM t1 WHERE (t1.i) IN 
(SELECT t3.i FROM t2 STRAIGHT_JOIN t3);
id	select_type	table	type	possible_keys	key	key_len	ref	rows	Extra
1	PRIMARY	NULL	NULL	NULL	NULL	NULL	NULL	NULL	Impossible WHERE noticed after reading const tables
SELECT * FROM t1 WHERE (t1.i) IN 
(SELECT t3.i FROM t2 STRAIGHT_JOIN t3);
i
EXPLAIN SELECT * FROM t1 WHERE (11) IN 
(SELECT t3.i FROM t2 LEFT JOIN t3 ON t2.i=t3.i);
id	select_type	table	type	possible_keys	key	key_len	ref	rows	Extra
1	PRIMARY	NULL	NULL	NULL	NULL	NULL	NULL	NULL	Impossible WHERE noticed after reading const tables
SELECT * FROM t1 WHERE (11) IN 
(SELECT t3.i FROM t2 LEFT JOIN t3 ON t2.i=t3.i);
i
EXPLAIN SELECT * FROM t1 WHERE (11) IN 
(SELECT t3.i FROM t2 LEFT JOIN t3 ON t2.i=t3.i WHERE t1.i);
id	select_type	table	type	possible_keys	key	key_len	ref	rows	Extra
1	PRIMARY	NULL	NULL	NULL	NULL	NULL	NULL	NULL	Impossible WHERE noticed after reading const tables
SELECT * FROM t1 WHERE (11) IN 
(SELECT t3.i FROM t2 LEFT JOIN t3 ON t2.i=t3.i WHERE t1.i);
i
EXPLAIN SELECT * FROM t1 WHERE (11) IN 
(SELECT t3.i FROM t2 RIGHT JOIN t3 ON t2.i=t3.i);
id	select_type	table	type	possible_keys	key	key_len	ref	rows	Extra
1	PRIMARY	NULL	NULL	NULL	NULL	NULL	NULL	NULL	Impossible WHERE noticed after reading const tables
SELECT * FROM t1 WHERE (11) IN 
(SELECT t3.i FROM t2 RIGHT JOIN t3 ON t2.i=t3.i);
i
EXPLAIN SELECT * FROM t1 WHERE (11) IN 
(SELECT t3.i FROM t2 STRAIGHT_JOIN t3);
id	select_type	table	type	possible_keys	key	key_len	ref	rows	Extra
1	PRIMARY	NULL	NULL	NULL	NULL	NULL	NULL	NULL	Impossible WHERE noticed after reading const tables
SELECT * FROM t1 WHERE (11) IN 
(SELECT t3.i FROM t2 STRAIGHT_JOIN t3);
i
INSERT INTO t3 VALUES (0);
DELETE FROM t3;
INSERT INTO t2 VALUES (0);
DELETE FROM t2;
INSERT INTO t1 VALUES (2);
SELECT (SELECT COUNT(*) from t1),
(SELECT COUNT(*) from t2),
(SELECT COUNT(*) from t3);
(SELECT COUNT(*) from t1)	(SELECT COUNT(*) from t2)	(SELECT COUNT(*) from t3)
1	0	0
EXPLAIN SELECT * FROM t1 WHERE (t1.i) IN 
(SELECT t3.i FROM t2 LEFT JOIN t3 ON t2.i=t3.i);
id	select_type	table	type	possible_keys	key	key_len	ref	rows	Extra
1	PRIMARY	NULL	NULL	NULL	NULL	NULL	NULL	NULL	Impossible WHERE noticed after reading const tables
SELECT * FROM t1 WHERE (t1.i) IN 
(SELECT t3.i FROM t2 LEFT JOIN t3 ON t2.i=t3.i);
i
EXPLAIN SELECT * FROM t1 WHERE (t1.i) IN 
(SELECT t3.i FROM t2 RIGHT JOIN t3 ON t2.i=t3.i);
id	select_type	table	type	possible_keys	key	key_len	ref	rows	Extra
1	PRIMARY	NULL	NULL	NULL	NULL	NULL	NULL	NULL	Impossible WHERE noticed after reading const tables
SELECT * FROM t1 WHERE (t1.i) IN 
(SELECT t3.i FROM t2 RIGHT JOIN t3 ON t2.i=t3.i);
i
EXPLAIN SELECT * FROM t1 WHERE (t1.i) IN 
(SELECT t3.i FROM t2 STRAIGHT_JOIN t3);
id	select_type	table	type	possible_keys	key	key_len	ref	rows	Extra
1	PRIMARY	NULL	NULL	NULL	NULL	NULL	NULL	NULL	Impossible WHERE noticed after reading const tables
SELECT * FROM t1 WHERE (t1.i) IN 
(SELECT t3.i FROM t2 STRAIGHT_JOIN t3);
i
EXPLAIN SELECT * FROM t1 WHERE (11) IN 
(SELECT t3.i FROM t2 LEFT JOIN t3 ON t2.i=t3.i);
id	select_type	table	type	possible_keys	key	key_len	ref	rows	Extra
1	PRIMARY	NULL	NULL	NULL	NULL	NULL	NULL	NULL	Impossible WHERE noticed after reading const tables
SELECT * FROM t1 WHERE (11) IN 
(SELECT t3.i FROM t2 LEFT JOIN t3 ON t2.i=t3.i);
i
EXPLAIN SELECT * FROM t1 WHERE (11) IN 
(SELECT t3.i FROM t2 LEFT JOIN t3 ON t2.i=t3.i WHERE t1.i);
id	select_type	table	type	possible_keys	key	key_len	ref	rows	Extra
1	PRIMARY	NULL	NULL	NULL	NULL	NULL	NULL	NULL	Impossible WHERE noticed after reading const tables
SELECT * FROM t1 WHERE (11) IN 
(SELECT t3.i FROM t2 LEFT JOIN t3 ON t2.i=t3.i WHERE t1.i);
i
EXPLAIN SELECT * FROM t1 WHERE (11) IN 
(SELECT t3.i FROM t2 RIGHT JOIN t3 ON t2.i=t3.i);
id	select_type	table	type	possible_keys	key	key_len	ref	rows	Extra
1	PRIMARY	NULL	NULL	NULL	NULL	NULL	NULL	NULL	Impossible WHERE noticed after reading const tables
SELECT * FROM t1 WHERE (11) IN 
(SELECT t3.i FROM t2 RIGHT JOIN t3 ON t2.i=t3.i);
i
EXPLAIN SELECT * FROM t1 WHERE (11) IN 
(SELECT t3.i FROM t2 STRAIGHT_JOIN t3);
id	select_type	table	type	possible_keys	key	key_len	ref	rows	Extra
1	PRIMARY	NULL	NULL	NULL	NULL	NULL	NULL	NULL	Impossible WHERE noticed after reading const tables
SELECT * FROM t1 WHERE (11) IN 
(SELECT t3.i FROM t2 STRAIGHT_JOIN t3);
i
INSERT INTO t3 VALUES (2);
SELECT (SELECT COUNT(*) from t1),
(SELECT COUNT(*) from t2),
(SELECT COUNT(*) from t3);
(SELECT COUNT(*) from t1)	(SELECT COUNT(*) from t2)	(SELECT COUNT(*) from t3)
1	0	1
EXPLAIN SELECT * FROM t1 WHERE (t1.i) IN 
(SELECT t3.i FROM t2 LEFT JOIN t3 ON t2.i=t3.i);
id	select_type	table	type	possible_keys	key	key_len	ref	rows	Extra
1	PRIMARY	NULL	NULL	NULL	NULL	NULL	NULL	NULL	Impossible WHERE noticed after reading const tables
SELECT * FROM t1 WHERE (t1.i) IN 
(SELECT t3.i FROM t2 LEFT JOIN t3 ON t2.i=t3.i);
i
EXPLAIN SELECT * FROM t1 WHERE (t1.i) IN 
(SELECT t3.i FROM t2 RIGHT JOIN t3 ON t2.i=t3.i);
id	select_type	table	type	possible_keys	key	key_len	ref	rows	Extra
1	PRIMARY	t1	system	NULL	NULL	NULL	NULL	1	
1	PRIMARY	t2	system	NULL	NULL	NULL	NULL	0	const row not found
1	PRIMARY	t3	system	NULL	NULL	NULL	NULL	1	
SELECT * FROM t1 WHERE (t1.i) IN 
(SELECT t3.i FROM t2 RIGHT JOIN t3 ON t2.i=t3.i);
i
2
EXPLAIN SELECT * FROM t1 WHERE (t1.i) IN 
(SELECT t3.i FROM t2 STRAIGHT_JOIN t3);
id	select_type	table	type	possible_keys	key	key_len	ref	rows	Extra
1	PRIMARY	NULL	NULL	NULL	NULL	NULL	NULL	NULL	Impossible WHERE noticed after reading const tables
SELECT * FROM t1 WHERE (t1.i) IN 
(SELECT t3.i FROM t2 STRAIGHT_JOIN t3);
i
EXPLAIN SELECT * FROM t1 WHERE (11) IN 
(SELECT t3.i FROM t2 LEFT JOIN t3 ON t2.i=t3.i);
id	select_type	table	type	possible_keys	key	key_len	ref	rows	Extra
1	PRIMARY	NULL	NULL	NULL	NULL	NULL	NULL	NULL	Impossible WHERE noticed after reading const tables
SELECT * FROM t1 WHERE (11) IN 
(SELECT t3.i FROM t2 LEFT JOIN t3 ON t2.i=t3.i);
i
EXPLAIN SELECT * FROM t1 WHERE (11) IN 
(SELECT t3.i FROM t2 LEFT JOIN t3 ON t2.i=t3.i WHERE t1.i);
id	select_type	table	type	possible_keys	key	key_len	ref	rows	Extra
1	PRIMARY	NULL	NULL	NULL	NULL	NULL	NULL	NULL	Impossible WHERE noticed after reading const tables
SELECT * FROM t1 WHERE (11) IN 
(SELECT t3.i FROM t2 LEFT JOIN t3 ON t2.i=t3.i WHERE t1.i);
i
EXPLAIN SELECT * FROM t1 WHERE (11) IN 
(SELECT t3.i FROM t2 RIGHT JOIN t3 ON t2.i=t3.i);
id	select_type	table	type	possible_keys	key	key_len	ref	rows	Extra
1	PRIMARY	NULL	NULL	NULL	NULL	NULL	NULL	NULL	Impossible WHERE noticed after reading const tables
SELECT * FROM t1 WHERE (11) IN 
(SELECT t3.i FROM t2 RIGHT JOIN t3 ON t2.i=t3.i);
i
EXPLAIN SELECT * FROM t1 WHERE (11) IN 
(SELECT t3.i FROM t2 STRAIGHT_JOIN t3);
id	select_type	table	type	possible_keys	key	key_len	ref	rows	Extra
1	PRIMARY	NULL	NULL	NULL	NULL	NULL	NULL	NULL	Impossible WHERE noticed after reading const tables
SELECT * FROM t1 WHERE (11) IN 
(SELECT t3.i FROM t2 STRAIGHT_JOIN t3);
i
INSERT INTO t3 VALUES (1);
SELECT (SELECT COUNT(*) from t1),
(SELECT COUNT(*) from t2),
(SELECT COUNT(*) from t3);
(SELECT COUNT(*) from t1)	(SELECT COUNT(*) from t2)	(SELECT COUNT(*) from t3)
1	0	2
EXPLAIN SELECT * FROM t1 WHERE (t1.i) IN 
(SELECT t3.i FROM t2 LEFT JOIN t3 ON t2.i=t3.i);
id	select_type	table	type	possible_keys	key	key_len	ref	rows	Extra
1	PRIMARY	NULL	NULL	NULL	NULL	NULL	NULL	NULL	Impossible WHERE noticed after reading const tables
SELECT * FROM t1 WHERE (t1.i) IN 
(SELECT t3.i FROM t2 LEFT JOIN t3 ON t2.i=t3.i);
i
EXPLAIN SELECT * FROM t1 WHERE (t1.i) IN 
(SELECT t3.i FROM t2 RIGHT JOIN t3 ON t2.i=t3.i);
id	select_type	table	type	possible_keys	key	key_len	ref	rows	Extra
1	PRIMARY	t1	system	NULL	NULL	NULL	NULL	1	
1	PRIMARY	t2	system	NULL	NULL	NULL	NULL	0	const row not found
1	PRIMARY	t3	ALL	NULL	NULL	NULL	NULL	2	Using where; FirstMatch(t2)
SELECT * FROM t1 WHERE (t1.i) IN 
(SELECT t3.i FROM t2 RIGHT JOIN t3 ON t2.i=t3.i);
i
2
EXPLAIN SELECT * FROM t1 WHERE (t1.i) IN 
(SELECT t3.i FROM t2 STRAIGHT_JOIN t3);
id	select_type	table	type	possible_keys	key	key_len	ref	rows	Extra
1	PRIMARY	NULL	NULL	NULL	NULL	NULL	NULL	NULL	Impossible WHERE noticed after reading const tables
SELECT * FROM t1 WHERE (t1.i) IN 
(SELECT t3.i FROM t2 STRAIGHT_JOIN t3);
i
EXPLAIN SELECT * FROM t1 WHERE (11) IN 
(SELECT t3.i FROM t2 LEFT JOIN t3 ON t2.i=t3.i);
id	select_type	table	type	possible_keys	key	key_len	ref	rows	Extra
1	PRIMARY	NULL	NULL	NULL	NULL	NULL	NULL	NULL	Impossible WHERE noticed after reading const tables
SELECT * FROM t1 WHERE (11) IN 
(SELECT t3.i FROM t2 LEFT JOIN t3 ON t2.i=t3.i);
i
EXPLAIN SELECT * FROM t1 WHERE (11) IN 
(SELECT t3.i FROM t2 LEFT JOIN t3 ON t2.i=t3.i WHERE t1.i);
id	select_type	table	type	possible_keys	key	key_len	ref	rows	Extra
1	PRIMARY	NULL	NULL	NULL	NULL	NULL	NULL	NULL	Impossible WHERE noticed after reading const tables
SELECT * FROM t1 WHERE (11) IN 
(SELECT t3.i FROM t2 LEFT JOIN t3 ON t2.i=t3.i WHERE t1.i);
i
EXPLAIN SELECT * FROM t1 WHERE (11) IN 
(SELECT t3.i FROM t2 RIGHT JOIN t3 ON t2.i=t3.i);
id	select_type	table	type	possible_keys	key	key_len	ref	rows	Extra
1	PRIMARY	t1	system	NULL	NULL	NULL	NULL	1	
1	PRIMARY	t2	system	NULL	NULL	NULL	NULL	0	const row not found
1	PRIMARY	t3	ALL	NULL	NULL	NULL	NULL	2	Using where; FirstMatch(t2)
SELECT * FROM t1 WHERE (11) IN 
(SELECT t3.i FROM t2 RIGHT JOIN t3 ON t2.i=t3.i);
i
EXPLAIN SELECT * FROM t1 WHERE (11) IN 
(SELECT t3.i FROM t2 STRAIGHT_JOIN t3);
id	select_type	table	type	possible_keys	key	key_len	ref	rows	Extra
1	PRIMARY	NULL	NULL	NULL	NULL	NULL	NULL	NULL	Impossible WHERE noticed after reading const tables
SELECT * FROM t1 WHERE (11) IN 
(SELECT t3.i FROM t2 STRAIGHT_JOIN t3);
i
INSERT INTO t3 VALUES (0);
DELETE FROM t3;
INSERT INTO t2 VALUES (2);
SELECT (SELECT COUNT(*) from t1),
(SELECT COUNT(*) from t2),
(SELECT COUNT(*) from t3);
(SELECT COUNT(*) from t1)	(SELECT COUNT(*) from t2)	(SELECT COUNT(*) from t3)
1	1	0
EXPLAIN SELECT * FROM t1 WHERE (t1.i) IN 
(SELECT t3.i FROM t2 LEFT JOIN t3 ON t2.i=t3.i);
id	select_type	table	type	possible_keys	key	key_len	ref	rows	Extra
1	PRIMARY	NULL	NULL	NULL	NULL	NULL	NULL	NULL	Impossible WHERE noticed after reading const tables
SELECT * FROM t1 WHERE (t1.i) IN 
(SELECT t3.i FROM t2 LEFT JOIN t3 ON t2.i=t3.i);
i
EXPLAIN SELECT * FROM t1 WHERE (t1.i) IN 
(SELECT t3.i FROM t2 RIGHT JOIN t3 ON t2.i=t3.i);
id	select_type	table	type	possible_keys	key	key_len	ref	rows	Extra
1	PRIMARY	NULL	NULL	NULL	NULL	NULL	NULL	NULL	Impossible WHERE noticed after reading const tables
SELECT * FROM t1 WHERE (t1.i) IN 
(SELECT t3.i FROM t2 RIGHT JOIN t3 ON t2.i=t3.i);
i
EXPLAIN SELECT * FROM t1 WHERE (t1.i) IN 
(SELECT t3.i FROM t2 STRAIGHT_JOIN t3);
id	select_type	table	type	possible_keys	key	key_len	ref	rows	Extra
1	PRIMARY	NULL	NULL	NULL	NULL	NULL	NULL	NULL	Impossible WHERE noticed after reading const tables
SELECT * FROM t1 WHERE (t1.i) IN 
(SELECT t3.i FROM t2 STRAIGHT_JOIN t3);
i
EXPLAIN SELECT * FROM t1 WHERE (11) IN 
(SELECT t3.i FROM t2 LEFT JOIN t3 ON t2.i=t3.i);
id	select_type	table	type	possible_keys	key	key_len	ref	rows	Extra
1	PRIMARY	NULL	NULL	NULL	NULL	NULL	NULL	NULL	Impossible WHERE noticed after reading const tables
SELECT * FROM t1 WHERE (11) IN 
(SELECT t3.i FROM t2 LEFT JOIN t3 ON t2.i=t3.i);
i
EXPLAIN SELECT * FROM t1 WHERE (11) IN 
(SELECT t3.i FROM t2 LEFT JOIN t3 ON t2.i=t3.i WHERE t1.i);
id	select_type	table	type	possible_keys	key	key_len	ref	rows	Extra
1	PRIMARY	NULL	NULL	NULL	NULL	NULL	NULL	NULL	Impossible WHERE noticed after reading const tables
SELECT * FROM t1 WHERE (11) IN 
(SELECT t3.i FROM t2 LEFT JOIN t3 ON t2.i=t3.i WHERE t1.i);
i
EXPLAIN SELECT * FROM t1 WHERE (11) IN 
(SELECT t3.i FROM t2 RIGHT JOIN t3 ON t2.i=t3.i);
id	select_type	table	type	possible_keys	key	key_len	ref	rows	Extra
1	PRIMARY	NULL	NULL	NULL	NULL	NULL	NULL	NULL	Impossible WHERE noticed after reading const tables
SELECT * FROM t1 WHERE (11) IN 
(SELECT t3.i FROM t2 RIGHT JOIN t3 ON t2.i=t3.i);
i
EXPLAIN SELECT * FROM t1 WHERE (11) IN 
(SELECT t3.i FROM t2 STRAIGHT_JOIN t3);
id	select_type	table	type	possible_keys	key	key_len	ref	rows	Extra
1	PRIMARY	NULL	NULL	NULL	NULL	NULL	NULL	NULL	Impossible WHERE noticed after reading const tables
SELECT * FROM t1 WHERE (11) IN 
(SELECT t3.i FROM t2 STRAIGHT_JOIN t3);
i
INSERT INTO t3 VALUES (2);
SELECT (SELECT COUNT(*) from t1),
(SELECT COUNT(*) from t2),
(SELECT COUNT(*) from t3);
(SELECT COUNT(*) from t1)	(SELECT COUNT(*) from t2)	(SELECT COUNT(*) from t3)
1	1	1
EXPLAIN SELECT * FROM t1 WHERE (t1.i) IN 
(SELECT t3.i FROM t2 LEFT JOIN t3 ON t2.i=t3.i);
id	select_type	table	type	possible_keys	key	key_len	ref	rows	Extra
1	PRIMARY	t1	system	NULL	NULL	NULL	NULL	1	
1	PRIMARY	t2	system	NULL	NULL	NULL	NULL	1	
1	PRIMARY	t3	system	NULL	NULL	NULL	NULL	1	
SELECT * FROM t1 WHERE (t1.i) IN 
(SELECT t3.i FROM t2 LEFT JOIN t3 ON t2.i=t3.i);
i
2
EXPLAIN SELECT * FROM t1 WHERE (t1.i) IN 
(SELECT t3.i FROM t2 RIGHT JOIN t3 ON t2.i=t3.i);
id	select_type	table	type	possible_keys	key	key_len	ref	rows	Extra
1	PRIMARY	t1	system	NULL	NULL	NULL	NULL	1	
1	PRIMARY	t3	system	NULL	NULL	NULL	NULL	1	
1	PRIMARY	t2	system	NULL	NULL	NULL	NULL	1	
SELECT * FROM t1 WHERE (t1.i) IN 
(SELECT t3.i FROM t2 RIGHT JOIN t3 ON t2.i=t3.i);
i
2
EXPLAIN SELECT * FROM t1 WHERE (t1.i) IN 
(SELECT t3.i FROM t2 STRAIGHT_JOIN t3);
id	select_type	table	type	possible_keys	key	key_len	ref	rows	Extra
1	PRIMARY	t1	system	NULL	NULL	NULL	NULL	1	
1	PRIMARY	t2	system	NULL	NULL	NULL	NULL	1	
1	PRIMARY	t3	system	NULL	NULL	NULL	NULL	1	
SELECT * FROM t1 WHERE (t1.i) IN 
(SELECT t3.i FROM t2 STRAIGHT_JOIN t3);
i
2
EXPLAIN SELECT * FROM t1 WHERE (11) IN 
(SELECT t3.i FROM t2 LEFT JOIN t3 ON t2.i=t3.i);
id	select_type	table	type	possible_keys	key	key_len	ref	rows	Extra
1	PRIMARY	NULL	NULL	NULL	NULL	NULL	NULL	NULL	Impossible WHERE noticed after reading const tables
SELECT * FROM t1 WHERE (11) IN 
(SELECT t3.i FROM t2 LEFT JOIN t3 ON t2.i=t3.i);
i
EXPLAIN SELECT * FROM t1 WHERE (11) IN 
(SELECT t3.i FROM t2 LEFT JOIN t3 ON t2.i=t3.i WHERE t1.i);
id	select_type	table	type	possible_keys	key	key_len	ref	rows	Extra
1	PRIMARY	NULL	NULL	NULL	NULL	NULL	NULL	NULL	Impossible WHERE noticed after reading const tables
SELECT * FROM t1 WHERE (11) IN 
(SELECT t3.i FROM t2 LEFT JOIN t3 ON t2.i=t3.i WHERE t1.i);
i
EXPLAIN SELECT * FROM t1 WHERE (11) IN 
(SELECT t3.i FROM t2 RIGHT JOIN t3 ON t2.i=t3.i);
id	select_type	table	type	possible_keys	key	key_len	ref	rows	Extra
1	PRIMARY	NULL	NULL	NULL	NULL	NULL	NULL	NULL	Impossible WHERE noticed after reading const tables
SELECT * FROM t1 WHERE (11) IN 
(SELECT t3.i FROM t2 RIGHT JOIN t3 ON t2.i=t3.i);
i
EXPLAIN SELECT * FROM t1 WHERE (11) IN 
(SELECT t3.i FROM t2 STRAIGHT_JOIN t3);
id	select_type	table	type	possible_keys	key	key_len	ref	rows	Extra
1	PRIMARY	NULL	NULL	NULL	NULL	NULL	NULL	NULL	Impossible WHERE noticed after reading const tables
SELECT * FROM t1 WHERE (11) IN 
(SELECT t3.i FROM t2 STRAIGHT_JOIN t3);
i
INSERT INTO t3 VALUES (1);
SELECT (SELECT COUNT(*) from t1),
(SELECT COUNT(*) from t2),
(SELECT COUNT(*) from t3);
(SELECT COUNT(*) from t1)	(SELECT COUNT(*) from t2)	(SELECT COUNT(*) from t3)
1	1	2
EXPLAIN SELECT * FROM t1 WHERE (t1.i) IN 
(SELECT t3.i FROM t2 LEFT JOIN t3 ON t2.i=t3.i);
id	select_type	table	type	possible_keys	key	key_len	ref	rows	Extra
1	PRIMARY	t1	system	NULL	NULL	NULL	NULL	1	
1	PRIMARY	t2	system	NULL	NULL	NULL	NULL	1	
1	PRIMARY	t3	ALL	NULL	NULL	NULL	NULL	2	Using where; FirstMatch(t2)
SELECT * FROM t1 WHERE (t1.i) IN 
(SELECT t3.i FROM t2 LEFT JOIN t3 ON t2.i=t3.i);
i
2
EXPLAIN SELECT * FROM t1 WHERE (t1.i) IN 
(SELECT t3.i FROM t2 RIGHT JOIN t3 ON t2.i=t3.i);
id	select_type	table	type	possible_keys	key	key_len	ref	rows	Extra
1	PRIMARY	t1	system	NULL	NULL	NULL	NULL	1	
1	PRIMARY	t3	ALL	NULL	NULL	NULL	NULL	2	Using where
1	PRIMARY	t2	ALL	NULL	NULL	NULL	NULL	1	Using where; FirstMatch(t1)
SELECT * FROM t1 WHERE (t1.i) IN 
(SELECT t3.i FROM t2 RIGHT JOIN t3 ON t2.i=t3.i);
i
2
EXPLAIN SELECT * FROM t1 WHERE (t1.i) IN 
(SELECT t3.i FROM t2 STRAIGHT_JOIN t3);
id	select_type	table	type	possible_keys	key	key_len	ref	rows	Extra
1	PRIMARY	t1	system	NULL	NULL	NULL	NULL	1	
1	PRIMARY	t2	system	NULL	NULL	NULL	NULL	1	
1	PRIMARY	t3	ALL	NULL	NULL	NULL	NULL	2	Using where; FirstMatch(t2)
SELECT * FROM t1 WHERE (t1.i) IN 
(SELECT t3.i FROM t2 STRAIGHT_JOIN t3);
i
2
EXPLAIN SELECT * FROM t1 WHERE (11) IN 
(SELECT t3.i FROM t2 LEFT JOIN t3 ON t2.i=t3.i);
id	select_type	table	type	possible_keys	key	key_len	ref	rows	Extra
1	PRIMARY	t1	system	NULL	NULL	NULL	NULL	1	
1	PRIMARY	t2	system	NULL	NULL	NULL	NULL	1	
1	PRIMARY	t3	ALL	NULL	NULL	NULL	NULL	2	Using where; FirstMatch(t2)
SELECT * FROM t1 WHERE (11) IN 
(SELECT t3.i FROM t2 LEFT JOIN t3 ON t2.i=t3.i);
i
EXPLAIN SELECT * FROM t1 WHERE (11) IN 
(SELECT t3.i FROM t2 LEFT JOIN t3 ON t2.i=t3.i WHERE t1.i);
id	select_type	table	type	possible_keys	key	key_len	ref	rows	Extra
1	PRIMARY	t1	system	NULL	NULL	NULL	NULL	1	
1	PRIMARY	t2	system	NULL	NULL	NULL	NULL	1	
1	PRIMARY	t3	ALL	NULL	NULL	NULL	NULL	2	Using where; FirstMatch(t2)
SELECT * FROM t1 WHERE (11) IN 
(SELECT t3.i FROM t2 LEFT JOIN t3 ON t2.i=t3.i WHERE t1.i);
i
EXPLAIN SELECT * FROM t1 WHERE (11) IN 
(SELECT t3.i FROM t2 RIGHT JOIN t3 ON t2.i=t3.i);
id	select_type	table	type	possible_keys	key	key_len	ref	rows	Extra
1	PRIMARY	t1	system	NULL	NULL	NULL	NULL	1	
1	PRIMARY	t3	ALL	NULL	NULL	NULL	NULL	2	Using where
1	PRIMARY	t2	ALL	NULL	NULL	NULL	NULL	1	Using where; FirstMatch(t1)
SELECT * FROM t1 WHERE (11) IN 
(SELECT t3.i FROM t2 RIGHT JOIN t3 ON t2.i=t3.i);
i
EXPLAIN SELECT * FROM t1 WHERE (11) IN 
(SELECT t3.i FROM t2 STRAIGHT_JOIN t3);
id	select_type	table	type	possible_keys	key	key_len	ref	rows	Extra
1	PRIMARY	t1	system	NULL	NULL	NULL	NULL	1	
1	PRIMARY	t2	system	NULL	NULL	NULL	NULL	1	
1	PRIMARY	t3	ALL	NULL	NULL	NULL	NULL	2	Using where; FirstMatch(t2)
SELECT * FROM t1 WHERE (11) IN 
(SELECT t3.i FROM t2 STRAIGHT_JOIN t3);
i
INSERT INTO t3 VALUES (0);
DELETE FROM t3;
INSERT INTO t2 VALUES (1);
SELECT (SELECT COUNT(*) from t1),
(SELECT COUNT(*) from t2),
(SELECT COUNT(*) from t3);
(SELECT COUNT(*) from t1)	(SELECT COUNT(*) from t2)	(SELECT COUNT(*) from t3)
1	2	0
EXPLAIN SELECT * FROM t1 WHERE (t1.i) IN 
(SELECT t3.i FROM t2 LEFT JOIN t3 ON t2.i=t3.i);
id	select_type	table	type	possible_keys	key	key_len	ref	rows	Extra
1	PRIMARY	NULL	NULL	NULL	NULL	NULL	NULL	NULL	Impossible WHERE noticed after reading const tables
SELECT * FROM t1 WHERE (t1.i) IN 
(SELECT t3.i FROM t2 LEFT JOIN t3 ON t2.i=t3.i);
i
EXPLAIN SELECT * FROM t1 WHERE (t1.i) IN 
(SELECT t3.i FROM t2 RIGHT JOIN t3 ON t2.i=t3.i);
id	select_type	table	type	possible_keys	key	key_len	ref	rows	Extra
1	PRIMARY	NULL	NULL	NULL	NULL	NULL	NULL	NULL	Impossible WHERE noticed after reading const tables
SELECT * FROM t1 WHERE (t1.i) IN 
(SELECT t3.i FROM t2 RIGHT JOIN t3 ON t2.i=t3.i);
i
EXPLAIN SELECT * FROM t1 WHERE (t1.i) IN 
(SELECT t3.i FROM t2 STRAIGHT_JOIN t3);
id	select_type	table	type	possible_keys	key	key_len	ref	rows	Extra
1	PRIMARY	t1	system	NULL	NULL	NULL	NULL	1	
1	PRIMARY	t2	ALL	NULL	NULL	NULL	NULL	2	Start materialize
1	PRIMARY	t3	ALL	NULL	NULL	NULL	NULL	0	Using where; End materialize
SELECT * FROM t1 WHERE (t1.i) IN 
(SELECT t3.i FROM t2 STRAIGHT_JOIN t3);
i
EXPLAIN SELECT * FROM t1 WHERE (11) IN 
(SELECT t3.i FROM t2 LEFT JOIN t3 ON t2.i=t3.i);
id	select_type	table	type	possible_keys	key	key_len	ref	rows	Extra
1	PRIMARY	NULL	NULL	NULL	NULL	NULL	NULL	NULL	Impossible WHERE noticed after reading const tables
SELECT * FROM t1 WHERE (11) IN 
(SELECT t3.i FROM t2 LEFT JOIN t3 ON t2.i=t3.i);
i
EXPLAIN SELECT * FROM t1 WHERE (11) IN 
(SELECT t3.i FROM t2 LEFT JOIN t3 ON t2.i=t3.i WHERE t1.i);
id	select_type	table	type	possible_keys	key	key_len	ref	rows	Extra
1	PRIMARY	NULL	NULL	NULL	NULL	NULL	NULL	NULL	Impossible WHERE noticed after reading const tables
SELECT * FROM t1 WHERE (11) IN 
(SELECT t3.i FROM t2 LEFT JOIN t3 ON t2.i=t3.i WHERE t1.i);
i
EXPLAIN SELECT * FROM t1 WHERE (11) IN 
(SELECT t3.i FROM t2 RIGHT JOIN t3 ON t2.i=t3.i);
id	select_type	table	type	possible_keys	key	key_len	ref	rows	Extra
1	PRIMARY	NULL	NULL	NULL	NULL	NULL	NULL	NULL	Impossible WHERE noticed after reading const tables
SELECT * FROM t1 WHERE (11) IN 
(SELECT t3.i FROM t2 RIGHT JOIN t3 ON t2.i=t3.i);
i
EXPLAIN SELECT * FROM t1 WHERE (11) IN 
(SELECT t3.i FROM t2 STRAIGHT_JOIN t3);
id	select_type	table	type	possible_keys	key	key_len	ref	rows	Extra
1	PRIMARY	t1	system	NULL	NULL	NULL	NULL	1	
1	PRIMARY	t2	ALL	NULL	NULL	NULL	NULL	2	Start materialize
1	PRIMARY	t3	ALL	NULL	NULL	NULL	NULL	0	Using where; End materialize
SELECT * FROM t1 WHERE (11) IN 
(SELECT t3.i FROM t2 STRAIGHT_JOIN t3);
i
INSERT INTO t3 VALUES (2);
SELECT (SELECT COUNT(*) from t1),
(SELECT COUNT(*) from t2),
(SELECT COUNT(*) from t3);
(SELECT COUNT(*) from t1)	(SELECT COUNT(*) from t2)	(SELECT COUNT(*) from t3)
1	2	1
EXPLAIN SELECT * FROM t1 WHERE (t1.i) IN 
(SELECT t3.i FROM t2 LEFT JOIN t3 ON t2.i=t3.i);
id	select_type	table	type	possible_keys	key	key_len	ref	rows	Extra
1	PRIMARY	t1	system	NULL	NULL	NULL	NULL	1	
1	PRIMARY	t2	ALL	NULL	NULL	NULL	NULL	2	
1	PRIMARY	t3	ALL	NULL	NULL	NULL	NULL	1	Using where; FirstMatch(t1)
SELECT * FROM t1 WHERE (t1.i) IN 
(SELECT t3.i FROM t2 LEFT JOIN t3 ON t2.i=t3.i);
i
2
EXPLAIN SELECT * FROM t1 WHERE (t1.i) IN 
(SELECT t3.i FROM t2 RIGHT JOIN t3 ON t2.i=t3.i);
id	select_type	table	type	possible_keys	key	key_len	ref	rows	Extra
1	PRIMARY	t1	system	NULL	NULL	NULL	NULL	1	
1	PRIMARY	t3	system	NULL	NULL	NULL	NULL	1	
1	PRIMARY	t2	ALL	NULL	NULL	NULL	NULL	2	Using where; FirstMatch(t3)
SELECT * FROM t1 WHERE (t1.i) IN 
(SELECT t3.i FROM t2 RIGHT JOIN t3 ON t2.i=t3.i);
i
2
EXPLAIN SELECT * FROM t1 WHERE (t1.i) IN 
(SELECT t3.i FROM t2 STRAIGHT_JOIN t3);
id	select_type	table	type	possible_keys	key	key_len	ref	rows	Extra
1	PRIMARY	t1	system	NULL	NULL	NULL	NULL	1	
1	PRIMARY	t2	ALL	NULL	NULL	NULL	NULL	2	
1	PRIMARY	t3	ALL	NULL	NULL	NULL	NULL	1	Using where; FirstMatch(t1)
SELECT * FROM t1 WHERE (t1.i) IN 
(SELECT t3.i FROM t2 STRAIGHT_JOIN t3);
i
2
EXPLAIN SELECT * FROM t1 WHERE (11) IN 
(SELECT t3.i FROM t2 LEFT JOIN t3 ON t2.i=t3.i);
id	select_type	table	type	possible_keys	key	key_len	ref	rows	Extra
1	PRIMARY	t1	system	NULL	NULL	NULL	NULL	1	
1	PRIMARY	t2	ALL	NULL	NULL	NULL	NULL	2	
1	PRIMARY	t3	ALL	NULL	NULL	NULL	NULL	1	Using where; FirstMatch(t1)
SELECT * FROM t1 WHERE (11) IN 
(SELECT t3.i FROM t2 LEFT JOIN t3 ON t2.i=t3.i);
i
EXPLAIN SELECT * FROM t1 WHERE (11) IN 
(SELECT t3.i FROM t2 LEFT JOIN t3 ON t2.i=t3.i WHERE t1.i);
id	select_type	table	type	possible_keys	key	key_len	ref	rows	Extra
1	PRIMARY	t1	system	NULL	NULL	NULL	NULL	1	
1	PRIMARY	t2	ALL	NULL	NULL	NULL	NULL	2	
1	PRIMARY	t3	ALL	NULL	NULL	NULL	NULL	1	Using where; FirstMatch(t1)
SELECT * FROM t1 WHERE (11) IN 
(SELECT t3.i FROM t2 LEFT JOIN t3 ON t2.i=t3.i WHERE t1.i);
i
EXPLAIN SELECT * FROM t1 WHERE (11) IN 
(SELECT t3.i FROM t2 RIGHT JOIN t3 ON t2.i=t3.i);
id	select_type	table	type	possible_keys	key	key_len	ref	rows	Extra
1	PRIMARY	NULL	NULL	NULL	NULL	NULL	NULL	NULL	Impossible WHERE noticed after reading const tables
SELECT * FROM t1 WHERE (11) IN 
(SELECT t3.i FROM t2 RIGHT JOIN t3 ON t2.i=t3.i);
i
EXPLAIN SELECT * FROM t1 WHERE (11) IN 
(SELECT t3.i FROM t2 STRAIGHT_JOIN t3);
id	select_type	table	type	possible_keys	key	key_len	ref	rows	Extra
1	PRIMARY	t1	system	NULL	NULL	NULL	NULL	1	
1	PRIMARY	t2	ALL	NULL	NULL	NULL	NULL	2	
1	PRIMARY	t3	ALL	NULL	NULL	NULL	NULL	1	Using where; FirstMatch(t1)
SELECT * FROM t1 WHERE (11) IN 
(SELECT t3.i FROM t2 STRAIGHT_JOIN t3);
i
INSERT INTO t3 VALUES (1);
SELECT (SELECT COUNT(*) from t1),
(SELECT COUNT(*) from t2),
(SELECT COUNT(*) from t3);
(SELECT COUNT(*) from t1)	(SELECT COUNT(*) from t2)	(SELECT COUNT(*) from t3)
1	2	2
EXPLAIN SELECT * FROM t1 WHERE (t1.i) IN 
(SELECT t3.i FROM t2 LEFT JOIN t3 ON t2.i=t3.i);
id	select_type	table	type	possible_keys	key	key_len	ref	rows	Extra
1	PRIMARY	t1	system	NULL	NULL	NULL	NULL	1	
1	PRIMARY	t2	ALL	NULL	NULL	NULL	NULL	2	
1	PRIMARY	t3	ALL	NULL	NULL	NULL	NULL	2	Using where; FirstMatch(t1)
SELECT * FROM t1 WHERE (t1.i) IN 
(SELECT t3.i FROM t2 LEFT JOIN t3 ON t2.i=t3.i);
i
2
EXPLAIN SELECT * FROM t1 WHERE (t1.i) IN 
(SELECT t3.i FROM t2 RIGHT JOIN t3 ON t2.i=t3.i);
id	select_type	table	type	possible_keys	key	key_len	ref	rows	Extra
1	PRIMARY	t1	system	NULL	NULL	NULL	NULL	1	
1	PRIMARY	t3	ALL	NULL	NULL	NULL	NULL	2	Using where
1	PRIMARY	t2	ALL	NULL	NULL	NULL	NULL	2	Using where; FirstMatch(t1)
SELECT * FROM t1 WHERE (t1.i) IN 
(SELECT t3.i FROM t2 RIGHT JOIN t3 ON t2.i=t3.i);
i
2
EXPLAIN SELECT * FROM t1 WHERE (t1.i) IN 
(SELECT t3.i FROM t2 STRAIGHT_JOIN t3);
id	select_type	table	type	possible_keys	key	key_len	ref	rows	Extra
1	PRIMARY	t1	system	NULL	NULL	NULL	NULL	1	
1	PRIMARY	t2	ALL	NULL	NULL	NULL	NULL	2	
1	PRIMARY	t3	ALL	NULL	NULL	NULL	NULL	2	Using where; FirstMatch(t1)
SELECT * FROM t1 WHERE (t1.i) IN 
(SELECT t3.i FROM t2 STRAIGHT_JOIN t3);
i
2
EXPLAIN SELECT * FROM t1 WHERE (11) IN 
(SELECT t3.i FROM t2 LEFT JOIN t3 ON t2.i=t3.i);
id	select_type	table	type	possible_keys	key	key_len	ref	rows	Extra
1	PRIMARY	t1	system	NULL	NULL	NULL	NULL	1	
1	PRIMARY	t2	ALL	NULL	NULL	NULL	NULL	2	
1	PRIMARY	t3	ALL	NULL	NULL	NULL	NULL	2	Using where; FirstMatch(t1)
SELECT * FROM t1 WHERE (11) IN 
(SELECT t3.i FROM t2 LEFT JOIN t3 ON t2.i=t3.i);
i
EXPLAIN SELECT * FROM t1 WHERE (11) IN 
(SELECT t3.i FROM t2 LEFT JOIN t3 ON t2.i=t3.i WHERE t1.i);
id	select_type	table	type	possible_keys	key	key_len	ref	rows	Extra
1	PRIMARY	t1	system	NULL	NULL	NULL	NULL	1	
1	PRIMARY	t2	ALL	NULL	NULL	NULL	NULL	2	
1	PRIMARY	t3	ALL	NULL	NULL	NULL	NULL	2	Using where; FirstMatch(t1)
SELECT * FROM t1 WHERE (11) IN 
(SELECT t3.i FROM t2 LEFT JOIN t3 ON t2.i=t3.i WHERE t1.i);
i
EXPLAIN SELECT * FROM t1 WHERE (11) IN 
(SELECT t3.i FROM t2 RIGHT JOIN t3 ON t2.i=t3.i);
id	select_type	table	type	possible_keys	key	key_len	ref	rows	Extra
1	PRIMARY	t1	system	NULL	NULL	NULL	NULL	1	
1	PRIMARY	t3	ALL	NULL	NULL	NULL	NULL	2	Using where
1	PRIMARY	t2	ALL	NULL	NULL	NULL	NULL	2	Using where; FirstMatch(t1)
SELECT * FROM t1 WHERE (11) IN 
(SELECT t3.i FROM t2 RIGHT JOIN t3 ON t2.i=t3.i);
i
EXPLAIN SELECT * FROM t1 WHERE (11) IN 
(SELECT t3.i FROM t2 STRAIGHT_JOIN t3);
id	select_type	table	type	possible_keys	key	key_len	ref	rows	Extra
1	PRIMARY	t1	system	NULL	NULL	NULL	NULL	1	
1	PRIMARY	t2	ALL	NULL	NULL	NULL	NULL	2	
1	PRIMARY	t3	ALL	NULL	NULL	NULL	NULL	2	Using where; FirstMatch(t1)
SELECT * FROM t1 WHERE (11) IN 
(SELECT t3.i FROM t2 STRAIGHT_JOIN t3);
i
INSERT INTO t3 VALUES (0);
DELETE FROM t3;
INSERT INTO t2 VALUES (0);
DELETE FROM t2;
INSERT INTO t1 VALUES (1);
SELECT (SELECT COUNT(*) from t1),
(SELECT COUNT(*) from t2),
(SELECT COUNT(*) from t3);
(SELECT COUNT(*) from t1)	(SELECT COUNT(*) from t2)	(SELECT COUNT(*) from t3)
2	0	0
EXPLAIN SELECT * FROM t1 WHERE (t1.i) IN 
(SELECT t3.i FROM t2 LEFT JOIN t3 ON t2.i=t3.i);
id	select_type	table	type	possible_keys	key	key_len	ref	rows	Extra
1	PRIMARY	NULL	NULL	NULL	NULL	NULL	NULL	NULL	Impossible WHERE noticed after reading const tables
SELECT * FROM t1 WHERE (t1.i) IN 
(SELECT t3.i FROM t2 LEFT JOIN t3 ON t2.i=t3.i);
i
EXPLAIN SELECT * FROM t1 WHERE (t1.i) IN 
(SELECT t3.i FROM t2 RIGHT JOIN t3 ON t2.i=t3.i);
id	select_type	table	type	possible_keys	key	key_len	ref	rows	Extra
1	PRIMARY	NULL	NULL	NULL	NULL	NULL	NULL	NULL	Impossible WHERE noticed after reading const tables
SELECT * FROM t1 WHERE (t1.i) IN 
(SELECT t3.i FROM t2 RIGHT JOIN t3 ON t2.i=t3.i);
i
EXPLAIN SELECT * FROM t1 WHERE (t1.i) IN 
(SELECT t3.i FROM t2 STRAIGHT_JOIN t3);
id	select_type	table	type	possible_keys	key	key_len	ref	rows	Extra
1	PRIMARY	NULL	NULL	NULL	NULL	NULL	NULL	NULL	Impossible WHERE noticed after reading const tables
SELECT * FROM t1 WHERE (t1.i) IN 
(SELECT t3.i FROM t2 STRAIGHT_JOIN t3);
i
EXPLAIN SELECT * FROM t1 WHERE (11) IN 
(SELECT t3.i FROM t2 LEFT JOIN t3 ON t2.i=t3.i);
id	select_type	table	type	possible_keys	key	key_len	ref	rows	Extra
1	PRIMARY	NULL	NULL	NULL	NULL	NULL	NULL	NULL	Impossible WHERE noticed after reading const tables
SELECT * FROM t1 WHERE (11) IN 
(SELECT t3.i FROM t2 LEFT JOIN t3 ON t2.i=t3.i);
i
EXPLAIN SELECT * FROM t1 WHERE (11) IN 
(SELECT t3.i FROM t2 LEFT JOIN t3 ON t2.i=t3.i WHERE t1.i);
id	select_type	table	type	possible_keys	key	key_len	ref	rows	Extra
1	PRIMARY	NULL	NULL	NULL	NULL	NULL	NULL	NULL	Impossible WHERE noticed after reading const tables
SELECT * FROM t1 WHERE (11) IN 
(SELECT t3.i FROM t2 LEFT JOIN t3 ON t2.i=t3.i WHERE t1.i);
i
EXPLAIN SELECT * FROM t1 WHERE (11) IN 
(SELECT t3.i FROM t2 RIGHT JOIN t3 ON t2.i=t3.i);
id	select_type	table	type	possible_keys	key	key_len	ref	rows	Extra
1	PRIMARY	NULL	NULL	NULL	NULL	NULL	NULL	NULL	Impossible WHERE noticed after reading const tables
SELECT * FROM t1 WHERE (11) IN 
(SELECT t3.i FROM t2 RIGHT JOIN t3 ON t2.i=t3.i);
i
EXPLAIN SELECT * FROM t1 WHERE (11) IN 
(SELECT t3.i FROM t2 STRAIGHT_JOIN t3);
id	select_type	table	type	possible_keys	key	key_len	ref	rows	Extra
1	PRIMARY	NULL	NULL	NULL	NULL	NULL	NULL	NULL	Impossible WHERE noticed after reading const tables
SELECT * FROM t1 WHERE (11) IN 
(SELECT t3.i FROM t2 STRAIGHT_JOIN t3);
i
INSERT INTO t3 VALUES (2);
SELECT (SELECT COUNT(*) from t1),
(SELECT COUNT(*) from t2),
(SELECT COUNT(*) from t3);
(SELECT COUNT(*) from t1)	(SELECT COUNT(*) from t2)	(SELECT COUNT(*) from t3)
2	0	1
EXPLAIN SELECT * FROM t1 WHERE (t1.i) IN 
(SELECT t3.i FROM t2 LEFT JOIN t3 ON t2.i=t3.i);
id	select_type	table	type	possible_keys	key	key_len	ref	rows	Extra
1	PRIMARY	NULL	NULL	NULL	NULL	NULL	NULL	NULL	Impossible WHERE noticed after reading const tables
SELECT * FROM t1 WHERE (t1.i) IN 
(SELECT t3.i FROM t2 LEFT JOIN t3 ON t2.i=t3.i);
i
EXPLAIN SELECT * FROM t1 WHERE (t1.i) IN 
(SELECT t3.i FROM t2 RIGHT JOIN t3 ON t2.i=t3.i);
id	select_type	table	type	possible_keys	key	key_len	ref	rows	Extra
1	PRIMARY	t2	system	NULL	NULL	NULL	NULL	0	const row not found
1	PRIMARY	t3	system	NULL	NULL	NULL	NULL	1	
1	PRIMARY	t1	ALL	NULL	NULL	NULL	NULL	2	Using where
SELECT * FROM t1 WHERE (t1.i) IN 
(SELECT t3.i FROM t2 RIGHT JOIN t3 ON t2.i=t3.i);
i
2
EXPLAIN SELECT * FROM t1 WHERE (t1.i) IN 
(SELECT t3.i FROM t2 STRAIGHT_JOIN t3);
id	select_type	table	type	possible_keys	key	key_len	ref	rows	Extra
1	PRIMARY	NULL	NULL	NULL	NULL	NULL	NULL	NULL	Impossible WHERE noticed after reading const tables
SELECT * FROM t1 WHERE (t1.i) IN 
(SELECT t3.i FROM t2 STRAIGHT_JOIN t3);
i
EXPLAIN SELECT * FROM t1 WHERE (11) IN 
(SELECT t3.i FROM t2 LEFT JOIN t3 ON t2.i=t3.i);
id	select_type	table	type	possible_keys	key	key_len	ref	rows	Extra
1	PRIMARY	NULL	NULL	NULL	NULL	NULL	NULL	NULL	Impossible WHERE noticed after reading const tables
SELECT * FROM t1 WHERE (11) IN 
(SELECT t3.i FROM t2 LEFT JOIN t3 ON t2.i=t3.i);
i
EXPLAIN SELECT * FROM t1 WHERE (11) IN 
(SELECT t3.i FROM t2 LEFT JOIN t3 ON t2.i=t3.i WHERE t1.i);
id	select_type	table	type	possible_keys	key	key_len	ref	rows	Extra
1	PRIMARY	NULL	NULL	NULL	NULL	NULL	NULL	NULL	Impossible WHERE noticed after reading const tables
SELECT * FROM t1 WHERE (11) IN 
(SELECT t3.i FROM t2 LEFT JOIN t3 ON t2.i=t3.i WHERE t1.i);
i
EXPLAIN SELECT * FROM t1 WHERE (11) IN 
(SELECT t3.i FROM t2 RIGHT JOIN t3 ON t2.i=t3.i);
id	select_type	table	type	possible_keys	key	key_len	ref	rows	Extra
1	PRIMARY	NULL	NULL	NULL	NULL	NULL	NULL	NULL	Impossible WHERE noticed after reading const tables
SELECT * FROM t1 WHERE (11) IN 
(SELECT t3.i FROM t2 RIGHT JOIN t3 ON t2.i=t3.i);
i
EXPLAIN SELECT * FROM t1 WHERE (11) IN 
(SELECT t3.i FROM t2 STRAIGHT_JOIN t3);
id	select_type	table	type	possible_keys	key	key_len	ref	rows	Extra
1	PRIMARY	NULL	NULL	NULL	NULL	NULL	NULL	NULL	Impossible WHERE noticed after reading const tables
SELECT * FROM t1 WHERE (11) IN 
(SELECT t3.i FROM t2 STRAIGHT_JOIN t3);
i
INSERT INTO t3 VALUES (1);
SELECT (SELECT COUNT(*) from t1),
(SELECT COUNT(*) from t2),
(SELECT COUNT(*) from t3);
(SELECT COUNT(*) from t1)	(SELECT COUNT(*) from t2)	(SELECT COUNT(*) from t3)
2	0	2
EXPLAIN SELECT * FROM t1 WHERE (t1.i) IN 
(SELECT t3.i FROM t2 LEFT JOIN t3 ON t2.i=t3.i);
id	select_type	table	type	possible_keys	key	key_len	ref	rows	Extra
1	PRIMARY	NULL	NULL	NULL	NULL	NULL	NULL	NULL	Impossible WHERE noticed after reading const tables
SELECT * FROM t1 WHERE (t1.i) IN 
(SELECT t3.i FROM t2 LEFT JOIN t3 ON t2.i=t3.i);
i
EXPLAIN SELECT * FROM t1 WHERE (t1.i) IN 
(SELECT t3.i FROM t2 RIGHT JOIN t3 ON t2.i=t3.i);
id	select_type	table	type	possible_keys	key	key_len	ref	rows	Extra
1	PRIMARY	t2	system	NULL	NULL	NULL	NULL	0	const row not found
1	PRIMARY	t1	ALL	NULL	NULL	NULL	NULL	2	
1	PRIMARY	t3	ALL	NULL	NULL	NULL	NULL	2	Using where; FirstMatch(t1); Using join buffer (BNL, incremental buffers)
SELECT * FROM t1 WHERE (t1.i) IN 
(SELECT t3.i FROM t2 RIGHT JOIN t3 ON t2.i=t3.i);
i
2
1
EXPLAIN SELECT * FROM t1 WHERE (t1.i) IN 
(SELECT t3.i FROM t2 STRAIGHT_JOIN t3);
id	select_type	table	type	possible_keys	key	key_len	ref	rows	Extra
1	PRIMARY	NULL	NULL	NULL	NULL	NULL	NULL	NULL	Impossible WHERE noticed after reading const tables
SELECT * FROM t1 WHERE (t1.i) IN 
(SELECT t3.i FROM t2 STRAIGHT_JOIN t3);
i
EXPLAIN SELECT * FROM t1 WHERE (11) IN 
(SELECT t3.i FROM t2 LEFT JOIN t3 ON t2.i=t3.i);
id	select_type	table	type	possible_keys	key	key_len	ref	rows	Extra
1	PRIMARY	NULL	NULL	NULL	NULL	NULL	NULL	NULL	Impossible WHERE noticed after reading const tables
SELECT * FROM t1 WHERE (11) IN 
(SELECT t3.i FROM t2 LEFT JOIN t3 ON t2.i=t3.i);
i
EXPLAIN SELECT * FROM t1 WHERE (11) IN 
(SELECT t3.i FROM t2 LEFT JOIN t3 ON t2.i=t3.i WHERE t1.i);
id	select_type	table	type	possible_keys	key	key_len	ref	rows	Extra
1	PRIMARY	NULL	NULL	NULL	NULL	NULL	NULL	NULL	Impossible WHERE noticed after reading const tables
SELECT * FROM t1 WHERE (11) IN 
(SELECT t3.i FROM t2 LEFT JOIN t3 ON t2.i=t3.i WHERE t1.i);
i
EXPLAIN SELECT * FROM t1 WHERE (11) IN 
(SELECT t3.i FROM t2 RIGHT JOIN t3 ON t2.i=t3.i);
id	select_type	table	type	possible_keys	key	key_len	ref	rows	Extra
1	PRIMARY	t2	system	NULL	NULL	NULL	NULL	0	const row not found
1	PRIMARY	t1	ALL	NULL	NULL	NULL	NULL	2	
1	PRIMARY	t3	ALL	NULL	NULL	NULL	NULL	2	Using where; FirstMatch(t1); Using join buffer (BNL, incremental buffers)
SELECT * FROM t1 WHERE (11) IN 
(SELECT t3.i FROM t2 RIGHT JOIN t3 ON t2.i=t3.i);
i
EXPLAIN SELECT * FROM t1 WHERE (11) IN 
(SELECT t3.i FROM t2 STRAIGHT_JOIN t3);
id	select_type	table	type	possible_keys	key	key_len	ref	rows	Extra
1	PRIMARY	NULL	NULL	NULL	NULL	NULL	NULL	NULL	Impossible WHERE noticed after reading const tables
SELECT * FROM t1 WHERE (11) IN 
(SELECT t3.i FROM t2 STRAIGHT_JOIN t3);
i
INSERT INTO t3 VALUES (0);
DELETE FROM t3;
INSERT INTO t2 VALUES (2);
SELECT (SELECT COUNT(*) from t1),
(SELECT COUNT(*) from t2),
(SELECT COUNT(*) from t3);
(SELECT COUNT(*) from t1)	(SELECT COUNT(*) from t2)	(SELECT COUNT(*) from t3)
2	1	0
EXPLAIN SELECT * FROM t1 WHERE (t1.i) IN 
(SELECT t3.i FROM t2 LEFT JOIN t3 ON t2.i=t3.i);
id	select_type	table	type	possible_keys	key	key_len	ref	rows	Extra
1	PRIMARY	t2	system	NULL	NULL	NULL	NULL	1	
1	PRIMARY	t3	system	NULL	NULL	NULL	NULL	0	const row not found
1	PRIMARY	t1	ALL	NULL	NULL	NULL	NULL	2	Using where
SELECT * FROM t1 WHERE (t1.i) IN 
(SELECT t3.i FROM t2 LEFT JOIN t3 ON t2.i=t3.i);
i
EXPLAIN SELECT * FROM t1 WHERE (t1.i) IN 
(SELECT t3.i FROM t2 RIGHT JOIN t3 ON t2.i=t3.i);
id	select_type	table	type	possible_keys	key	key_len	ref	rows	Extra
1	PRIMARY	NULL	NULL	NULL	NULL	NULL	NULL	NULL	Impossible WHERE noticed after reading const tables
SELECT * FROM t1 WHERE (t1.i) IN 
(SELECT t3.i FROM t2 RIGHT JOIN t3 ON t2.i=t3.i);
i
EXPLAIN SELECT * FROM t1 WHERE (t1.i) IN 
(SELECT t3.i FROM t2 STRAIGHT_JOIN t3);
id	select_type	table	type	possible_keys	key	key_len	ref	rows	Extra
1	PRIMARY	NULL	NULL	NULL	NULL	NULL	NULL	NULL	Impossible WHERE noticed after reading const tables
SELECT * FROM t1 WHERE (t1.i) IN 
(SELECT t3.i FROM t2 STRAIGHT_JOIN t3);
i
EXPLAIN SELECT * FROM t1 WHERE (11) IN 
(SELECT t3.i FROM t2 LEFT JOIN t3 ON t2.i=t3.i);
id	select_type	table	type	possible_keys	key	key_len	ref	rows	Extra
1	PRIMARY	NULL	NULL	NULL	NULL	NULL	NULL	NULL	Impossible WHERE noticed after reading const tables
SELECT * FROM t1 WHERE (11) IN 
(SELECT t3.i FROM t2 LEFT JOIN t3 ON t2.i=t3.i);
i
EXPLAIN SELECT * FROM t1 WHERE (11) IN 
(SELECT t3.i FROM t2 LEFT JOIN t3 ON t2.i=t3.i WHERE t1.i);
id	select_type	table	type	possible_keys	key	key_len	ref	rows	Extra
1	PRIMARY	NULL	NULL	NULL	NULL	NULL	NULL	NULL	Impossible WHERE noticed after reading const tables
SELECT * FROM t1 WHERE (11) IN 
(SELECT t3.i FROM t2 LEFT JOIN t3 ON t2.i=t3.i WHERE t1.i);
i
EXPLAIN SELECT * FROM t1 WHERE (11) IN 
(SELECT t3.i FROM t2 RIGHT JOIN t3 ON t2.i=t3.i);
id	select_type	table	type	possible_keys	key	key_len	ref	rows	Extra
1	PRIMARY	NULL	NULL	NULL	NULL	NULL	NULL	NULL	Impossible WHERE noticed after reading const tables
SELECT * FROM t1 WHERE (11) IN 
(SELECT t3.i FROM t2 RIGHT JOIN t3 ON t2.i=t3.i);
i
EXPLAIN SELECT * FROM t1 WHERE (11) IN 
(SELECT t3.i FROM t2 STRAIGHT_JOIN t3);
id	select_type	table	type	possible_keys	key	key_len	ref	rows	Extra
1	PRIMARY	NULL	NULL	NULL	NULL	NULL	NULL	NULL	Impossible WHERE noticed after reading const tables
SELECT * FROM t1 WHERE (11) IN 
(SELECT t3.i FROM t2 STRAIGHT_JOIN t3);
i
INSERT INTO t3 VALUES (2);
SELECT (SELECT COUNT(*) from t1),
(SELECT COUNT(*) from t2),
(SELECT COUNT(*) from t3);
(SELECT COUNT(*) from t1)	(SELECT COUNT(*) from t2)	(SELECT COUNT(*) from t3)
2	1	1
EXPLAIN SELECT * FROM t1 WHERE (t1.i) IN 
(SELECT t3.i FROM t2 LEFT JOIN t3 ON t2.i=t3.i);
id	select_type	table	type	possible_keys	key	key_len	ref	rows	Extra
1	PRIMARY	t2	system	NULL	NULL	NULL	NULL	1	
1	PRIMARY	t3	system	NULL	NULL	NULL	NULL	1	
1	PRIMARY	t1	ALL	NULL	NULL	NULL	NULL	2	Using where
SELECT * FROM t1 WHERE (t1.i) IN 
(SELECT t3.i FROM t2 LEFT JOIN t3 ON t2.i=t3.i);
i
2
EXPLAIN SELECT * FROM t1 WHERE (t1.i) IN 
(SELECT t3.i FROM t2 RIGHT JOIN t3 ON t2.i=t3.i);
id	select_type	table	type	possible_keys	key	key_len	ref	rows	Extra
1	PRIMARY	t3	system	NULL	NULL	NULL	NULL	1	
1	PRIMARY	t2	system	NULL	NULL	NULL	NULL	1	
1	PRIMARY	t1	ALL	NULL	NULL	NULL	NULL	2	Using where
SELECT * FROM t1 WHERE (t1.i) IN 
(SELECT t3.i FROM t2 RIGHT JOIN t3 ON t2.i=t3.i);
i
2
EXPLAIN SELECT * FROM t1 WHERE (t1.i) IN 
(SELECT t3.i FROM t2 STRAIGHT_JOIN t3);
id	select_type	table	type	possible_keys	key	key_len	ref	rows	Extra
1	PRIMARY	t2	system	NULL	NULL	NULL	NULL	1	
1	PRIMARY	t3	system	NULL	NULL	NULL	NULL	1	
1	PRIMARY	t1	ALL	NULL	NULL	NULL	NULL	2	Using where
SELECT * FROM t1 WHERE (t1.i) IN 
(SELECT t3.i FROM t2 STRAIGHT_JOIN t3);
i
2
EXPLAIN SELECT * FROM t1 WHERE (11) IN 
(SELECT t3.i FROM t2 LEFT JOIN t3 ON t2.i=t3.i);
id	select_type	table	type	possible_keys	key	key_len	ref	rows	Extra
1	PRIMARY	NULL	NULL	NULL	NULL	NULL	NULL	NULL	Impossible WHERE noticed after reading const tables
SELECT * FROM t1 WHERE (11) IN 
(SELECT t3.i FROM t2 LEFT JOIN t3 ON t2.i=t3.i);
i
EXPLAIN SELECT * FROM t1 WHERE (11) IN 
(SELECT t3.i FROM t2 LEFT JOIN t3 ON t2.i=t3.i WHERE t1.i);
id	select_type	table	type	possible_keys	key	key_len	ref	rows	Extra
1	PRIMARY	NULL	NULL	NULL	NULL	NULL	NULL	NULL	Impossible WHERE noticed after reading const tables
SELECT * FROM t1 WHERE (11) IN 
(SELECT t3.i FROM t2 LEFT JOIN t3 ON t2.i=t3.i WHERE t1.i);
i
EXPLAIN SELECT * FROM t1 WHERE (11) IN 
(SELECT t3.i FROM t2 RIGHT JOIN t3 ON t2.i=t3.i);
id	select_type	table	type	possible_keys	key	key_len	ref	rows	Extra
1	PRIMARY	NULL	NULL	NULL	NULL	NULL	NULL	NULL	Impossible WHERE noticed after reading const tables
SELECT * FROM t1 WHERE (11) IN 
(SELECT t3.i FROM t2 RIGHT JOIN t3 ON t2.i=t3.i);
i
EXPLAIN SELECT * FROM t1 WHERE (11) IN 
(SELECT t3.i FROM t2 STRAIGHT_JOIN t3);
id	select_type	table	type	possible_keys	key	key_len	ref	rows	Extra
1	PRIMARY	NULL	NULL	NULL	NULL	NULL	NULL	NULL	Impossible WHERE noticed after reading const tables
SELECT * FROM t1 WHERE (11) IN 
(SELECT t3.i FROM t2 STRAIGHT_JOIN t3);
i
INSERT INTO t3 VALUES (1);
SELECT (SELECT COUNT(*) from t1),
(SELECT COUNT(*) from t2),
(SELECT COUNT(*) from t3);
(SELECT COUNT(*) from t1)	(SELECT COUNT(*) from t2)	(SELECT COUNT(*) from t3)
2	1	2
EXPLAIN SELECT * FROM t1 WHERE (t1.i) IN 
(SELECT t3.i FROM t2 LEFT JOIN t3 ON t2.i=t3.i);
id	select_type	table	type	possible_keys	key	key_len	ref	rows	Extra
1	PRIMARY	t2	system	NULL	NULL	NULL	NULL	1	
1	PRIMARY	t1	ALL	NULL	NULL	NULL	NULL	2	
1	PRIMARY	t3	ALL	NULL	NULL	NULL	NULL	2	Using where; Materialize
SELECT * FROM t1 WHERE (t1.i) IN 
(SELECT t3.i FROM t2 LEFT JOIN t3 ON t2.i=t3.i);
i
2
EXPLAIN SELECT * FROM t1 WHERE (t1.i) IN 
(SELECT t3.i FROM t2 RIGHT JOIN t3 ON t2.i=t3.i);
id	select_type	table	type	possible_keys	key	key_len	ref	rows	Extra
1	PRIMARY	t3	ALL	NULL	NULL	NULL	NULL	2	Start temporary
1	PRIMARY	t2	ALL	NULL	NULL	NULL	NULL	1	Using where; Using join buffer (BNL, incremental buffers)
1	PRIMARY	t1	ALL	NULL	NULL	NULL	NULL	2	Using where; End temporary; Using join buffer (BNL, incremental buffers)
SELECT * FROM t1 WHERE (t1.i) IN 
(SELECT t3.i FROM t2 RIGHT JOIN t3 ON t2.i=t3.i);
i
2
1
EXPLAIN SELECT * FROM t1 WHERE (t1.i) IN 
(SELECT t3.i FROM t2 STRAIGHT_JOIN t3);
id	select_type	table	type	possible_keys	key	key_len	ref	rows	Extra
1	PRIMARY	t2	system	NULL	NULL	NULL	NULL	1	
1	PRIMARY	t1	ALL	NULL	NULL	NULL	NULL	2	
1	PRIMARY	t3	ALL	NULL	NULL	NULL	NULL	2	Using where; FirstMatch(t1); Using join buffer (BNL, incremental buffers)
SELECT * FROM t1 WHERE (t1.i) IN 
(SELECT t3.i FROM t2 STRAIGHT_JOIN t3);
i
2
1
EXPLAIN SELECT * FROM t1 WHERE (11) IN 
(SELECT t3.i FROM t2 LEFT JOIN t3 ON t2.i=t3.i);
id	select_type	table	type	possible_keys	key	key_len	ref	rows	Extra
1	PRIMARY	t2	system	NULL	NULL	NULL	NULL	1	
1	PRIMARY	t3	ALL	NULL	NULL	NULL	NULL	2	Using where; FirstMatch(t2)
1	PRIMARY	t1	ALL	NULL	NULL	NULL	NULL	2	Using join buffer (BNL, incremental buffers)
SELECT * FROM t1 WHERE (11) IN 
(SELECT t3.i FROM t2 LEFT JOIN t3 ON t2.i=t3.i);
i
EXPLAIN SELECT * FROM t1 WHERE (11) IN 
(SELECT t3.i FROM t2 LEFT JOIN t3 ON t2.i=t3.i WHERE t1.i);
id	select_type	table	type	possible_keys	key	key_len	ref	rows	Extra
1	PRIMARY	t2	system	NULL	NULL	NULL	NULL	1	
1	PRIMARY	t1	ALL	NULL	NULL	NULL	NULL	2	Using where
1	PRIMARY	t3	ALL	NULL	NULL	NULL	NULL	2	Using where; FirstMatch(t1); Using join buffer (BNL, incremental buffers)
SELECT * FROM t1 WHERE (11) IN 
(SELECT t3.i FROM t2 LEFT JOIN t3 ON t2.i=t3.i WHERE t1.i);
i
EXPLAIN SELECT * FROM t1 WHERE (11) IN 
(SELECT t3.i FROM t2 RIGHT JOIN t3 ON t2.i=t3.i);
id	select_type	table	type	possible_keys	key	key_len	ref	rows	Extra
1	PRIMARY	t3	ALL	NULL	NULL	NULL	NULL	2	Using where
1	PRIMARY	t2	ALL	NULL	NULL	NULL	NULL	1	Using where; FirstMatch
1	PRIMARY	t1	ALL	NULL	NULL	NULL	NULL	2	Using join buffer (BNL, incremental buffers)
SELECT * FROM t1 WHERE (11) IN 
(SELECT t3.i FROM t2 RIGHT JOIN t3 ON t2.i=t3.i);
i
EXPLAIN SELECT * FROM t1 WHERE (11) IN 
(SELECT t3.i FROM t2 STRAIGHT_JOIN t3);
id	select_type	table	type	possible_keys	key	key_len	ref	rows	Extra
1	PRIMARY	t2	system	NULL	NULL	NULL	NULL	1	
1	PRIMARY	t1	ALL	NULL	NULL	NULL	NULL	2	
1	PRIMARY	t3	ALL	NULL	NULL	NULL	NULL	2	Using where; FirstMatch(t1); Using join buffer (BNL, incremental buffers)
SELECT * FROM t1 WHERE (11) IN 
(SELECT t3.i FROM t2 STRAIGHT_JOIN t3);
i
INSERT INTO t3 VALUES (0);
DELETE FROM t3;
INSERT INTO t2 VALUES (1);
SELECT (SELECT COUNT(*) from t1),
(SELECT COUNT(*) from t2),
(SELECT COUNT(*) from t3);
(SELECT COUNT(*) from t1)	(SELECT COUNT(*) from t2)	(SELECT COUNT(*) from t3)
2	2	0
EXPLAIN SELECT * FROM t1 WHERE (t1.i) IN 
(SELECT t3.i FROM t2 LEFT JOIN t3 ON t2.i=t3.i);
id	select_type	table	type	possible_keys	key	key_len	ref	rows	Extra
1	PRIMARY	t3	system	NULL	NULL	NULL	NULL	0	const row not found
1	PRIMARY	t1	ALL	NULL	NULL	NULL	NULL	2	Using where
1	PRIMARY	t2	ALL	NULL	NULL	NULL	NULL	2	FirstMatch(t1); Using join buffer (BNL, incremental buffers)
SELECT * FROM t1 WHERE (t1.i) IN 
(SELECT t3.i FROM t2 LEFT JOIN t3 ON t2.i=t3.i);
i
EXPLAIN SELECT * FROM t1 WHERE (t1.i) IN 
(SELECT t3.i FROM t2 RIGHT JOIN t3 ON t2.i=t3.i);
id	select_type	table	type	possible_keys	key	key_len	ref	rows	Extra
1	PRIMARY	NULL	NULL	NULL	NULL	NULL	NULL	NULL	Impossible WHERE noticed after reading const tables
SELECT * FROM t1 WHERE (t1.i) IN 
(SELECT t3.i FROM t2 RIGHT JOIN t3 ON t2.i=t3.i);
i
EXPLAIN SELECT * FROM t1 WHERE (t1.i) IN 
(SELECT t3.i FROM t2 STRAIGHT_JOIN t3);
id	select_type	table	type	possible_keys	key	key_len	ref	rows	Extra
1	PRIMARY	t2	ALL	NULL	NULL	NULL	NULL	2	Start materialize; Scan
1	PRIMARY	t3	ALL	NULL	NULL	NULL	NULL	0	End materialize
1	PRIMARY	t1	ALL	NULL	NULL	NULL	NULL	2	Using where; Using join buffer (BNL, incremental buffers)
SELECT * FROM t1 WHERE (t1.i) IN 
(SELECT t3.i FROM t2 STRAIGHT_JOIN t3);
i
EXPLAIN SELECT * FROM t1 WHERE (11) IN 
(SELECT t3.i FROM t2 LEFT JOIN t3 ON t2.i=t3.i);
id	select_type	table	type	possible_keys	key	key_len	ref	rows	Extra
1	PRIMARY	NULL	NULL	NULL	NULL	NULL	NULL	NULL	Impossible WHERE noticed after reading const tables
SELECT * FROM t1 WHERE (11) IN 
(SELECT t3.i FROM t2 LEFT JOIN t3 ON t2.i=t3.i);
i
EXPLAIN SELECT * FROM t1 WHERE (11) IN 
(SELECT t3.i FROM t2 LEFT JOIN t3 ON t2.i=t3.i WHERE t1.i);
id	select_type	table	type	possible_keys	key	key_len	ref	rows	Extra
1	PRIMARY	NULL	NULL	NULL	NULL	NULL	NULL	NULL	Impossible WHERE noticed after reading const tables
SELECT * FROM t1 WHERE (11) IN 
(SELECT t3.i FROM t2 LEFT JOIN t3 ON t2.i=t3.i WHERE t1.i);
i
EXPLAIN SELECT * FROM t1 WHERE (11) IN 
(SELECT t3.i FROM t2 RIGHT JOIN t3 ON t2.i=t3.i);
id	select_type	table	type	possible_keys	key	key_len	ref	rows	Extra
1	PRIMARY	NULL	NULL	NULL	NULL	NULL	NULL	NULL	Impossible WHERE noticed after reading const tables
SELECT * FROM t1 WHERE (11) IN 
(SELECT t3.i FROM t2 RIGHT JOIN t3 ON t2.i=t3.i);
i
EXPLAIN SELECT * FROM t1 WHERE (11) IN 
(SELECT t3.i FROM t2 STRAIGHT_JOIN t3);
id	select_type	table	type	possible_keys	key	key_len	ref	rows	Extra
1	PRIMARY	t2	ALL	NULL	NULL	NULL	NULL	2	Start materialize
1	PRIMARY	t3	ALL	NULL	NULL	NULL	NULL	0	Using where; End materialize
1	PRIMARY	t1	ALL	NULL	NULL	NULL	NULL	2	Using join buffer (BNL, incremental buffers)
SELECT * FROM t1 WHERE (11) IN 
(SELECT t3.i FROM t2 STRAIGHT_JOIN t3);
i
INSERT INTO t3 VALUES (2);
SELECT (SELECT COUNT(*) from t1),
(SELECT COUNT(*) from t2),
(SELECT COUNT(*) from t3);
(SELECT COUNT(*) from t1)	(SELECT COUNT(*) from t2)	(SELECT COUNT(*) from t3)
2	2	1
EXPLAIN SELECT * FROM t1 WHERE (t1.i) IN 
(SELECT t3.i FROM t2 LEFT JOIN t3 ON t2.i=t3.i);
id	select_type	table	type	possible_keys	key	key_len	ref	rows	Extra
1	PRIMARY	t2	ALL	NULL	NULL	NULL	NULL	2	Start temporary
1	PRIMARY	t3	ALL	NULL	NULL	NULL	NULL	1	Using where; Using join buffer (BNL, incremental buffers)
1	PRIMARY	t1	ALL	NULL	NULL	NULL	NULL	2	Using where; End temporary; Using join buffer (BNL, incremental buffers)
SELECT * FROM t1 WHERE (t1.i) IN 
(SELECT t3.i FROM t2 LEFT JOIN t3 ON t2.i=t3.i);
i
2
EXPLAIN SELECT * FROM t1 WHERE (t1.i) IN 
(SELECT t3.i FROM t2 RIGHT JOIN t3 ON t2.i=t3.i);
id	select_type	table	type	possible_keys	key	key_len	ref	rows	Extra
1	PRIMARY	t3	system	NULL	NULL	NULL	NULL	1	
1	PRIMARY	t1	ALL	NULL	NULL	NULL	NULL	2	Using where
1	PRIMARY	t2	ALL	NULL	NULL	NULL	NULL	2	Using where; Materialize
SELECT * FROM t1 WHERE (t1.i) IN 
(SELECT t3.i FROM t2 RIGHT JOIN t3 ON t2.i=t3.i);
i
2
EXPLAIN SELECT * FROM t1 WHERE (t1.i) IN 
(SELECT t3.i FROM t2 STRAIGHT_JOIN t3);
id	select_type	table	type	possible_keys	key	key_len	ref	rows	Extra
1	PRIMARY	t2	ALL	NULL	NULL	NULL	NULL	2	Start temporary
1	PRIMARY	t3	ALL	NULL	NULL	NULL	NULL	1	Using join buffer (BNL, incremental buffers)
1	PRIMARY	t1	ALL	NULL	NULL	NULL	NULL	2	Using where; End temporary; Using join buffer (BNL, incremental buffers)
SELECT * FROM t1 WHERE (t1.i) IN 
(SELECT t3.i FROM t2 STRAIGHT_JOIN t3);
i
2
EXPLAIN SELECT * FROM t1 WHERE (11) IN 
(SELECT t3.i FROM t2 LEFT JOIN t3 ON t2.i=t3.i);
id	select_type	table	type	possible_keys	key	key_len	ref	rows	Extra
1	PRIMARY	t2	ALL	NULL	NULL	NULL	NULL	2	
1	PRIMARY	t3	ALL	NULL	NULL	NULL	NULL	1	Using where; FirstMatch
1	PRIMARY	t1	ALL	NULL	NULL	NULL	NULL	2	Using join buffer (BNL, incremental buffers)
SELECT * FROM t1 WHERE (11) IN 
(SELECT t3.i FROM t2 LEFT JOIN t3 ON t2.i=t3.i);
i
EXPLAIN SELECT * FROM t1 WHERE (11) IN 
(SELECT t3.i FROM t2 LEFT JOIN t3 ON t2.i=t3.i WHERE t1.i);
id	select_type	table	type	possible_keys	key	key_len	ref	rows	Extra
1	PRIMARY	t1	ALL	NULL	NULL	NULL	NULL	2	Using where; Start temporary
1	PRIMARY	t2	ALL	NULL	NULL	NULL	NULL	2	Using join buffer (BNL, incremental buffers)
1	PRIMARY	t3	ALL	NULL	NULL	NULL	NULL	1	Using where; End temporary; Using join buffer (BNL, incremental buffers)
SELECT * FROM t1 WHERE (11) IN 
(SELECT t3.i FROM t2 LEFT JOIN t3 ON t2.i=t3.i WHERE t1.i);
i
EXPLAIN SELECT * FROM t1 WHERE (11) IN 
(SELECT t3.i FROM t2 RIGHT JOIN t3 ON t2.i=t3.i);
id	select_type	table	type	possible_keys	key	key_len	ref	rows	Extra
1	PRIMARY	NULL	NULL	NULL	NULL	NULL	NULL	NULL	Impossible WHERE noticed after reading const tables
SELECT * FROM t1 WHERE (11) IN 
(SELECT t3.i FROM t2 RIGHT JOIN t3 ON t2.i=t3.i);
i
EXPLAIN SELECT * FROM t1 WHERE (11) IN 
(SELECT t3.i FROM t2 STRAIGHT_JOIN t3);
id	select_type	table	type	possible_keys	key	key_len	ref	rows	Extra
1	PRIMARY	t2	ALL	NULL	NULL	NULL	NULL	2	
1	PRIMARY	t3	ALL	NULL	NULL	NULL	NULL	1	Using where; FirstMatch
1	PRIMARY	t1	ALL	NULL	NULL	NULL	NULL	2	Using join buffer (BNL, incremental buffers)
SELECT * FROM t1 WHERE (11) IN 
(SELECT t3.i FROM t2 STRAIGHT_JOIN t3);
i
INSERT INTO t3 VALUES (1);
SELECT (SELECT COUNT(*) from t1),
(SELECT COUNT(*) from t2),
(SELECT COUNT(*) from t3);
(SELECT COUNT(*) from t1)	(SELECT COUNT(*) from t2)	(SELECT COUNT(*) from t3)
2	2	2
EXPLAIN SELECT * FROM t1 WHERE (t1.i) IN 
(SELECT t3.i FROM t2 LEFT JOIN t3 ON t2.i=t3.i);
id	select_type	table	type	possible_keys	key	key_len	ref	rows	Extra
1	PRIMARY	t1	ALL	NULL	NULL	NULL	NULL	2	
1	PRIMARY	t2	ALL	NULL	NULL	NULL	NULL	2	Start materialize
1	PRIMARY	t3	ALL	NULL	NULL	NULL	NULL	2	Using where; End materialize
SELECT * FROM t1 WHERE (t1.i) IN 
(SELECT t3.i FROM t2 LEFT JOIN t3 ON t2.i=t3.i);
i
2
1
EXPLAIN SELECT * FROM t1 WHERE (t1.i) IN 
(SELECT t3.i FROM t2 RIGHT JOIN t3 ON t2.i=t3.i);
id	select_type	table	type	possible_keys	key	key_len	ref	rows	Extra
1	PRIMARY	t1	ALL	NULL	NULL	NULL	NULL	2	
1	PRIMARY	t3	ALL	NULL	NULL	NULL	NULL	2	Start materialize
1	PRIMARY	t2	ALL	NULL	NULL	NULL	NULL	2	Using where; End materialize
SELECT * FROM t1 WHERE (t1.i) IN 
(SELECT t3.i FROM t2 RIGHT JOIN t3 ON t2.i=t3.i);
i
2
1
EXPLAIN SELECT * FROM t1 WHERE (t1.i) IN 
(SELECT t3.i FROM t2 STRAIGHT_JOIN t3);
id	select_type	table	type	possible_keys	key	key_len	ref	rows	Extra
1	PRIMARY	t1	ALL	NULL	NULL	NULL	NULL	2	Start temporary
1	PRIMARY	t2	ALL	NULL	NULL	NULL	NULL	2	Using join buffer (BNL, incremental buffers)
1	PRIMARY	t3	ALL	NULL	NULL	NULL	NULL	2	Using where; End temporary; Using join buffer (BNL, incremental buffers)
SELECT * FROM t1 WHERE (t1.i) IN 
(SELECT t3.i FROM t2 STRAIGHT_JOIN t3);
i
2
1
EXPLAIN SELECT * FROM t1 WHERE (11) IN 
(SELECT t3.i FROM t2 LEFT JOIN t3 ON t2.i=t3.i);
id	select_type	table	type	possible_keys	key	key_len	ref	rows	Extra
1	PRIMARY	t1	ALL	NULL	NULL	NULL	NULL	2	
1	PRIMARY	t2	ALL	NULL	NULL	NULL	NULL	2	Start materialize
1	PRIMARY	t3	ALL	NULL	NULL	NULL	NULL	2	Using where; End materialize
SELECT * FROM t1 WHERE (11) IN 
(SELECT t3.i FROM t2 LEFT JOIN t3 ON t2.i=t3.i);
i
EXPLAIN SELECT * FROM t1 WHERE (11) IN 
(SELECT t3.i FROM t2 LEFT JOIN t3 ON t2.i=t3.i WHERE t1.i);
id	select_type	table	type	possible_keys	key	key_len	ref	rows	Extra
1	PRIMARY	t1	ALL	NULL	NULL	NULL	NULL	2	Using where; Start temporary
1	PRIMARY	t2	ALL	NULL	NULL	NULL	NULL	2	Using join buffer (BNL, incremental buffers)
1	PRIMARY	t3	ALL	NULL	NULL	NULL	NULL	2	Using where; End temporary; Using join buffer (BNL, incremental buffers)
SELECT * FROM t1 WHERE (11) IN 
(SELECT t3.i FROM t2 LEFT JOIN t3 ON t2.i=t3.i WHERE t1.i);
i
EXPLAIN SELECT * FROM t1 WHERE (11) IN 
(SELECT t3.i FROM t2 RIGHT JOIN t3 ON t2.i=t3.i);
id	select_type	table	type	possible_keys	key	key_len	ref	rows	Extra
1	PRIMARY	t1	ALL	NULL	NULL	NULL	NULL	2	
1	PRIMARY	t3	ALL	NULL	NULL	NULL	NULL	2	Using where; Start materialize
1	PRIMARY	t2	ALL	NULL	NULL	NULL	NULL	2	Using where; End materialize
SELECT * FROM t1 WHERE (11) IN 
(SELECT t3.i FROM t2 RIGHT JOIN t3 ON t2.i=t3.i);
i
EXPLAIN SELECT * FROM t1 WHERE (11) IN 
(SELECT t3.i FROM t2 STRAIGHT_JOIN t3);
id	select_type	table	type	possible_keys	key	key_len	ref	rows	Extra
1	PRIMARY	t1	ALL	NULL	NULL	NULL	NULL	2	Start temporary
1	PRIMARY	t2	ALL	NULL	NULL	NULL	NULL	2	Using join buffer (BNL, incremental buffers)
1	PRIMARY	t3	ALL	NULL	NULL	NULL	NULL	2	Using where; End temporary; Using join buffer (BNL, incremental buffers)
SELECT * FROM t1 WHERE (11) IN 
(SELECT t3.i FROM t2 STRAIGHT_JOIN t3);
i
INSERT INTO t3 VALUES (0);
DELETE FROM t3;
INSERT INTO t2 VALUES (0);
DELETE FROM t2;
INSERT INTO t1 VALUES (0);
DROP TABLE t1, t2, t3;
create table x1(k int primary key, d1 int, d2 int);
create table x2(k int primary key, d1 int, d2 int);
insert into x1 values
(10,   10,   10),
(20,   20,   20),
(21,   20,   null),
(30,   null, 30),
(40,   40,   40);
insert into x2 values
(10,   10,   10),
(20,   20,   20),
(21,   20,   null),
(30,   null, 30);
select *
from x1
where (d1, d2) in (select d1, d2
from x2);
k	d1	d2
10	10	10
20	20	20
select *
from x1
where (d1, d2) in (select d1, d2
from x2) is true;
k	d1	d2
10	10	10
20	20	20
select *
from x1
where (d1, d2) in (select d1, d2
from x2) is false;
k	d1	d2
40	40	40
select *
from x1
where (d1, d2) in (select d1, d2
from x2) is unknown;
k	d1	d2
21	20	NULL
30	NULL	30
select *
from x1
where d1 in (select d1
from x2
where x1.d2=x2.d2);
k	d1	d2
10	10	10
20	20	20
select *
from x1
where d1 in (select d1
from x2
where x1.d2=x2.d2) is true;
k	d1	d2
10	10	10
20	20	20
select *
from x1
where d1 in (select d1
from x2
where x1.d2=x2.d2) is false;
k	d1	d2
21	20	NULL
40	40	40
select *
from x1
where d1 in (select d1
from x2
where x1.d2=x2.d2) is unknown;
k	d1	d2
30	NULL	30
select *
from x1
where 1 in (select 1
from x2
where x1.d1=x2.d1 and x1.d2=x2.d2);
k	d1	d2
10	10	10
20	20	20
select *
from x1
where 1 in (select 1
from x2
where x1.d1=x2.d1 and x1.d2=x2.d2) is true;
k	d1	d2
10	10	10
20	20	20
select *
from x1
where 1 in (select 1
from x2
where x1.d1=x2.d1 and x1.d2=x2.d2) is false;
k	d1	d2
21	20	NULL
30	NULL	30
40	40	40
select *
from x1
where 1 in (select 1
from x2
where x1.d1=x2.d1 and x1.d2=x2.d2) is unknown;
k	d1	d2
select *
from x1
where exists (select *
from x2
where x1.d1=x2.d1 and x1.d2=x2.d2);
k	d1	d2
10	10	10
20	20	20
drop table x1;
drop table x2;
CREATE TABLE t1 (
a int(11) NOT NULL,
b int(11) NOT NULL,
c datetime default NULL,
PRIMARY KEY  (a),
KEY idx_bc (b,c)
);
INSERT INTO t1 VALUES 
(406989,67,'2006-02-23 17:08:46'), (150078,67,'2005-10-26 11:17:45'),
(406993,67,'2006-02-27 11:20:57'), (245655,67,'2005-12-08 15:59:08'),
(406994,67,'2006-02-27 11:26:46'), (256,67,NULL),
(398341,67,'2006-02-20 04:48:44'), (254,67,NULL),(1120,67,NULL),
(406988,67,'2006-02-23 17:07:22'), (255,67,NULL),
(398340,67,'2006-02-20 04:38:53'),(406631,67,'2006-02-23 10:49:42'),
(245653,67,'2005-12-08 15:59:07'),(406992,67,'2006-02-24 16:47:18'),
(245654,67,'2005-12-08 15:59:08'),(406995,67,'2006-02-28 11:55:00'),
(127261,67,'2005-10-13 12:17:58'),(406991,67,'2006-02-24 16:42:32'),
(245652,67,'2005-12-08 15:58:27'),(398545,67,'2006-02-20 04:53:13'),
(154504,67,'2005-10-28 11:53:01'),(9199,67,NULL),(1,67,'2006-02-23 15:01:35'),
(223456,67,NULL),(4101,67,NULL),(1133,67,NULL),
(406990,67,'2006-02-23 18:01:45'),(148815,67,'2005-10-25 15:34:17'),
(148812,67,'2005-10-25 15:30:01'),(245651,67,'2005-12-08 15:58:27'),
(154503,67,'2005-10-28 11:52:38');
create table t11 select * from t1 where b = 67 AND (c IS NULL OR c > NOW()) order by 3 asc;
create table t12 select * from t1 where b = 67 AND (c IS NULL OR c > NOW()) order by 3 desc;
create table t21 select * from t1 where b = 67 AND (c IS NULL OR c > '2005-12-08') order by 3 asc;
create table t22 select * from t1 where b = 67 AND (c IS NULL OR c > '2005-12-08') order by 3 desc;
update t22 set c = '2005-12-08 15:58:27' where a = 255;
explain select t21.* from t21,t22 where t21.a = t22.a and 
t22.a in (select t12.a from t11, t12 where t11.a in(255,256) and t11.a = t12.a and t11.c is null) and t22.c is null order by t21.a;
id	select_type	table	type	possible_keys	key	key_len	ref	rows	Extra
1	PRIMARY	t11	ALL	NULL	NULL	NULL	NULL	8	Using where; Using temporary; Using filesort; Start materialize; Scan
1	PRIMARY	t12	ALL	NULL	NULL	NULL	NULL	8	Using where; End materialize
1	PRIMARY	t21	ALL	NULL	NULL	NULL	NULL	26	Using where; Using join buffer (BNL, incremental buffers)
1	PRIMARY	t22	ALL	NULL	NULL	NULL	NULL	26	Using where; Using join buffer (BNL, incremental buffers)
select t21.* from t21,t22 where t21.a = t22.a and 
t22.a in (select t12.a from t11, t12 where t11.a in(255,256) and t11.a = t12.a and t11.c is null) and t22.c is null order by t21.a;
a	b	c
256	67	NULL
drop table t1, t11, t12, t21, t22;
create table t1(a int);
insert into t1 values (0),(1);
explain 
select (select max(Y.a) from t1 Y where a in (select a from t1 Z) and a < X.a) as subq from t1 X;
id	select_type	table	type	possible_keys	key	key_len	ref	rows	Extra
1	PRIMARY	X	ALL	NULL	NULL	NULL	NULL	2	
2	DEPENDENT SUBQUERY	Y	ALL	NULL	NULL	NULL	NULL	2	Using where
2	DEPENDENT SUBQUERY	Z	ALL	NULL	NULL	NULL	NULL	2	Using where; FirstMatch(Y); Using join buffer (BNL, incremental buffers)
select (select max(Y.a) from t1 Y where a in (select a from t1 Z) and a < X.a) as subq from t1 X;
subq
NULL
0
drop table t1;
create table t0 (a int);
insert into t0 values (0),(1),(2),(3),(4),(5),(6),(7),(8),(9);
create table t1 as select * from t0;
insert into t1 select a+10 from t0;
insert into t0 values(2);
explain select * from t1 where 2 in (select a from t0);
id	select_type	table	type	possible_keys	key	key_len	ref	rows	Extra
1	PRIMARY	t0	ALL	NULL	NULL	NULL	NULL	11	Using where; FirstMatch
1	PRIMARY	t1	ALL	NULL	NULL	NULL	NULL	20	Using join buffer (BNL, incremental buffers)
select * from t1 where 2 in (select a from t0);
a
0
1
2
3
4
5
6
7
8
9
10
11
12
13
14
15
16
17
18
19
explain select * from (select a from t0) X where a in (select a from t1);
id	select_type	table	type	possible_keys	key	key_len	ref	rows	Extra
1	PRIMARY	<derived2>	ALL	NULL	NULL	NULL	NULL	11	
1	PRIMARY	t1	ALL	NULL	NULL	NULL	NULL	20	Using where; FirstMatch(<derived2>); Using join buffer (BNL, incremental buffers)
2	DERIVED	t0	ALL	NULL	NULL	NULL	NULL	11	
drop table t0, t1;
create table t0 (a int);
insert into t0 values (0),(1),(2),(3),(4),(5),(6),(7),(8),(9);
create table t1 (kp1 int, kp2 int, c int, filler char(100), key(kp1, kp2));
insert into t1 select A.a+10*(B.a+10*C.a), 0, 0, 'filler' from t0 A, t0 B, t0 C;
insert into t1 select * from t1 where kp1 < 20;
create table t3 (a int);
insert into t3 select A.a + 10*B.a from t0 A, t0 B;
explain select * from t3 where a in (select kp1 from t1 where kp1<20);
id	select_type	table	type	possible_keys	key	key_len	ref	rows	Extra
1	PRIMARY	t1	range	kp1	kp1	5	NULL	48	Using where; Using index; LooseScan
1	PRIMARY	t3	ALL	NULL	NULL	NULL	NULL	100	Using where; Using join buffer (BNL, incremental buffers)
select * from t3 where a in (select kp1 from t1 where kp1<20);
a
0
1
2
3
4
5
6
7
8
9
10
11
12
13
14
15
16
17
18
19
explain select * from t3 where a in (select kp1 from t1 where kp1<20) and a<20;
id	select_type	table	type	possible_keys	key	key_len	ref	rows	Extra
1	PRIMARY	t1	range	kp1	kp1	5	NULL	48	Using where; Using index; LooseScan
1	PRIMARY	t3	ALL	NULL	NULL	NULL	NULL	100	Using where; Using join buffer (BNL, incremental buffers)
select * from t3 where a in (select kp1 from t1 where kp1<20) and a<20;
a
0
1
2
3
4
5
6
7
8
9
10
11
12
13
14
15
16
17
18
19
create table t4 (pk int primary key);
insert into t4 select a from t3;
explain select * from t3 where a in 
(select t1.kp1 from t1,t4 where kp1<20 and t4.pk=t1.c);
id	select_type	table	type	possible_keys	key	key_len	ref	rows	Extra
1	PRIMARY	t1	range	kp1	kp1	5	NULL	48	Using index condition; Using where; LooseScan
1	PRIMARY	t4	eq_ref	PRIMARY	PRIMARY	4	test.t1.c	1	Using index; FirstMatch(t1)
1	PRIMARY	t3	ALL	NULL	NULL	NULL	NULL	100	Using where; Using join buffer (BNL, incremental buffers)
select * from t3 where a in 
(select t1.kp1 from t1,t4 where kp1<20 and t4.pk=t1.c);
a
0
1
2
3
4
5
6
7
8
9
10
11
12
13
14
15
16
17
18
19
drop table t1, t3, t4;
create table t1 (a int);
insert into t1 values (0),(0),(0),(1),(1),(1),(2),(2),(2),(3),(3),(3);
set @save_max_heap_table_size=@@max_heap_table_size;
set @@max_heap_table_size= 16384;
# Attempt to make one test that overflows the heap table when a
# non-duplicate row is inserted and one test that overflows the
# heap table when a duplicate record is inserted. Debugging showed
# that these situations occurred with max_heap_table_size=16384
# and optimizer_join_cache_level equals 1 and 0, respectively.
# Finally execute a test that does not overflow the heap table.
explain
select count(*) from t0 A, t0 B, t0 C
where C.a in (select a from t1 D);
id	select_type	table	type	possible_keys	key	key_len	ref	rows	Extra
1	PRIMARY	A	ALL	NULL	NULL	NULL	NULL	10	
1	PRIMARY	B	ALL	NULL	NULL	NULL	NULL	10	Using join buffer (BNL, incremental buffers)
1	PRIMARY	C	ALL	NULL	NULL	NULL	NULL	10	Using join buffer (BNL, incremental buffers)
1	PRIMARY	D	ALL	NULL	NULL	NULL	NULL	12	Using where; FirstMatch(C); Using join buffer (BNL, incremental buffers)
flush status;
select count(*) from t0 A, t0 B, t0 C
where C.a in (select a from t1 D);
count(*)
400
show status like 'Created_tmp_disk_tables';
Variable_name	Value
Created_tmp_disk_tables	0
set @@max_heap_table_size= @save_max_heap_table_size;
flush status;
select count(*) from t0 A, t0 B, t0 C
where C.a in (select a from t1 D);
count(*)
400
show status like 'Created_tmp_disk_tables';
Variable_name	Value
Created_tmp_disk_tables	0
drop table t0, t1;
create table t0 (a int);
insert into t0 values (0),(1),(2),(3),(4),(5),(6),(7),(8),(9);
create table t2(a int);
insert into t2 values (1),(2);
create table t3 ( a int , filler char(100), key(a));
insert into t3 select A.a + 10*B.a, 'filler' from t0 A, t0 B;
explain select * from t3 where a in (select a from t2) and (a > 5 or a < 10);
id	select_type	table	type	possible_keys	key	key_len	ref	rows	Extra
1	PRIMARY	t2	ALL	NULL	NULL	NULL	NULL	2	Using where; Start temporary
1	PRIMARY	t3	ref	a	a	5	test.t2.a	1	End temporary
select * from t3 where a in (select a from t2);
a	filler
1	filler
2	filler
drop table t0, t2, t3;
create table t1 (a date);
insert into t1 values ('2008-01-01'),('2008-01-01'),('2008-02-01'),('2008-02-01');
create table t2 (a int);
insert into t2 values (1),(2);
create table t3 (a char(10));
insert into t3 select * from t1;
insert into t3 values (1),(2);
explain select * from t2 where a in (select a from t1);
id	select_type	table	type	possible_keys	key	key_len	ref	rows	Extra
1	PRIMARY	t2	ALL	NULL	NULL	NULL	NULL	2	
1	PRIMARY	t1	ALL	NULL	NULL	NULL	NULL	4	Using where; FirstMatch(t2); Using join buffer (BNL, incremental buffers)
explain select * from t2 where a in (select a from t2);
id	select_type	table	type	possible_keys	key	key_len	ref	rows	Extra
1	PRIMARY	t2	ALL	NULL	NULL	NULL	NULL	2	
1	PRIMARY	t2	ALL	NULL	NULL	NULL	NULL	2	Using where; FirstMatch(t2); Using join buffer (BNL, incremental buffers)
explain select * from t2 where a in (select a from t3);
id	select_type	table	type	possible_keys	key	key_len	ref	rows	Extra
1	PRIMARY	t2	ALL	NULL	NULL	NULL	NULL	2	
1	PRIMARY	t3	ALL	NULL	NULL	NULL	NULL	6	Using where; FirstMatch(t2); Using join buffer (BNL, incremental buffers)
explain select * from t1 where a in (select a from t3);
id	select_type	table	type	possible_keys	key	key_len	ref	rows	Extra
1	PRIMARY	t1	ALL	NULL	NULL	NULL	NULL	4	
1	PRIMARY	t3	ALL	NULL	NULL	NULL	NULL	6	Using where; FirstMatch(t1); Using join buffer (BNL, incremental buffers)
drop table t1, t2, t3;
create table t1 (a decimal);
insert into t1 values (1),(2);
explain select * from t1 where a in (select a from t1);
id	select_type	table	type	possible_keys	key	key_len	ref	rows	Extra
1	PRIMARY	t1	ALL	NULL	NULL	NULL	NULL	2	
1	PRIMARY	t1	ALL	NULL	NULL	NULL	NULL	2	Using where; FirstMatch(t1); Using join buffer (BNL, incremental buffers)
drop table t1;
create table t1 (a int);
insert into t1 values (0),(1),(2),(3),(4),(5),(6),(7),(8),(9);
create table t2 as select * from t1;
create table t3 (a int, b int, filler char(100), key(a));
insert into t3 select A.a + 10*B.a, A.a + 10*B.a, 'filler' from t1 A, t1 B, t1 C;
explain select * from t1, t3 where t3.a in (select a from t2) and (t3.a < 10 or t3.a >30) and t1.a =3;
id	select_type	table	type	possible_keys	key	key_len	ref	rows	Extra
1	PRIMARY	t1	ALL	NULL	NULL	NULL	NULL	10	Using where
1	PRIMARY	t2	ALL	NULL	NULL	NULL	NULL	10	Using where; Materialize; Scan
1	PRIMARY	t3	ref	a	a	5	test.t2.a	10	
explain select straight_join * from t1 A, t1 B where A.a in (select a from t2);
id	select_type	table	type	possible_keys	key	key_len	ref	rows	Extra
1	PRIMARY	A	ALL	NULL	NULL	NULL	NULL	10	Using where
1	PRIMARY	B	ALL	NULL	NULL	NULL	NULL	10	Using join buffer (BNL, incremental buffers)
2	SUBQUERY	t2	ALL	NULL	NULL	NULL	NULL	10	
explain select * from t2 where a in (select straight_join A.a from t1 A, t1 B);
id	select_type	table	type	possible_keys	key	key_len	ref	rows	Extra
1	PRIMARY	t2	ALL	NULL	NULL	NULL	NULL	10	Using where
2	SUBQUERY	A	ALL	NULL	NULL	NULL	NULL	10	
2	SUBQUERY	B	ALL	NULL	NULL	NULL	NULL	10	Using join buffer (BNL, incremental buffers)
explain select * from t2 where a in (select straight_join A.a from t1 A, t1 B);
id	select_type	table	type	possible_keys	key	key_len	ref	rows	Extra
1	PRIMARY	t2	ALL	NULL	NULL	NULL	NULL	10	Using where
2	SUBQUERY	A	ALL	NULL	NULL	NULL	NULL	10	
2	SUBQUERY	B	ALL	NULL	NULL	NULL	NULL	10	Using join buffer (BNL, incremental buffers)
explain select straight_join * from t2 X, t2 Y 
where X.a in (select straight_join A.a from t1 A, t1 B);
id	select_type	table	type	possible_keys	key	key_len	ref	rows	Extra
1	PRIMARY	X	ALL	NULL	NULL	NULL	NULL	10	Using where
1	PRIMARY	Y	ALL	NULL	NULL	NULL	NULL	10	Using join buffer (BNL, incremental buffers)
2	SUBQUERY	A	ALL	NULL	NULL	NULL	NULL	10	
2	SUBQUERY	B	ALL	NULL	NULL	NULL	NULL	10	Using join buffer (BNL, incremental buffers)
create table t0 (a int, b int);
insert into t0 values(1,1);
explain select * from t0, t3 where t3.a in (select a from t2) and (t3.a < 10 or t3.a >30);
id	select_type	table	type	possible_keys	key	key_len	ref	rows	Extra
1	PRIMARY	t0	system	NULL	NULL	NULL	NULL	1	
1	PRIMARY	t2	ALL	NULL	NULL	NULL	NULL	10	Using where; Materialize; Scan
1	PRIMARY	t3	ref	a	a	5	test.t2.a	10	
create table t4 as select a as x, a as y from t1;
explain select * from t0, t3 where (t3.a, t3.b) in (select x,y from t4) and (t3.a < 10 or t3.a >30);
id	select_type	table	type	possible_keys	key	key_len	ref	rows	Extra
1	PRIMARY	t0	system	NULL	NULL	NULL	NULL	1	
1	PRIMARY	t4	ALL	NULL	NULL	NULL	NULL	10	Using where; Materialize; Scan
1	PRIMARY	t3	ref	a	a	5	test.t4.x	10	Using where
drop table t0,t1,t2,t3,t4;
create table t0 (a int);
insert into t0 values (0),(1),(2),(3),(4),(5),(6),(7),(8),(9);
create table t1 (a int, b int, filler char(100), key(a,b));
insert into t1 select A.a, B.a, 'filler' from t0 A, t0 B;
create table t2 as select * from t1;
explain select * from t2 where a in (select b from t1 where a=3);
id	select_type	table	type	possible_keys	key	key_len	ref	rows	Extra
1	PRIMARY	t1	range	a	a	5	NULL	8	Using where; Using index; LooseScan
1	PRIMARY	t2	ALL	NULL	NULL	NULL	NULL	100	Using where; Using join buffer (BNL, incremental buffers)
explain select * from t2 where (b,a) in (select a,b from t1 where a=3);
id	select_type	table	type	possible_keys	key	key_len	ref	rows	Extra
1	PRIMARY	t1	range	a	a	5	NULL	8	Using where; Using index; LooseScan
1	PRIMARY	t2	ALL	NULL	NULL	NULL	NULL	100	Using where; Using join buffer (BNL, incremental buffers)
drop table t1,t2;
create table t1 (a int, b int);
insert into t1 select a,a from t0;
create table t2 (a int, b int);
insert into t2 select A.a + 10*B.a, A.a + 10*B.a from t0 A, t0 B;
explain select * from t1 where (a,b) in (select a,b from t2);
id	select_type	table	type	possible_keys	key	key_len	ref	rows	Extra
1	PRIMARY	t1	ALL	NULL	NULL	NULL	NULL	10	
1	PRIMARY	t2	ALL	NULL	NULL	NULL	NULL	100	Using where; FirstMatch(t1); Using join buffer (BNL, incremental buffers)
drop table t0, t1, t2;
create table t0 (a decimal(4,2));
insert into t0 values (10.24), (22.11);
create table t1 as select * from t0;
insert into t1 select * from t0;
explain select * from t0 where a in (select a from t1);
id	select_type	table	type	possible_keys	key	key_len	ref	rows	Extra
1	PRIMARY	t0	ALL	NULL	NULL	NULL	NULL	2	
1	PRIMARY	t1	ALL	NULL	NULL	NULL	NULL	4	Using where; FirstMatch(t0); Using join buffer (BNL, incremental buffers)
select * from t0 where a in (select a from t1);
a
10.24
22.11
drop table t0, t1;
create table t0(a date);
insert into t0 values ('2008-01-01'),('2008-02-02');
create table t1 as select * from t0;
insert into t1 select * from t0;
explain select * from t0 where a in (select a from t1);
id	select_type	table	type	possible_keys	key	key_len	ref	rows	Extra
1	PRIMARY	t0	ALL	NULL	NULL	NULL	NULL	2	
1	PRIMARY	t1	ALL	NULL	NULL	NULL	NULL	4	Using where; FirstMatch(t0); Using join buffer (BNL, incremental buffers)
select * from t0 where a in (select a from t1);
a
2008-01-01
2008-02-02
drop table t0, t1;
create table t0(a int);
insert into t0 values (0),(1),(2),(3),(4),(5),(6),(7),(8),(9);
create table t1 as select a as a, a as b, a as c from t0 where a < 3;
create table t2 as select a as a, a as b from t0 where a < 3;
insert into t2 select * from t2;
explain select * from t1 where (a,b,c) in (select X.a, Y.a, Z.a from t2 X, t2 Y, t2 Z where X.b=33);
id	select_type	table	type	possible_keys	key	key_len	ref	rows	Extra
1	PRIMARY	t1	ALL	NULL	NULL	NULL	NULL	3	
1	PRIMARY	X	ALL	NULL	NULL	NULL	NULL	6	Using where
1	PRIMARY	Y	ALL	NULL	NULL	NULL	NULL	6	Using where
1	PRIMARY	Z	ALL	NULL	NULL	NULL	NULL	6	Using where; FirstMatch(t1)
drop table t0,t1,t2;
set @save_join_buffer_size = @@join_buffer_size;
set join_buffer_size= 8192;
create table t0 (a int);
insert into t0 values (0),(1),(2),(3),(4),(5),(6),(7),(8),(9);
create table t1 (a int, filler1 binary(200), filler2 binary(200));
insert into t1 select a, 'filler123456', 'filler123456' from t0;
insert into t1 select a+10, 'filler123456', 'filler123456' from t0;
create table t2 as select * from t1;
insert into t1 select a+20, 'filler123456', 'filler123456' from t0;
insert into t1 values (2, 'duplicate ok', 'duplicate ok');
insert into t1 values (18, 'duplicate ok', 'duplicate ok');
insert into t2 values (3, 'duplicate ok', 'duplicate ok');
insert into t2 values (19, 'duplicate ok', 'duplicate ok');
explain select 
a, mid(filler1, 1,10), length(filler1)=length(filler2) as Z 
from t1 ot where a in (select a from t2 it);
id	select_type	table	type	possible_keys	key	key_len	ref	rows	Extra
1	PRIMARY	it	ALL	NULL	NULL	NULL	NULL	22	Materialize; Scan
1	PRIMARY	ot	ALL	NULL	NULL	NULL	NULL	32	Using where; Using join buffer (BNL, incremental buffers)
select 
a, mid(filler1, 1,10), length(filler1)=length(filler2) as Z 
from t1 ot where a in (select a from t2 it);
a	mid(filler1, 1,10)	Z
0	filler1234	1
1	filler1234	1
10	filler1234	1
11	filler1234	1
12	filler1234	1
13	filler1234	1
14	filler1234	1
15	filler1234	1
16	filler1234	1
17	filler1234	1
18	duplicate 	1
18	filler1234	1
19	filler1234	1
2	duplicate 	1
2	filler1234	1
3	filler1234	1
4	filler1234	1
5	filler1234	1
6	filler1234	1
7	filler1234	1
8	filler1234	1
9	filler1234	1
explain select 
a, mid(filler1, 1,10), length(filler1)=length(filler2) 
from t2 ot where a in (select a from t1 it);
id	select_type	table	type	possible_keys	key	key_len	ref	rows	Extra
1	PRIMARY	ot	ALL	NULL	NULL	NULL	NULL	22	
1	PRIMARY	it	ALL	NULL	NULL	NULL	NULL	32	Using where; FirstMatch(ot); Using join buffer (BNL, incremental buffers)
select 
a, mid(filler1, 1,10), length(filler1)=length(filler2) 
from t2 ot where a in (select a from t1 it);
a	mid(filler1, 1,10)	length(filler1)=length(filler2)
0	filler1234	1
1	filler1234	1
10	filler1234	1
11	filler1234	1
12	filler1234	1
13	filler1234	1
14	filler1234	1
15	filler1234	1
16	filler1234	1
17	filler1234	1
18	filler1234	1
19	duplicate 	1
19	filler1234	1
2	filler1234	1
3	duplicate 	1
3	filler1234	1
4	filler1234	1
5	filler1234	1
6	filler1234	1
7	filler1234	1
8	filler1234	1
9	filler1234	1
insert into t1 select a+20, 'filler123456', 'filler123456' from t0;
insert into t1 select a+20, 'filler123456', 'filler123456' from t0;
explain select 
a, mid(filler1, 1,10), length(filler1)=length(filler2) as Z 
from t1 ot where a in (select a from t2 it);
id	select_type	table	type	possible_keys	key	key_len	ref	rows	Extra
1	PRIMARY	it	ALL	NULL	NULL	NULL	NULL	22	Materialize; Scan
1	PRIMARY	ot	ALL	NULL	NULL	NULL	NULL	52	Using where; Using join buffer (BNL, incremental buffers)
select 
a, mid(filler1, 1,10), length(filler1)=length(filler2) as Z 
from t1 ot where a in (select a from t2 it);
a	mid(filler1, 1,10)	Z
0	filler1234	1
1	filler1234	1
10	filler1234	1
11	filler1234	1
12	filler1234	1
13	filler1234	1
14	filler1234	1
15	filler1234	1
16	filler1234	1
17	filler1234	1
18	duplicate 	1
18	filler1234	1
19	filler1234	1
2	duplicate 	1
2	filler1234	1
3	filler1234	1
4	filler1234	1
5	filler1234	1
6	filler1234	1
7	filler1234	1
8	filler1234	1
9	filler1234	1
explain select 
a, mid(filler1, 1,10), length(filler1)=length(filler2) 
from t2 ot where a in (select a from t1 it);
id	select_type	table	type	possible_keys	key	key_len	ref	rows	Extra
1	PRIMARY	ot	ALL	NULL	NULL	NULL	NULL	22	
1	PRIMARY	it	ALL	NULL	NULL	NULL	NULL	52	Using where; FirstMatch(ot); Using join buffer (BNL, incremental buffers)
select 
a, mid(filler1, 1,10), length(filler1)=length(filler2) 
from t2 ot where a in (select a from t1 it);
a	mid(filler1, 1,10)	length(filler1)=length(filler2)
0	filler1234	1
1	filler1234	1
10	filler1234	1
11	filler1234	1
12	filler1234	1
13	filler1234	1
14	filler1234	1
15	filler1234	1
16	filler1234	1
17	filler1234	1
18	filler1234	1
19	duplicate 	1
19	filler1234	1
2	filler1234	1
3	duplicate 	1
3	filler1234	1
4	filler1234	1
5	filler1234	1
6	filler1234	1
7	filler1234	1
8	filler1234	1
9	filler1234	1
set @@join_buffer_size = @save_join_buffer_size;
drop table t1, t2;
create table t1 (a int, b int, key(a));
create table t2 (a int, b int, key(a));
create table t3 (a int, b int, key(a));
insert into t1 select a,a from t0;
insert into t2 select a,a from t0;
insert into t3 select a,a from t0;
t2 and t3 must be use 'ref', not 'ALL':
explain select * 
from t0 where a in
(select t2.a+t3.a from t1 left join (t2 join t3) on t2.a=t1.a and t3.a=t1.a);
id	select_type	table	type	possible_keys	key	key_len	ref	rows	Extra
1	PRIMARY	t0	ALL	NULL	NULL	NULL	NULL	10	
1	PRIMARY	t1	index	NULL	a	5	NULL	10	Using index; Start materialize
1	PRIMARY	t2	ref	a	a	5	test.t1.a	1	Using index
1	PRIMARY	t3	ref	a	a	5	test.t1.a	1	Using index; End materialize
drop table t0, t1,t2,t3;

Test that neither MaterializeLookup strategy for semijoin,
nor subquery materialization is used when BLOBs are involved 
(except when arguments of some functions).

set @prefix_len = 6;
set @blob_len = 16;
set @suffix_len = @blob_len - @prefix_len;
create table t1_16 (a1 blob(16), a2 blob(16));
create table t2_16 (b1 blob(16), b2 blob(16));
create table t3_16 (c1 blob(16), c2 blob(16));
insert into t1_16 values
(concat('1 - 00', repeat('x', @suffix_len)), concat('2 - 00', repeat('x', @suffix_len)));
insert into t1_16 values
(concat('1 - 01', repeat('x', @suffix_len)), concat('2 - 01', repeat('x', @suffix_len)));
insert into t1_16 values
(concat('1 - 02', repeat('x', @suffix_len)), concat('2 - 02', repeat('x', @suffix_len)));
insert into t2_16 values
(concat('1 - 01', repeat('x', @suffix_len)), concat('2 - 01', repeat('x', @suffix_len)));
insert into t2_16 values
(concat('1 - 02', repeat('x', @suffix_len)), concat('2 - 02', repeat('x', @suffix_len)));
insert into t2_16 values
(concat('1 - 03', repeat('x', @suffix_len)), concat('2 - 03', repeat('x', @suffix_len)));
insert into t3_16 values
(concat('1 - 01', repeat('x', @suffix_len)), concat('2 - 01', repeat('x', @suffix_len)));
insert into t3_16 values
(concat('1 - 02', repeat('x', @suffix_len)), concat('2 - 02', repeat('x', @suffix_len)));
insert into t3_16 values
(concat('1 - 03', repeat('x', @suffix_len)), concat('2 - 03', repeat('x', @suffix_len)));
insert into t3_16 values
(concat('1 - 04', repeat('x', @suffix_len)), concat('2 - 04', repeat('x', @suffix_len)));
explain extended select left(a1,7), left(a2,7)
from t1_16
where a1 in (select b1 from t2_16 where b1 > '0');
id	select_type	table	type	possible_keys	key	key_len	ref	rows	filtered	Extra
1	PRIMARY	t1_16	ALL	NULL	NULL	NULL	NULL	3	100.00	Using where
1	PRIMARY	t2_16	ALL	NULL	NULL	NULL	NULL	3	100.00	Using where; FirstMatch(t1_16); Using join buffer (BNL, incremental buffers)
Warnings:
Note	1003	select left(`test`.`t1_16`.`a1`,7) AS `left(a1,7)`,left(`test`.`t1_16`.`a2`,7) AS `left(a2,7)` from `test`.`t1_16` semi join (`test`.`t2_16`) where ((`test`.`t2_16`.`b1` = `test`.`t1_16`.`a1`) and (`test`.`t1_16`.`a1` > '0'))
select left(a1,7), left(a2,7)
from t1_16
where a1 in (select b1 from t2_16 where b1 > '0');
left(a1,7)	left(a2,7)
1 - 01x	2 - 01x
1 - 02x	2 - 02x
explain extended select left(a1,7), left(a2,7)
from t1_16
where (a1,a2) in (select b1, b2 from t2_16 where b1 > '0');
id	select_type	table	type	possible_keys	key	key_len	ref	rows	filtered	Extra
1	PRIMARY	t1_16	ALL	NULL	NULL	NULL	NULL	3	100.00	Using where
1	PRIMARY	t2_16	ALL	NULL	NULL	NULL	NULL	3	100.00	Using where; FirstMatch(t1_16); Using join buffer (BNL, incremental buffers)
Warnings:
Note	1003	select left(`test`.`t1_16`.`a1`,7) AS `left(a1,7)`,left(`test`.`t1_16`.`a2`,7) AS `left(a2,7)` from `test`.`t1_16` semi join (`test`.`t2_16`) where ((`test`.`t2_16`.`b2` = `test`.`t1_16`.`a2`) and (`test`.`t2_16`.`b1` = `test`.`t1_16`.`a1`) and (`test`.`t1_16`.`a1` > '0'))
select left(a1,7), left(a2,7)
from t1_16
where (a1,a2) in (select b1, b2 from t2_16 where b1 > '0');
left(a1,7)	left(a2,7)
1 - 01x	2 - 01x
1 - 02x	2 - 02x
explain extended select left(a1,7), left(a2,7)
from t1_16
where a1 in (select substring(b1,1,16) from t2_16 where b1 > '0');
id	select_type	table	type	possible_keys	key	key_len	ref	rows	filtered	Extra
1	PRIMARY	t1_16	ALL	NULL	NULL	NULL	NULL	3	100.00	
1	PRIMARY	t2_16	ALL	NULL	NULL	NULL	NULL	3	100.00	Using where; FirstMatch(t1_16); Using join buffer (BNL, incremental buffers)
Warnings:
Note	1003	select left(`test`.`t1_16`.`a1`,7) AS `left(a1,7)`,left(`test`.`t1_16`.`a2`,7) AS `left(a2,7)` from `test`.`t1_16` semi join (`test`.`t2_16`) where ((`test`.`t2_16`.`b1` > '0') and (`test`.`t1_16`.`a1` = substr(`test`.`t2_16`.`b1`,1,16)))
select left(a1,7), left(a2,7)
from t1_16
where a1 in (select substring(b1,1,16) from t2_16 where b1 > '0');
left(a1,7)	left(a2,7)
1 - 01x	2 - 01x
1 - 02x	2 - 02x
explain extended select left(a1,7), left(a2,7)
from t1_16
where a1 in (select group_concat(b1) from t2_16 group by b2);
id	select_type	table	type	possible_keys	key	key_len	ref	rows	filtered	Extra
1	PRIMARY	t1_16	ALL	NULL	NULL	NULL	NULL	3	100.00	Using where
2	DEPENDENT SUBQUERY	t2_16	ALL	NULL	NULL	NULL	NULL	3	100.00	Using filesort
Warnings:
Note	1003	select left(`test`.`t1_16`.`a1`,7) AS `left(a1,7)`,left(`test`.`t1_16`.`a2`,7) AS `left(a2,7)` from `test`.`t1_16` where <in_optimizer>(`test`.`t1_16`.`a1`,<exists>(select group_concat(`test`.`t2_16`.`b1` separator ',') from `test`.`t2_16` group by `test`.`t2_16`.`b2` having (<cache>(`test`.`t1_16`.`a1`) = <ref_null_helper>(group_concat(`test`.`t2_16`.`b1` separator ',')))))
select left(a1,7), left(a2,7)
from t1_16
where a1 in (select group_concat(b1) from t2_16 group by b2);
left(a1,7)	left(a2,7)
1 - 01x	2 - 01x
1 - 02x	2 - 02x
set @@group_concat_max_len = 256;
explain extended select left(a1,7), left(a2,7)
from t1_16
where a1 in (select group_concat(b1) from t2_16 group by b2);
id	select_type	table	type	possible_keys	key	key_len	ref	rows	filtered	Extra
1	PRIMARY	t1_16	ALL	NULL	NULL	NULL	NULL	3	100.00	Using where
2	SUBQUERY	t2_16	ALL	NULL	NULL	NULL	NULL	3	100.00	Using filesort
Warnings:
Note	1003	select left(`test`.`t1_16`.`a1`,7) AS `left(a1,7)`,left(`test`.`t1_16`.`a2`,7) AS `left(a2,7)` from `test`.`t1_16` where <in_optimizer>(`test`.`t1_16`.`a1`,`test`.`t1_16`.`a1` in ( <materialize> (select group_concat(`test`.`t2_16`.`b1` separator ',') from `test`.`t2_16` group by `test`.`t2_16`.`b2` ), <primary_index_lookup>(`test`.`t1_16`.`a1` in <temporary table> on distinct_key where ((`test`.`t1_16`.`a1` = `materialized subselect`.`group_concat(b1)`)))))
select left(a1,7), left(a2,7)
from t1_16
where a1 in (select group_concat(b1) from t2_16 group by b2);
left(a1,7)	left(a2,7)
1 - 01x	2 - 01x
1 - 02x	2 - 02x
create table t1 (a1 char(8), a2 char(8));
create table t2 (b1 char(8), b2 char(8));
create table t3 (c1 char(8), c2 char(8));
insert into t1 values ('1 - 00', '2 - 00');
insert into t1 values ('1 - 01', '2 - 01');
insert into t1 values ('1 - 02', '2 - 02');
insert into t2 values ('1 - 01', '2 - 01');
insert into t2 values ('1 - 01', '2 - 01');
insert into t2 values ('1 - 02', '2 - 02');
insert into t2 values ('1 - 02', '2 - 02');
insert into t2 values ('1 - 03', '2 - 03');
insert into t3 values ('1 - 01', '2 - 01');
insert into t3 values ('1 - 02', '2 - 02');
insert into t3 values ('1 - 03', '2 - 03');
insert into t3 values ('1 - 04', '2 - 04');
explain extended
select * from t1
where concat(a1,'x') IN
(select left(a1,8) from t1_16
where (a1, a2) IN
(select t2_16.b1, t2_16.b2 from t2_16, t2
where t2.b2 = substring(t2_16.b2,1,6) and
t2.b1 IN (select c1 from t3 where c2 > '0')));
id	select_type	table	type	possible_keys	key	key_len	ref	rows	filtered	Extra
1	PRIMARY	t1	ALL	NULL	NULL	NULL	NULL	3	100.00	
1	PRIMARY	t1_16	ALL	NULL	NULL	NULL	NULL	3	100.00	Using where
1	PRIMARY	t2_16	ALL	NULL	NULL	NULL	NULL	3	100.00	Using where
1	PRIMARY	t3	ALL	NULL	NULL	NULL	NULL	4	100.00	Using where
1	PRIMARY	t2	ALL	NULL	NULL	NULL	NULL	5	100.00	Using where; FirstMatch(t1)
Warnings:
Note	1003	select `test`.`t1`.`a1` AS `a1`,`test`.`t1`.`a2` AS `a2` from `test`.`t1` semi join (`test`.`t3` join `test`.`t2_16` join `test`.`t2` join `test`.`t1_16`) where ((`test`.`t2_16`.`b2` = `test`.`t1_16`.`a2`) and (`test`.`t2_16`.`b1` = `test`.`t1_16`.`a1`) and (`test`.`t2`.`b1` = `test`.`t3`.`c1`) and (`test`.`t2`.`b2` = substr(`test`.`t2_16`.`b2`,1,6)) and (`test`.`t3`.`c2` > '0') and (concat(`test`.`t1`.`a1`,'x') = left(`test`.`t1_16`.`a1`,8)))
drop table t1_16, t2_16, t3_16, t1, t2, t3;
set @blob_len = 512;
set @suffix_len = @blob_len - @prefix_len;
create table t1_512 (a1 blob(512), a2 blob(512));
create table t2_512 (b1 blob(512), b2 blob(512));
create table t3_512 (c1 blob(512), c2 blob(512));
insert into t1_512 values
(concat('1 - 00', repeat('x', @suffix_len)), concat('2 - 00', repeat('x', @suffix_len)));
insert into t1_512 values
(concat('1 - 01', repeat('x', @suffix_len)), concat('2 - 01', repeat('x', @suffix_len)));
insert into t1_512 values
(concat('1 - 02', repeat('x', @suffix_len)), concat('2 - 02', repeat('x', @suffix_len)));
insert into t2_512 values
(concat('1 - 01', repeat('x', @suffix_len)), concat('2 - 01', repeat('x', @suffix_len)));
insert into t2_512 values
(concat('1 - 02', repeat('x', @suffix_len)), concat('2 - 02', repeat('x', @suffix_len)));
insert into t2_512 values
(concat('1 - 03', repeat('x', @suffix_len)), concat('2 - 03', repeat('x', @suffix_len)));
insert into t3_512 values
(concat('1 - 01', repeat('x', @suffix_len)), concat('2 - 01', repeat('x', @suffix_len)));
insert into t3_512 values
(concat('1 - 02', repeat('x', @suffix_len)), concat('2 - 02', repeat('x', @suffix_len)));
insert into t3_512 values
(concat('1 - 03', repeat('x', @suffix_len)), concat('2 - 03', repeat('x', @suffix_len)));
insert into t3_512 values
(concat('1 - 04', repeat('x', @suffix_len)), concat('2 - 04', repeat('x', @suffix_len)));
explain extended select left(a1,7), left(a2,7)
from t1_512
where a1 in (select b1 from t2_512 where b1 > '0');
id	select_type	table	type	possible_keys	key	key_len	ref	rows	filtered	Extra
1	PRIMARY	t1_512	ALL	NULL	NULL	NULL	NULL	3	100.00	Using where
1	PRIMARY	t2_512	ALL	NULL	NULL	NULL	NULL	3	100.00	Using where; FirstMatch(t1_512); Using join buffer (BNL, incremental buffers)
Warnings:
Note	1003	select left(`test`.`t1_512`.`a1`,7) AS `left(a1,7)`,left(`test`.`t1_512`.`a2`,7) AS `left(a2,7)` from `test`.`t1_512` semi join (`test`.`t2_512`) where ((`test`.`t2_512`.`b1` = `test`.`t1_512`.`a1`) and (`test`.`t1_512`.`a1` > '0'))
select left(a1,7), left(a2,7)
from t1_512
where a1 in (select b1 from t2_512 where b1 > '0');
left(a1,7)	left(a2,7)
1 - 01x	2 - 01x
1 - 02x	2 - 02x
explain extended select left(a1,7), left(a2,7)
from t1_512
where (a1,a2) in (select b1, b2 from t2_512 where b1 > '0');
id	select_type	table	type	possible_keys	key	key_len	ref	rows	filtered	Extra
1	PRIMARY	t1_512	ALL	NULL	NULL	NULL	NULL	3	100.00	Using where
1	PRIMARY	t2_512	ALL	NULL	NULL	NULL	NULL	3	100.00	Using where; FirstMatch(t1_512); Using join buffer (BNL, incremental buffers)
Warnings:
Note	1003	select left(`test`.`t1_512`.`a1`,7) AS `left(a1,7)`,left(`test`.`t1_512`.`a2`,7) AS `left(a2,7)` from `test`.`t1_512` semi join (`test`.`t2_512`) where ((`test`.`t2_512`.`b2` = `test`.`t1_512`.`a2`) and (`test`.`t2_512`.`b1` = `test`.`t1_512`.`a1`) and (`test`.`t1_512`.`a1` > '0'))
select left(a1,7), left(a2,7)
from t1_512
where (a1,a2) in (select b1, b2 from t2_512 where b1 > '0');
left(a1,7)	left(a2,7)
1 - 01x	2 - 01x
1 - 02x	2 - 02x
explain extended select left(a1,7), left(a2,7)
from t1_512
where a1 in (select substring(b1,1,512) from t2_512 where b1 > '0');
id	select_type	table	type	possible_keys	key	key_len	ref	rows	filtered	Extra
1	PRIMARY	t1_512	ALL	NULL	NULL	NULL	NULL	3	100.00	
1	PRIMARY	t2_512	ALL	NULL	NULL	NULL	NULL	3	100.00	Using where; FirstMatch(t1_512); Using join buffer (BNL, incremental buffers)
Warnings:
Note	1003	select left(`test`.`t1_512`.`a1`,7) AS `left(a1,7)`,left(`test`.`t1_512`.`a2`,7) AS `left(a2,7)` from `test`.`t1_512` semi join (`test`.`t2_512`) where ((`test`.`t2_512`.`b1` > '0') and (`test`.`t1_512`.`a1` = substr(`test`.`t2_512`.`b1`,1,512)))
select left(a1,7), left(a2,7)
from t1_512
where a1 in (select substring(b1,1,512) from t2_512 where b1 > '0');
left(a1,7)	left(a2,7)
1 - 01x	2 - 01x
1 - 02x	2 - 02x
explain extended select left(a1,7), left(a2,7)
from t1_512
where a1 in (select group_concat(b1) from t2_512 group by b2);
id	select_type	table	type	possible_keys	key	key_len	ref	rows	filtered	Extra
1	PRIMARY	t1_512	ALL	NULL	NULL	NULL	NULL	3	100.00	Using where
2	SUBQUERY	t2_512	ALL	NULL	NULL	NULL	NULL	3	100.00	Using filesort
Warnings:
Note	1003	select left(`test`.`t1_512`.`a1`,7) AS `left(a1,7)`,left(`test`.`t1_512`.`a2`,7) AS `left(a2,7)` from `test`.`t1_512` where <in_optimizer>(`test`.`t1_512`.`a1`,`test`.`t1_512`.`a1` in ( <materialize> (select group_concat(`test`.`t2_512`.`b1` separator ',') from `test`.`t2_512` group by `test`.`t2_512`.`b2` ), <primary_index_lookup>(`test`.`t1_512`.`a1` in <temporary table> on distinct_key where ((`test`.`t1_512`.`a1` = `materialized subselect`.`group_concat(b1)`)))))
select left(a1,7), left(a2,7)
from t1_512
where a1 in (select group_concat(b1) from t2_512 group by b2);
left(a1,7)	left(a2,7)
set @@group_concat_max_len = 256;
explain extended select left(a1,7), left(a2,7)
from t1_512
where a1 in (select group_concat(b1) from t2_512 group by b2);
id	select_type	table	type	possible_keys	key	key_len	ref	rows	filtered	Extra
1	PRIMARY	t1_512	ALL	NULL	NULL	NULL	NULL	3	100.00	Using where
2	SUBQUERY	t2_512	ALL	NULL	NULL	NULL	NULL	3	100.00	Using filesort
Warnings:
Note	1003	select left(`test`.`t1_512`.`a1`,7) AS `left(a1,7)`,left(`test`.`t1_512`.`a2`,7) AS `left(a2,7)` from `test`.`t1_512` where <in_optimizer>(`test`.`t1_512`.`a1`,`test`.`t1_512`.`a1` in ( <materialize> (select group_concat(`test`.`t2_512`.`b1` separator ',') from `test`.`t2_512` group by `test`.`t2_512`.`b2` ), <primary_index_lookup>(`test`.`t1_512`.`a1` in <temporary table> on distinct_key where ((`test`.`t1_512`.`a1` = `materialized subselect`.`group_concat(b1)`)))))
select left(a1,7), left(a2,7)
from t1_512
where a1 in (select group_concat(b1) from t2_512 group by b2);
left(a1,7)	left(a2,7)
drop table t1_512, t2_512, t3_512;
set @blob_len = 513;
set @suffix_len = @blob_len - @prefix_len;
create table t1_513 (a1 blob(513), a2 blob(513));
create table t2_513 (b1 blob(513), b2 blob(513));
create table t3_513 (c1 blob(513), c2 blob(513));
insert into t1_513 values
(concat('1 - 00', repeat('x', @suffix_len)), concat('2 - 00', repeat('x', @suffix_len)));
insert into t1_513 values
(concat('1 - 01', repeat('x', @suffix_len)), concat('2 - 01', repeat('x', @suffix_len)));
insert into t1_513 values
(concat('1 - 02', repeat('x', @suffix_len)), concat('2 - 02', repeat('x', @suffix_len)));
insert into t2_513 values
(concat('1 - 01', repeat('x', @suffix_len)), concat('2 - 01', repeat('x', @suffix_len)));
insert into t2_513 values
(concat('1 - 02', repeat('x', @suffix_len)), concat('2 - 02', repeat('x', @suffix_len)));
insert into t2_513 values
(concat('1 - 03', repeat('x', @suffix_len)), concat('2 - 03', repeat('x', @suffix_len)));
insert into t3_513 values
(concat('1 - 01', repeat('x', @suffix_len)), concat('2 - 01', repeat('x', @suffix_len)));
insert into t3_513 values
(concat('1 - 02', repeat('x', @suffix_len)), concat('2 - 02', repeat('x', @suffix_len)));
insert into t3_513 values
(concat('1 - 03', repeat('x', @suffix_len)), concat('2 - 03', repeat('x', @suffix_len)));
insert into t3_513 values
(concat('1 - 04', repeat('x', @suffix_len)), concat('2 - 04', repeat('x', @suffix_len)));
explain extended select left(a1,7), left(a2,7)
from t1_513
where a1 in (select b1 from t2_513 where b1 > '0');
id	select_type	table	type	possible_keys	key	key_len	ref	rows	filtered	Extra
1	PRIMARY	t1_513	ALL	NULL	NULL	NULL	NULL	3	100.00	Using where
1	PRIMARY	t2_513	ALL	NULL	NULL	NULL	NULL	3	100.00	Using where; FirstMatch(t1_513); Using join buffer (BNL, incremental buffers)
Warnings:
Note	1003	select left(`test`.`t1_513`.`a1`,7) AS `left(a1,7)`,left(`test`.`t1_513`.`a2`,7) AS `left(a2,7)` from `test`.`t1_513` semi join (`test`.`t2_513`) where ((`test`.`t2_513`.`b1` = `test`.`t1_513`.`a1`) and (`test`.`t1_513`.`a1` > '0'))
select left(a1,7), left(a2,7)
from t1_513
where a1 in (select b1 from t2_513 where b1 > '0');
left(a1,7)	left(a2,7)
1 - 01x	2 - 01x
1 - 02x	2 - 02x
explain extended select left(a1,7), left(a2,7)
from t1_513
where (a1,a2) in (select b1, b2 from t2_513 where b1 > '0');
id	select_type	table	type	possible_keys	key	key_len	ref	rows	filtered	Extra
1	PRIMARY	t1_513	ALL	NULL	NULL	NULL	NULL	3	100.00	Using where
1	PRIMARY	t2_513	ALL	NULL	NULL	NULL	NULL	3	100.00	Using where; FirstMatch(t1_513); Using join buffer (BNL, incremental buffers)
Warnings:
Note	1003	select left(`test`.`t1_513`.`a1`,7) AS `left(a1,7)`,left(`test`.`t1_513`.`a2`,7) AS `left(a2,7)` from `test`.`t1_513` semi join (`test`.`t2_513`) where ((`test`.`t2_513`.`b2` = `test`.`t1_513`.`a2`) and (`test`.`t2_513`.`b1` = `test`.`t1_513`.`a1`) and (`test`.`t1_513`.`a1` > '0'))
select left(a1,7), left(a2,7)
from t1_513
where (a1,a2) in (select b1, b2 from t2_513 where b1 > '0');
left(a1,7)	left(a2,7)
1 - 01x	2 - 01x
1 - 02x	2 - 02x
explain extended select left(a1,7), left(a2,7)
from t1_513
where a1 in (select substring(b1,1,513) from t2_513 where b1 > '0');
id	select_type	table	type	possible_keys	key	key_len	ref	rows	filtered	Extra
1	PRIMARY	t1_513	ALL	NULL	NULL	NULL	NULL	3	100.00	
1	PRIMARY	t2_513	ALL	NULL	NULL	NULL	NULL	3	100.00	Using where; FirstMatch(t1_513); Using join buffer (BNL, incremental buffers)
Warnings:
Note	1003	select left(`test`.`t1_513`.`a1`,7) AS `left(a1,7)`,left(`test`.`t1_513`.`a2`,7) AS `left(a2,7)` from `test`.`t1_513` semi join (`test`.`t2_513`) where ((`test`.`t2_513`.`b1` > '0') and (`test`.`t1_513`.`a1` = substr(`test`.`t2_513`.`b1`,1,513)))
select left(a1,7), left(a2,7)
from t1_513
where a1 in (select substring(b1,1,513) from t2_513 where b1 > '0');
left(a1,7)	left(a2,7)
1 - 01x	2 - 01x
1 - 02x	2 - 02x
explain extended select left(a1,7), left(a2,7)
from t1_513
where a1 in (select group_concat(b1) from t2_513 group by b2);
id	select_type	table	type	possible_keys	key	key_len	ref	rows	filtered	Extra
1	PRIMARY	t1_513	ALL	NULL	NULL	NULL	NULL	3	100.00	Using where
2	SUBQUERY	t2_513	ALL	NULL	NULL	NULL	NULL	3	100.00	Using filesort
Warnings:
Note	1003	select left(`test`.`t1_513`.`a1`,7) AS `left(a1,7)`,left(`test`.`t1_513`.`a2`,7) AS `left(a2,7)` from `test`.`t1_513` where <in_optimizer>(`test`.`t1_513`.`a1`,`test`.`t1_513`.`a1` in ( <materialize> (select group_concat(`test`.`t2_513`.`b1` separator ',') from `test`.`t2_513` group by `test`.`t2_513`.`b2` ), <primary_index_lookup>(`test`.`t1_513`.`a1` in <temporary table> on distinct_key where ((`test`.`t1_513`.`a1` = `materialized subselect`.`group_concat(b1)`)))))
select left(a1,7), left(a2,7)
from t1_513
where a1 in (select group_concat(b1) from t2_513 group by b2);
left(a1,7)	left(a2,7)
drop table t1_513, t2_513, t3_513;
set @blob_len = 1024;
set @suffix_len = @blob_len - @prefix_len;
create table t1_1024 (a1 blob(1024), a2 blob(1024));
create table t2_1024 (b1 blob(1024), b2 blob(1024));
create table t3_1024 (c1 blob(1024), c2 blob(1024));
insert into t1_1024 values
(concat('1 - 00', repeat('x', @suffix_len)), concat('2 - 00', repeat('x', @suffix_len)));
insert into t1_1024 values
(concat('1 - 01', repeat('x', @suffix_len)), concat('2 - 01', repeat('x', @suffix_len)));
insert into t1_1024 values
(concat('1 - 02', repeat('x', @suffix_len)), concat('2 - 02', repeat('x', @suffix_len)));
insert into t2_1024 values
(concat('1 - 01', repeat('x', @suffix_len)), concat('2 - 01', repeat('x', @suffix_len)));
insert into t2_1024 values
(concat('1 - 02', repeat('x', @suffix_len)), concat('2 - 02', repeat('x', @suffix_len)));
insert into t2_1024 values
(concat('1 - 03', repeat('x', @suffix_len)), concat('2 - 03', repeat('x', @suffix_len)));
insert into t3_1024 values
(concat('1 - 01', repeat('x', @suffix_len)), concat('2 - 01', repeat('x', @suffix_len)));
insert into t3_1024 values
(concat('1 - 02', repeat('x', @suffix_len)), concat('2 - 02', repeat('x', @suffix_len)));
insert into t3_1024 values
(concat('1 - 03', repeat('x', @suffix_len)), concat('2 - 03', repeat('x', @suffix_len)));
insert into t3_1024 values
(concat('1 - 04', repeat('x', @suffix_len)), concat('2 - 04', repeat('x', @suffix_len)));
explain extended select left(a1,7), left(a2,7)
from t1_1024
where a1 in (select b1 from t2_1024 where b1 > '0');
id	select_type	table	type	possible_keys	key	key_len	ref	rows	filtered	Extra
1	PRIMARY	t1_1024	ALL	NULL	NULL	NULL	NULL	3	100.00	Using where
1	PRIMARY	t2_1024	ALL	NULL	NULL	NULL	NULL	3	100.00	Using where; FirstMatch(t1_1024); Using join buffer (BNL, incremental buffers)
Warnings:
Note	1003	select left(`test`.`t1_1024`.`a1`,7) AS `left(a1,7)`,left(`test`.`t1_1024`.`a2`,7) AS `left(a2,7)` from `test`.`t1_1024` semi join (`test`.`t2_1024`) where ((`test`.`t2_1024`.`b1` = `test`.`t1_1024`.`a1`) and (`test`.`t1_1024`.`a1` > '0'))
select left(a1,7), left(a2,7)
from t1_1024
where a1 in (select b1 from t2_1024 where b1 > '0');
left(a1,7)	left(a2,7)
1 - 01x	2 - 01x
1 - 02x	2 - 02x
explain extended select left(a1,7), left(a2,7)
from t1_1024
where (a1,a2) in (select b1, b2 from t2_1024 where b1 > '0');
id	select_type	table	type	possible_keys	key	key_len	ref	rows	filtered	Extra
1	PRIMARY	t1_1024	ALL	NULL	NULL	NULL	NULL	3	100.00	Using where
1	PRIMARY	t2_1024	ALL	NULL	NULL	NULL	NULL	3	100.00	Using where; FirstMatch(t1_1024); Using join buffer (BNL, incremental buffers)
Warnings:
Note	1003	select left(`test`.`t1_1024`.`a1`,7) AS `left(a1,7)`,left(`test`.`t1_1024`.`a2`,7) AS `left(a2,7)` from `test`.`t1_1024` semi join (`test`.`t2_1024`) where ((`test`.`t2_1024`.`b2` = `test`.`t1_1024`.`a2`) and (`test`.`t2_1024`.`b1` = `test`.`t1_1024`.`a1`) and (`test`.`t1_1024`.`a1` > '0'))
select left(a1,7), left(a2,7)
from t1_1024
where (a1,a2) in (select b1, b2 from t2_1024 where b1 > '0');
left(a1,7)	left(a2,7)
1 - 01x	2 - 01x
1 - 02x	2 - 02x
explain extended select left(a1,7), left(a2,7)
from t1_1024
where a1 in (select substring(b1,1,1024) from t2_1024 where b1 > '0');
id	select_type	table	type	possible_keys	key	key_len	ref	rows	filtered	Extra
1	PRIMARY	t1_1024	ALL	NULL	NULL	NULL	NULL	3	100.00	
1	PRIMARY	t2_1024	ALL	NULL	NULL	NULL	NULL	3	100.00	Using where; FirstMatch(t1_1024); Using join buffer (BNL, incremental buffers)
Warnings:
Note	1003	select left(`test`.`t1_1024`.`a1`,7) AS `left(a1,7)`,left(`test`.`t1_1024`.`a2`,7) AS `left(a2,7)` from `test`.`t1_1024` semi join (`test`.`t2_1024`) where ((`test`.`t2_1024`.`b1` > '0') and (`test`.`t1_1024`.`a1` = substr(`test`.`t2_1024`.`b1`,1,1024)))
select left(a1,7), left(a2,7)
from t1_1024
where a1 in (select substring(b1,1,1024) from t2_1024 where b1 > '0');
left(a1,7)	left(a2,7)
1 - 01x	2 - 01x
1 - 02x	2 - 02x
explain extended select left(a1,7), left(a2,7)
from t1_1024
where a1 in (select group_concat(b1) from t2_1024 group by b2);
id	select_type	table	type	possible_keys	key	key_len	ref	rows	filtered	Extra
1	PRIMARY	t1_1024	ALL	NULL	NULL	NULL	NULL	3	100.00	Using where
2	SUBQUERY	t2_1024	ALL	NULL	NULL	NULL	NULL	3	100.00	Using filesort
Warnings:
Note	1003	select left(`test`.`t1_1024`.`a1`,7) AS `left(a1,7)`,left(`test`.`t1_1024`.`a2`,7) AS `left(a2,7)` from `test`.`t1_1024` where <in_optimizer>(`test`.`t1_1024`.`a1`,`test`.`t1_1024`.`a1` in ( <materialize> (select group_concat(`test`.`t2_1024`.`b1` separator ',') from `test`.`t2_1024` group by `test`.`t2_1024`.`b2` ), <primary_index_lookup>(`test`.`t1_1024`.`a1` in <temporary table> on distinct_key where ((`test`.`t1_1024`.`a1` = `materialized subselect`.`group_concat(b1)`)))))
select left(a1,7), left(a2,7)
from t1_1024
where a1 in (select group_concat(b1) from t2_1024 group by b2);
left(a1,7)	left(a2,7)
set @@group_concat_max_len = 256;
explain extended select left(a1,7), left(a2,7)
from t1_1024
where a1 in (select group_concat(b1) from t2_1024 group by b2);
id	select_type	table	type	possible_keys	key	key_len	ref	rows	filtered	Extra
1	PRIMARY	t1_1024	ALL	NULL	NULL	NULL	NULL	3	100.00	Using where
2	SUBQUERY	t2_1024	ALL	NULL	NULL	NULL	NULL	3	100.00	Using filesort
Warnings:
Note	1003	select left(`test`.`t1_1024`.`a1`,7) AS `left(a1,7)`,left(`test`.`t1_1024`.`a2`,7) AS `left(a2,7)` from `test`.`t1_1024` where <in_optimizer>(`test`.`t1_1024`.`a1`,`test`.`t1_1024`.`a1` in ( <materialize> (select group_concat(`test`.`t2_1024`.`b1` separator ',') from `test`.`t2_1024` group by `test`.`t2_1024`.`b2` ), <primary_index_lookup>(`test`.`t1_1024`.`a1` in <temporary table> on distinct_key where ((`test`.`t1_1024`.`a1` = `materialized subselect`.`group_concat(b1)`)))))
select left(a1,7), left(a2,7)
from t1_1024
where a1 in (select group_concat(b1) from t2_1024 group by b2);
left(a1,7)	left(a2,7)
drop table t1_1024, t2_1024, t3_1024;
set @blob_len = 1025;
set @suffix_len = @blob_len - @prefix_len;
create table t1_1025 (a1 blob(1025), a2 blob(1025));
create table t2_1025 (b1 blob(1025), b2 blob(1025));
create table t3_1025 (c1 blob(1025), c2 blob(1025));
insert into t1_1025 values
(concat('1 - 00', repeat('x', @suffix_len)), concat('2 - 00', repeat('x', @suffix_len)));
insert into t1_1025 values
(concat('1 - 01', repeat('x', @suffix_len)), concat('2 - 01', repeat('x', @suffix_len)));
insert into t1_1025 values
(concat('1 - 02', repeat('x', @suffix_len)), concat('2 - 02', repeat('x', @suffix_len)));
insert into t2_1025 values
(concat('1 - 01', repeat('x', @suffix_len)), concat('2 - 01', repeat('x', @suffix_len)));
insert into t2_1025 values
(concat('1 - 02', repeat('x', @suffix_len)), concat('2 - 02', repeat('x', @suffix_len)));
insert into t2_1025 values
(concat('1 - 03', repeat('x', @suffix_len)), concat('2 - 03', repeat('x', @suffix_len)));
insert into t3_1025 values
(concat('1 - 01', repeat('x', @suffix_len)), concat('2 - 01', repeat('x', @suffix_len)));
insert into t3_1025 values
(concat('1 - 02', repeat('x', @suffix_len)), concat('2 - 02', repeat('x', @suffix_len)));
insert into t3_1025 values
(concat('1 - 03', repeat('x', @suffix_len)), concat('2 - 03', repeat('x', @suffix_len)));
insert into t3_1025 values
(concat('1 - 04', repeat('x', @suffix_len)), concat('2 - 04', repeat('x', @suffix_len)));
explain extended select left(a1,7), left(a2,7)
from t1_1025
where a1 in (select b1 from t2_1025 where b1 > '0');
id	select_type	table	type	possible_keys	key	key_len	ref	rows	filtered	Extra
1	PRIMARY	t1_1025	ALL	NULL	NULL	NULL	NULL	3	100.00	Using where
1	PRIMARY	t2_1025	ALL	NULL	NULL	NULL	NULL	3	100.00	Using where; FirstMatch(t1_1025); Using join buffer (BNL, incremental buffers)
Warnings:
Note	1003	select left(`test`.`t1_1025`.`a1`,7) AS `left(a1,7)`,left(`test`.`t1_1025`.`a2`,7) AS `left(a2,7)` from `test`.`t1_1025` semi join (`test`.`t2_1025`) where ((`test`.`t2_1025`.`b1` = `test`.`t1_1025`.`a1`) and (`test`.`t1_1025`.`a1` > '0'))
select left(a1,7), left(a2,7)
from t1_1025
where a1 in (select b1 from t2_1025 where b1 > '0');
left(a1,7)	left(a2,7)
1 - 01x	2 - 01x
1 - 02x	2 - 02x
explain extended select left(a1,7), left(a2,7)
from t1_1025
where (a1,a2) in (select b1, b2 from t2_1025 where b1 > '0');
id	select_type	table	type	possible_keys	key	key_len	ref	rows	filtered	Extra
1	PRIMARY	t1_1025	ALL	NULL	NULL	NULL	NULL	3	100.00	Using where
1	PRIMARY	t2_1025	ALL	NULL	NULL	NULL	NULL	3	100.00	Using where; FirstMatch(t1_1025); Using join buffer (BNL, incremental buffers)
Warnings:
Note	1003	select left(`test`.`t1_1025`.`a1`,7) AS `left(a1,7)`,left(`test`.`t1_1025`.`a2`,7) AS `left(a2,7)` from `test`.`t1_1025` semi join (`test`.`t2_1025`) where ((`test`.`t2_1025`.`b2` = `test`.`t1_1025`.`a2`) and (`test`.`t2_1025`.`b1` = `test`.`t1_1025`.`a1`) and (`test`.`t1_1025`.`a1` > '0'))
select left(a1,7), left(a2,7)
from t1_1025
where (a1,a2) in (select b1, b2 from t2_1025 where b1 > '0');
left(a1,7)	left(a2,7)
1 - 01x	2 - 01x
1 - 02x	2 - 02x
explain extended select left(a1,7), left(a2,7)
from t1_1025
where a1 in (select substring(b1,1,1025) from t2_1025 where b1 > '0');
id	select_type	table	type	possible_keys	key	key_len	ref	rows	filtered	Extra
1	PRIMARY	t1_1025	ALL	NULL	NULL	NULL	NULL	3	100.00	
1	PRIMARY	t2_1025	ALL	NULL	NULL	NULL	NULL	3	100.00	Using where; FirstMatch(t1_1025); Using join buffer (BNL, incremental buffers)
Warnings:
Note	1003	select left(`test`.`t1_1025`.`a1`,7) AS `left(a1,7)`,left(`test`.`t1_1025`.`a2`,7) AS `left(a2,7)` from `test`.`t1_1025` semi join (`test`.`t2_1025`) where ((`test`.`t2_1025`.`b1` > '0') and (`test`.`t1_1025`.`a1` = substr(`test`.`t2_1025`.`b1`,1,1025)))
select left(a1,7), left(a2,7)
from t1_1025
where a1 in (select substring(b1,1,1025) from t2_1025 where b1 > '0');
left(a1,7)	left(a2,7)
1 - 01x	2 - 01x
1 - 02x	2 - 02x
explain extended select left(a1,7), left(a2,7)
from t1_1025
where a1 in (select group_concat(b1) from t2_1025 group by b2);
id	select_type	table	type	possible_keys	key	key_len	ref	rows	filtered	Extra
1	PRIMARY	t1_1025	ALL	NULL	NULL	NULL	NULL	3	100.00	Using where
2	SUBQUERY	t2_1025	ALL	NULL	NULL	NULL	NULL	3	100.00	Using filesort
Warnings:
Note	1003	select left(`test`.`t1_1025`.`a1`,7) AS `left(a1,7)`,left(`test`.`t1_1025`.`a2`,7) AS `left(a2,7)` from `test`.`t1_1025` where <in_optimizer>(`test`.`t1_1025`.`a1`,`test`.`t1_1025`.`a1` in ( <materialize> (select group_concat(`test`.`t2_1025`.`b1` separator ',') from `test`.`t2_1025` group by `test`.`t2_1025`.`b2` ), <primary_index_lookup>(`test`.`t1_1025`.`a1` in <temporary table> on distinct_key where ((`test`.`t1_1025`.`a1` = `materialized subselect`.`group_concat(b1)`)))))
select left(a1,7), left(a2,7)
from t1_1025
where a1 in (select group_concat(b1) from t2_1025 group by b2);
left(a1,7)	left(a2,7)
set @@group_concat_max_len = 256;
explain extended select left(a1,7), left(a2,7)
from t1_1025
where a1 in (select group_concat(b1) from t2_1025 group by b2);
id	select_type	table	type	possible_keys	key	key_len	ref	rows	filtered	Extra
1	PRIMARY	t1_1025	ALL	NULL	NULL	NULL	NULL	3	100.00	Using where
2	SUBQUERY	t2_1025	ALL	NULL	NULL	NULL	NULL	3	100.00	Using filesort
Warnings:
Note	1003	select left(`test`.`t1_1025`.`a1`,7) AS `left(a1,7)`,left(`test`.`t1_1025`.`a2`,7) AS `left(a2,7)` from `test`.`t1_1025` where <in_optimizer>(`test`.`t1_1025`.`a1`,`test`.`t1_1025`.`a1` in ( <materialize> (select group_concat(`test`.`t2_1025`.`b1` separator ',') from `test`.`t2_1025` group by `test`.`t2_1025`.`b2` ), <primary_index_lookup>(`test`.`t1_1025`.`a1` in <temporary table> on distinct_key where ((`test`.`t1_1025`.`a1` = `materialized subselect`.`group_concat(b1)`)))))
select left(a1,7), left(a2,7)
from t1_1025
where a1 in (select group_concat(b1) from t2_1025 group by b2);
left(a1,7)	left(a2,7)
drop table t1_1025, t2_1025, t3_1025;
#
# Bug#48868: Left outer join in subquery causes segmentation fault in
#            make_join_select.
#
CREATE TABLE t1 (i INTEGER);
INSERT INTO t1 VALUES (1);
INSERT INTO t1 VALUES (2);
CREATE TABLE t2 (i INTEGER);
INSERT INTO t2 VALUES(1);
CREATE TABLE t3 (i INTEGER);
INSERT INTO t3 VALUES (1);
INSERT INTO t3 VALUES (2);
SELECT * FROM t1 WHERE (t1.i) IN 
(SELECT t2.i FROM t2 LEFT JOIN t3 ON t2.i=t3.i);
i
1
DROP TABLE t1, t2, t3;

Bug#37899: Wrongly checked optimization prerequisite caused failed
assertion.

CREATE TABLE t1 (
`pk` int(11),
`varchar_nokey` varchar(5)
);
INSERT INTO t1 VALUES
(1,'qk'),(2,'j'),(3,'aew');
SELECT *
FROM t1
WHERE varchar_nokey IN (
SELECT
varchar_nokey
FROM
t1
) XOR pk = 30;
pk	varchar_nokey
1	qk
2	j
3	aew
drop table t1;
#
# BUG#41842: Semi-join materialization strategy crashes when the upper query has HAVING
#
CREATE TABLE t1 (
pk int(11) NOT NULL AUTO_INCREMENT,
int_nokey int(11) NOT NULL,
time_key time NOT NULL,
datetime_key datetime NOT NULL,
datetime_nokey datetime NOT NULL,
varchar_key varchar(1) NOT NULL,
varchar_nokey varchar(1) NOT NULL,
PRIMARY KEY (pk),
KEY time_key (time_key),
KEY datetime_key (datetime_key),
KEY varchar_key (varchar_key)
);
INSERT INTO t1 VALUES 
(1,0, '00:16:10','2008-09-03 14:25:40','2008-09-03 14:25:40','h','h'),
(2,7, '00:00:00','2001-01-13 00:00:00','2001-01-13 00:00:00','',''),
(3,0, '00:00:00','0000-00-00 00:00:00','0000-00-00 00:00:00','x','x'),
(4,2, '16:29:24','2000-10-16 01:39:08','2000-10-16 01:39:08','w','w'),
(5,1, '09:23:32','0000-00-00 00:00:00','0000-00-00 00:00:00','p','p'),
(6,3, '00:00:00','2007-12-02 00:00:00','2007-12-02 00:00:00','o','o'),
(7,3, '00:00:00','2008-09-11 00:00:00','2008-09-11 00:00:00','',''),
(8,0, '13:59:04','0000-00-00 00:00:00','0000-00-00 00:00:00','s','s'),
(9,7, '09:01:06','0000-00-00 00:00:00','0000-00-00 00:00:00','d','d'),
(10,5,'00:00:00','0000-00-00 00:00:00','0000-00-00 00:00:00','n','n'),
(11,0,'21:06:46','0000-00-00 00:00:00','0000-00-00 00:00:00','o','o'),
(12,2,'00:00:00','0000-00-00 00:00:00','0000-00-00 00:00:00','',''),
(13,6,'14:45:34','2003-07-28 02:34:08','2003-07-28 02:34:08','w','w'),
(14,1,'15:04:12','0000-00-00 00:00:00','0000-00-00 00:00:00','o','o'),
(15,0,'00:00:00','0000-00-00 00:00:00','0000-00-00 00:00:00','x','x'),
(16,0,'15:55:23','2004-03-17 00:32:27','2004-03-17 00:32:27','p','p'),
(17,1,'16:30:00','2004-12-27 19:20:00','2004-12-27 19:20:00','d','d'),
(18,0,'00:00:00','0000-00-00 00:00:00','0000-00-00 00:00:00','h','h'),
(19,0,'14:13:26','2008-11-09 05:53:48','2008-11-09 05:53:48','o','o'),
(20,0,'00:00:00','2009-10-11 06:58:04','2009-10-11 06:58:04','k','k');
CREATE TABLE t2 (
pk int(11) NOT NULL AUTO_INCREMENT,
int_nokey int(11) NOT NULL,
time_key time NOT NULL,
datetime_key datetime NOT NULL,
datetime_nokey datetime NOT NULL,
varchar_key varchar(1) NOT NULL,
varchar_nokey varchar(1) NOT NULL,
PRIMARY KEY (pk),
KEY time_key (time_key),
KEY datetime_key (datetime_key),
KEY varchar_key (varchar_key)
);
INSERT INTO t2 VALUES 
(10,0,'19:39:13','0000-00-00 00:00:00','0000-00-00 00:00:00','g','g'),
(11,8,'03:43:53','0000-00-00 00:00:00','0000-00-00 00:00:00','b','b');
SELECT OUTR.datetime_nokey AS X FROM t1 AS OUTR 
WHERE 
OUTR.varchar_nokey IN (SELECT 
INNR . varchar_nokey AS Y 
FROM t2 AS INNR 
WHERE
INNR . datetime_key >= INNR . time_key OR 
INNR . pk = INNR . int_nokey  
) 
AND OUTR . varchar_nokey <= 'w' 
HAVING X > '2012-12-12';
X
drop table t1, t2;

Bug#46797 "Crash in fix_semijoin_strategies_for_picked_join_order 
with semijoin=on"

CREATE TABLE t1 (
varchar_key varchar(1) DEFAULT NULL,
KEY varchar_key (varchar_key)
);
CREATE TABLE t2 (
varchar_key varchar(1) DEFAULT NULL,
KEY varchar_key (varchar_key)
);
INSERT INTO t2 VALUES
(NULL),(NULL),(NULL),(NULL),('a'),('a'),('a'),('b'),('b'),('b'),('b'),('c'),
('c'),('c'),('c'),('c'),('c'),('c'),('d'),('d'),('d'),('d'),('d'),('d'),('e'),
('e'),('e'),('e'),('e'),('e'),('f'),('f'),('f'),('g'),('g'),('h'),('h'),('h'),
('h'),('i'),('j'),('j'),('j'),('k'),('k'),('l'),('l'),('m'),('m'),('m'),('m'),
('n'),('n'),('n'),('o'),('o'),('o'),('p'),('p'),('p'),('q'),('q'),('q'),('r'),
('r'),('r'),('r'),('s'),('s'),('s'),('s'),('t'),('t'),('t'),('t'),('u'),('u'),
('u'),('u'),('v'),('v'),('v'),('v'),('w'),('w'),('w'),('w'),('w'),('w'),('x'),
('x'),('x'),('y'),('y'),('y'),('y'),('z'),('z'),('z'),('z');
CREATE TABLE t3 (
varchar_key varchar(1) DEFAULT NULL,
KEY varchar_key (varchar_key)
) ENGINE=MyISAM DEFAULT CHARSET=latin1;
INSERT INTO t3 VALUES
(NULL),('c'),('d'),('e'),('f'),('h'),('j'),('k'),('k'),('m'),('m'),('m'),
('n'),('o'),('r'),('t'),('t'),('u'),('w'),('y');
SELECT varchar_key FROM t3 
WHERE (SELECT varchar_key FROM t3 
WHERE (varchar_key,varchar_key) 
IN (SELECT t1.varchar_key, t2 .varchar_key 
FROM t1 RIGHT JOIN t2 ON t1.varchar_key  
)  
);
varchar_key
DROP TABLE t1, t2, t3;
#
# Bug#46556 Returning incorrect, empty results for some IN subqueries 
#           w/semijoin=on
#
CREATE TABLE t0 (
pk INTEGER,
vkey VARCHAR(1),
vnokey VARCHAR(1),
PRIMARY KEY (pk),
KEY vkey(vkey)
);
INSERT INTO t0 
VALUES (1,'g','g'), (2,'v','v'), (3,'t','t'), (4,'u','u'), (5,'n','n');
EXPLAIN EXTENDED SELECT vkey FROM t0 WHERE pk IN 
(SELECT t1.pk FROM t0 t1 JOIN t0 t2 ON t2.vkey = t1.vnokey);
id	select_type	table	type	possible_keys	key	key_len	ref	rows	filtered	Extra
1	PRIMARY	t0	ALL	PRIMARY	NULL	NULL	NULL	5	100.00	
1	PRIMARY	t1	eq_ref	PRIMARY	PRIMARY	4	test.t0.pk	1	100.00	Using where
1	PRIMARY	t2	ref	vkey	vkey	4	test.t1.vnokey	2	100.00	Using index; FirstMatch(t1)
Warnings:
Note	1003	select `test`.`t0`.`vkey` AS `vkey` from `test`.`t0` `t1` semi join (`test`.`t0` `t2`) join `test`.`t0` where ((`test`.`t2`.`vkey` = `test`.`t1`.`vnokey`) and (`test`.`t1`.`pk` = `test`.`t0`.`pk`))
SELECT vkey FROM t0 WHERE pk IN 
(SELECT t1.pk FROM t0 t1 JOIN t0 t2 ON t2.vkey = t1.vnokey);
vkey
g
v
t
u
n
DROP TABLE t0;
# End of bug#46556

Bug#48834: Procedure with view + subquery + semijoin=on 
crashes on second call.

CREATE TABLE t1 ( t1field integer, primary key (t1field));
CREATE TABLE t2 ( t2field integer, primary key (t2field));
CREATE VIEW v1 AS 
SELECT t1field as v1field
FROM t1 A 
WHERE A.t1field IN (SELECT t1field FROM t2 );
CREATE VIEW v2 AS 
SELECT t2field as v2field
FROM t2 A 
WHERE A.t2field IN (SELECT t2field FROM t2 );
CREATE PROCEDURE p1 () 
BEGIN 
SELECT v1field
FROM v1 
WHERE v1field IN ( SELECT v2field as vf_inner FROM v2 );
END|
INSERT INTO t1 VALUES (1),(2),(3);
INSERT INTO t2 VALUES (2),(3),(4);
CALL p1;
v1field
2
3
CALL p1;
v1field
2
3
DROP TABLE t1,t2;
DROP VIEW v1,v2;
DROP PROCEDURE p1;
# End of BUG#48834
#
# Bug#46692 "Crash occurring on queries with nested FROM subqueries 
# using materialization."
#
CREATE TABLE t1 (
pk INTEGER PRIMARY KEY,
int_key INTEGER,
KEY int_key(int_key)
);
INSERT INTO t1 VALUES (10,186),(11,NULL),(12,2),(13,3),(14,0),(15,133),(16,1);
CREATE TABLE t2 (
pk INTEGER PRIMARY KEY,
int_key INTEGER,
KEY int_key(int_key)
);
INSERT INTO t2 VALUES (1,7),(2,2);
SELECT * FROM t1 WHERE (140, 4) IN 
(SELECT t2.int_key, t2 .pk FROM t2 STRAIGHT_JOIN t1 ON t2.int_key);
pk	int_key
DROP TABLE t1, t2;
#
# Bug#42353 "SELECT ... WHERE oe IN (SELECT w/ LEFT JOIN) query
# causes crash."
#
CREATE TABLE t1 (
pk INTEGER PRIMARY KEY,
int_nokey INTEGER,
int_key INTEGER,
date_key DATE,
datetime_nokey DATETIME,
varchar_nokey VARCHAR(1)
);
CREATE TABLE t2 (
date_nokey DATE
);
CREATE TABLE t3 (
pk INTEGER PRIMARY KEY,
int_nokey INTEGER,
date_key date,
varchar_key VARCHAR(1),
varchar_nokey VARCHAR(1),
KEY date_key (date_key)
);
SELECT date_key FROM t1
WHERE (int_key, int_nokey)
IN (SELECT  t3.int_nokey, t3.pk
FROM t2 LEFT JOIN t3 ON (t2.date_nokey < t3.date_key) 
WHERE t3.varchar_key <= t3.varchar_nokey OR t3.int_nokey <= t3.pk
)
AND (varchar_nokey <> 'f' OR NOT int_key < 7);
date_key
#
# Bug#45933 "Crash in optimize_semijoin_nests on JOIN in subquery 
# + AND in outer query".
#
INSERT INTO t1 VALUES (10,7,5,'2009-06-16','2002-04-10 14:25:30','w'),
(11,7,0,'0000-00-00','0000-00-00 00:00:00','s'), 
(12,4,0,'2003-07-14','2006-09-14 04:01:02','y'), 
(13,0,4,'2002-07-25','0000-00-00 00:00:00','c'), 
(14,1,8,'2007-07-03','0000-00-00 00:00:00','q'), 
(15,6,5,'2001-11-12','0000-00-00 00:00:00',''), 
(16,2,9,'0000-00-00','0000-00-00 00:00:00','j'), 
(29,9,1,'0000-00-00','2003-08-11 00:00:00','m');
INSERT INTO t3 VALUES (1,9,'0000-00-00','b','b'),
(2,2,'2002-09-17','h','h');
SELECT t1.varchar_nokey FROM t1 JOIN t3 ON t1.datetime_nokey
WHERE t1.varchar_nokey 
IN (SELECT varchar_nokey FROM t1 
WHERE (pk) 
IN (SELECT t3.int_nokey
FROM t3 LEFT JOIN t1 ON t1.varchar_nokey
WHERE t3.date_key BETWEEN '2008-06-07' AND '2006-06-26'
           )  
);
varchar_nokey
DROP TABLE t1, t2, t3;
#
# Bug#45219 "Crash on SELECT DISTINCT query containing a  
# LEFT JOIN in subquery"
#
CREATE TABLE t1 (
pk INTEGER NOT NULL,
int_nokey INTEGER NOT NULL,
datetime_key DATETIME NOT NULL,
varchar_key VARCHAR(1) NOT NULL,
PRIMARY KEY (pk),
KEY datetime_key (datetime_key),
KEY varchar_key (varchar_key)
);
INSERT INTO t1 VALUES
(1,9,'0000-00-00 00:00:00','p'),(2,0,'2002-02-09 07:38:13','v'),
(3,8,'2001-05-03 12:08:14','t'),(4,3,'0000-00-00 00:00:00','u'),
(5,7,'2009-07-28 03:43:30','n'),(6,0,'2009-08-04 00:00:00','l'),
(7,1,'0000-00-00 00:00:00','h'),(8,9,'0000-00-00 00:00:00','u'),
(9,0,'2005-08-02 17:16:54','n'),(10,9,'2002-12-21 00:00:00','j'),
(11,0,'2005-08-15 12:37:35','k'),(12,5,'0000-00-00 00:00:00','e'),
(13,0,'2006-03-10 00:00:00','i'),(14,8,'2005-05-16 11:02:36','u'),
(15,8,'2008-11-02 00:00:00','n'),(16,5,'2006-03-15 00:00:00','b'),
(17,1,'0000-00-00 00:00:00','x'),(18,7,'0000-00-00 00:00:00',''),
(19,0,'2008-12-17 20:15:40','q'),(20,9,'0000-00-00 00:00:00','u');
CREATE TABLE t2 LIKE t1;
INSERT INTO t2 VALUES 
(10,0,'2006-07-07 07:26:28','q'),(11,5,'2002-09-23 00:00:00','m'),
(12,7,'0000-00-00 00:00:00','j'),(13,1,'2006-06-07 00:00:00','z'),
(14,8,'2000-09-16 12:15:34','a'),(15,2,'2007-08-05 15:47:52',''),
(16,1,'0000-00-00 00:00:00','e'),(17,8,'2005-12-02 19:34:26','t'),
(18,5,'0000-00-00 00:00:00','q'),(19,4,'0000-00-00 00:00:00','b'),
(20,5,'2007-12-28 00:00:00','w'),(21,3,'2004-08-02 11:48:43','m'),
(22,0,'0000-00-00 00:00:00','x'),(23,8,'2004-04-19 12:18:43',''),
(24,0,'2009-04-27 00:00:00','w'),(25,4,'2006-10-20 14:52:15','x'),
(26,0,'0000-00-00 00:00:00','e'),(27,0,'2002-03-22 11:48:37','e'),
(28,2,'0000-00-00 00:00:00','p'),(29,0,'2001-01-04 03:55:07','x');
CREATE TABLE t3 LIKE t1;
INSERT INTO t3 VALUES
(10,8,'2007-08-19 08:08:38','i'),(11,0,'2000-05-21 03:51:51','');
SELECT DISTINCT datetime_key FROM t1
WHERE (int_nokey, pk)  
IN (SELECT t3.pk, t3.pk FROM t2 LEFT JOIN t3 ON t3.varchar_key)  
AND pk = 9;
datetime_key
DROP TABLE t1, t2, t3;
#
# Bug#46550 Azalea returning duplicate results for some IN subqueries
# w/ semijoin=on
#
DROP TABLE IF EXISTS t0, t1, t2;
CREATE TABLE t0 (
int_key int(11) DEFAULT NULL,
varchar_key varchar(1) DEFAULT NULL,
varchar_nokey varchar(1) DEFAULT NULL,
KEY int_key (int_key),
KEY varchar_key (varchar_key,int_key)
);
INSERT INTO t0 VALUES
(1,'m','m'),
(40,'h','h'),
(1,'r','r'),
(1,'h','h'),
(9,'x','x'),
(NULL,'q','q'),
(NULL,'k','k'),
(7,'l','l'),
(182,'k','k'),
(202,'a','a'),
(7,'x','x'),
(6,'j','j'),
(119,'z','z'),
(4,'d','d'),
(5,'h','h'),
(1,'u','u'),
(3,'q','q'),
(7,'a','a'),
(3,'e','e'),
(6,'l','l');
CREATE TABLE t1 (
int_key int(11) DEFAULT NULL,
varchar_key varchar(1) DEFAULT NULL,
varchar_nokey varchar(1) DEFAULT NULL,
KEY int_key (int_key),
KEY varchar_key (varchar_key,int_key)
);
INSERT INTO t1 VALUES (7,NULL,NULL),(4,'x','x');
CREATE TABLE t2 (
int_key int(11) DEFAULT NULL,
varchar_key varchar(1) DEFAULT NULL,
varchar_nokey varchar(1) DEFAULT NULL,
KEY int_key (int_key),
KEY varchar_key (varchar_key,int_key)
);
INSERT INTO t2 VALUES (123,NULL,NULL);
SELECT int_key  
FROM t0  
WHERE varchar_nokey  IN (  
SELECT t1 .varchar_key  from t1
);
int_key
9
7
SELECT t0.int_key  
FROM t0
WHERE t0.varchar_nokey  IN (  
SELECT t1_1 .varchar_key  
FROM t1 AS t1_1  JOIN t1 AS t1_2 ON t1_1 .int_key
);
int_key
9
7
EXPLAIN
SELECT t0.int_key  
FROM t0
WHERE t0.varchar_nokey  IN (  
SELECT t1_1 .varchar_key  
FROM t1 AS t1_1  JOIN t1 AS t1_2 ON t1_1 .int_key
);
id	select_type	table	type	possible_keys	key	key_len	ref	rows	Extra
1	PRIMARY	t1_1	index	varchar_key	varchar_key	9	NULL	2	Using where; Using index; LooseScan
1	PRIMARY	t1_2	index	NULL	int_key	5	NULL	2	Using index; FirstMatch(t1_1)
1	PRIMARY	t0	ALL	NULL	NULL	NULL	NULL	20	Using where; Using join buffer (BNL, incremental buffers)
SELECT t0.int_key  
FROM t0, t2
WHERE t0.varchar_nokey  IN (  
SELECT t1_1 .varchar_key  
FROM t1 AS t1_1  JOIN t1 AS t1_2 ON t1_1 .int_key  
);
int_key
9
7
EXPLAIN
SELECT t0.int_key  
FROM t0, t2
WHERE t0.varchar_nokey  IN (  
SELECT t1_1 .varchar_key  
FROM t1 AS t1_1  JOIN t1 AS t1_2 ON t1_1 .int_key  
);
id	select_type	table	type	possible_keys	key	key_len	ref	rows	Extra
1	PRIMARY	t2	system	NULL	NULL	NULL	NULL	1	
1	PRIMARY	t1_1	index	varchar_key	varchar_key	9	NULL	2	Using where; Using index; LooseScan
1	PRIMARY	t1_2	index	NULL	int_key	5	NULL	2	Using index; FirstMatch(t1_1)
1	PRIMARY	t0	ALL	NULL	NULL	NULL	NULL	20	Using where; Using join buffer (BNL, incremental buffers)
DROP TABLE t0, t1, t2;
# End of bug#46550

Bug #48073 Subquery on char columns from view crashes Mysql

DROP TABLE IF EXISTS t1, t2;
DROP VIEW IF EXISTS v1;
CREATE TABLE t1 (
city VARCHAR(50) NOT NULL,
country_id SMALLINT UNSIGNED NOT NULL
);
INSERT INTO t1 VALUES 
('Batna',2),
('Bchar',2),
('Skikda',2),
('Tafuna',3),
('Algeria',2) ;
CREATE TABLE t2 (
country_id SMALLINT UNSIGNED NOT NULL,
country VARCHAR(50) NOT NULL
);
INSERT INTO t2 VALUES
(2,'Algeria'),
(3,'American Samoa') ;
CREATE VIEW v1 AS 
SELECT country_id, country 
FROM t2
WHERE LEFT(country,1) = "A" 
;
SELECT city, country_id
FROM t1
WHERE city IN (
SELECT country 
FROM t2
WHERE LEFT(country, 1) = "A" 
);
city	country_id
Algeria	2
SELECT city, country_id
FROM t1
WHERE city IN (
SELECT country 
FROM v1
);
city	country_id
Algeria	2
drop table t1, t2;
drop view v1;
# End of bug#48073

Bug#49097 subquery with view generates wrong result with
non-prepared statement

DROP TABLE IF EXISTS t1, t2;
DROP VIEW IF EXISTS v1;
CREATE TABLE t1 (
city VARCHAR(50) NOT NULL,
country_id SMALLINT UNSIGNED NOT NULL
);
INSERT INTO t1 VALUES 
('Batna',2),
('Bchar',2),
('Skikda',2),
('Tafuna',3),
('Algeria',2) ;
CREATE TABLE t2 (
country_id SMALLINT UNSIGNED NOT NULL,
country VARCHAR(50) NOT NULL
);
INSERT INTO t2 VALUES
(2,'Algeria'),
(3,'XAmerican Samoa') ;
CREATE VIEW v1 AS 
SELECT country_id, country 
FROM t2
WHERE LEFT(country,1) = "A" 
;
SELECT city, country_id
FROM t1
WHERE country_id IN (
SELECT country_id 
FROM t2
WHERE LEFT(country,1) = "A" 
);
city	country_id
Batna	2
Bchar	2
Skikda	2
Algeria	2
SELECT city, country_id
FROM t1
WHERE country_id IN (
SELECT country_id 
FROM v1
);
city	country_id
Batna	2
Bchar	2
Skikda	2
Algeria	2
PREPARE stmt FROM
"
SELECT city, country_id
FROM t1
WHERE country_id IN (
  SELECT country_id 
  FROM v1
);
";
execute stmt;
city	country_id
Batna	2
Bchar	2
Skikda	2
Algeria	2
deallocate prepare stmt;
drop table t1, t2;
drop view v1;
# End of Bug#49097
# 
# Bug#49198 Wrong result for second call of procedure
#           with view in subselect.
# 
CREATE TABLE t1 (t1field integer, primary key (t1field));
CREATE TABLE t2 (t2field integer, primary key (t2field));
CREATE TABLE t3 (t3field integer, primary key (t3field));
CREATE VIEW v2 AS SELECT * FROM t2;
CREATE VIEW v3 AS SELECT * FROM t3;
INSERT INTO t1 VALUES(1),(2);
INSERT INTO t2 VALUES(1),(2);
INSERT INTO t3 VALUES(1),(2);
PREPARE stmt FROM
"
SELECT t1field
FROM t1
WHERE t1field IN (SELECT * FROM v2);
";
EXECUTE stmt;
t1field
1
2
EXECUTE stmt;
t1field
1
2
PREPARE stmt FROM
"
EXPLAIN
SELECT t1field
FROM t1
WHERE t1field IN (SELECT * FROM v2)
  AND t1field IN (SELECT * FROM v3)
";
EXECUTE stmt;
id	select_type	table	type	possible_keys	key	key_len	ref	rows	Extra
1	PRIMARY	t1	index	PRIMARY	PRIMARY	4	NULL	2	Using index
1	PRIMARY	t2	eq_ref	PRIMARY	PRIMARY	4	test.t1.t1field	1	Using index
1	PRIMARY	t3	eq_ref	PRIMARY	PRIMARY	4	test.t1.t1field	1	Using index
EXECUTE stmt;
id	select_type	table	type	possible_keys	key	key_len	ref	rows	Extra
1	SIMPLE	t1	index	PRIMARY	PRIMARY	4	NULL	2	Using index
1	SIMPLE	t2	eq_ref	PRIMARY	PRIMARY	4	test.t1.t1field	1	Using index
1	SIMPLE	t3	eq_ref	PRIMARY	PRIMARY	4	test.t1.t1field	1	Using index
DROP TABLE t1, t2, t3;
DROP VIEW v2, v3;
# End of Bug#49198
# 
# Bug#48623 Multiple subqueries are optimized incorrectly
# 
CREATE TABLE ot(val VARCHAR(10));
CREATE TABLE it1(val VARCHAR(10));
CREATE TABLE it2(val VARCHAR(10));
INSERT INTO ot  VALUES('aaa'), ('bbb'), ('eee'), ('mmm'), ('ppp');
INSERT INTO it1 VALUES('aaa'), ('aaa'), ('bbb'), ('eee'), ('mmm'), ('ppp');
INSERT INTO it2 VALUES('aaa'), ('bbb'), ('eee'), ('mmm'), ('ppp');
EXPLAIN
SELECT *
FROM ot
WHERE ot.val IN (SELECT it1.val FROM it1
WHERE  it1.val LIKE 'a%' OR it1.val LIKE 'e%')
AND ot.val IN (SELECT it2.val FROM it2
WHERE  it2.val LIKE 'a%' OR it2.val LIKE 'e%');
id	select_type	table	type	possible_keys	key	key_len	ref	rows	Extra
1	PRIMARY	ot	ALL	NULL	NULL	NULL	NULL	5	
1	PRIMARY	it2	ALL	NULL	NULL	NULL	NULL	5	Using where; FirstMatch(ot); Using join buffer (BNL, incremental buffers)
1	PRIMARY	it1	ALL	NULL	NULL	NULL	NULL	6	Using where; FirstMatch(it2); Using join buffer (BNL, incremental buffers)
SELECT *
FROM ot
WHERE ot.val IN (SELECT it1.val FROM it1
WHERE  it1.val LIKE 'a%' OR it1.val LIKE 'e%')
AND ot.val IN (SELECT it2.val FROM it2
WHERE  it2.val LIKE 'a%' OR it2.val LIKE 'e%');
val
aaa
eee
DROP TABLE ot;
DROP TABLE it1;
DROP TABLE it2;
# End of Bug#48623
# 
# Bug #51487 Assertion failure when semi-join flattening occurs
#            for a subquery in HAVING 
# 
CREATE TABLE t1 (a INT, b INT);
INSERT INTO t1 VALUES (1,10),(2,11),(1,13);
CREATE TABLE t2 AS SELECT * FROM t1;
CREATE TABLE t3 AS SELECT * FROM t1;
SELECT COUNT(*) FROM t1
GROUP BY t1.a 
HAVING t1.a IN (SELECT t3.a FROM t3
WHERE t3.b IN (SELECT b FROM t2 WHERE t2.a=t1.a));
COUNT(*)
2
1
DROP TABLE t1, t2, t3;
# End of Bug#51487
# 
# BUG#38075: Wrong result: rows matching a subquery with outer join not returned
# 
DROP TABLE IF EXISTS ot1, it1, it2;
CREATE TABLE it2 (
int_key int(11) NOT NULL,
datetime_key datetime NOT NULL,
KEY int_key (int_key),
KEY datetime_key (datetime_key)
);
INSERT INTO it2 VALUES
(5,'2002-04-10 14:25:30'), (0,'0000-00-00 00:00:00'),
(0,'2006-09-14 04:01:02'), (4,'0000-00-00 00:00:00'),
(8,'0000-00-00 00:00:00'), (5,'0000-00-00 00:00:00'),
(9,'0000-00-00 00:00:00'), (8,'2007-04-01 11:04:17'),
(1,'0000-00-00 00:00:00'), (7,'2009-01-12 00:00:00'),
(0,'2009-06-05 00:00:00'), (3,'2006-02-14 18:06:35'),
(5,'2006-02-21 07:08:16'), (0,'0000-00-00 00:00:00'),
(7,'0000-00-00 00:00:00'), (0,'0000-00-00 00:00:00'),
(0,'2007-02-13 00:00:00'), (1,'0000-00-00 00:00:00'),
(0,'0000-00-00 00:00:00'), (1,'2003-08-11 00:00:00');
CREATE TABLE ot1 (
int_nokey int(11) NOT NULL,
int_key int(11) NOT NULL,
KEY int_key (int_key)
);
INSERT INTO ot1 VALUES
(5,0), (3,0), (0,2), (3,0), (1,3), (0,0), (1,7), (7,0), (1,7), (0,7),
(0,9), (8,2), (4,4), (9,3), (0,9), (2,5), (0,5), (8,0), (5,8), (1,5);
CREATE TABLE it1 (
int_nokey int(11) NOT NULL,
int_key int(11) NOT NULL,
KEY int_key (int_key)
);
INSERT INTO it1 VALUES
(9,5), (0,4);
SELECT int_key FROM ot1
WHERE int_nokey IN (SELECT it2.int_key
FROM it1 LEFT JOIN it2 ON it2.datetime_key);
int_key
0
0
0
0
0
0
2
2
3
5
5
7
7
7
8
9
9
EXPLAIN
SELECT int_key FROM ot1
WHERE int_nokey IN (SELECT it2.int_key
FROM it1 LEFT JOIN it2 ON it2.datetime_key);
id	select_type	table	type	possible_keys	key	key_len	ref	rows	Extra
1	PRIMARY	it1	index	NULL	int_key	4	NULL	2	Using index; Start temporary
1	PRIMARY	ot1	ALL	NULL	NULL	NULL	NULL	20	Using join buffer (BNL, incremental buffers)
1	PRIMARY	it2	ALL	NULL	NULL	NULL	NULL	20	Using where; End temporary; Using join buffer (BNL, incremental buffers)
DROP TABLE ot1, it1, it2;
# End of BUG#38075
# 
# BUG#50089: Second call of procedure with view in subselect crashes server
# 
CREATE TABLE t1(t1field INTEGER, PRIMARY KEY(t1field));
CREATE VIEW v1 AS 
SELECT t1field AS v1field
FROM t1 a
WHERE a.t1field IN (SELECT t1field FROM t1);
INSERT INTO t1 VALUES(1),(2);
SELECT t1field
FROM t1
WHERE t1field IN (SELECT v1field FROM v1);
t1field
1
2
EXPLAIN
SELECT t1field
FROM t1
WHERE t1field IN (SELECT v1field FROM v1);
id	select_type	table	type	possible_keys	key	key_len	ref	rows	Extra
1	PRIMARY	t1	index	PRIMARY	PRIMARY	4	NULL	2	Using index
1	PRIMARY	a	eq_ref	PRIMARY	PRIMARY	4	test.t1.t1field	1	Using where; Using index
4	DEPENDENT SUBQUERY	t1	unique_subquery	PRIMARY	PRIMARY	4	func	1	Using index
CREATE PROCEDURE p1() 
BEGIN 
SELECT t1field
FROM t1
WHERE t1field IN (SELECT v1field FROM v1);
END|
CALL p1;
t1field
1
2
CALL p1;
t1field
1
2
PREPARE stmt FROM
"
SELECT t1field
FROM t1
WHERE t1field IN (SELECT v1field FROM v1);
";
EXECUTE stmt;
t1field
1
2
EXECUTE stmt;
t1field
1
2
DROP PROCEDURE p1;
DROP VIEW v1;
DROP TABLE t1;
# End of BUG#50089
#
# Bug#45191: Incorrectly initialized semi-join led to a wrong result.
#
CREATE TABLE STAFF (EMPNUM   CHAR(3) NOT NULL,
EMPNAME  CHAR(20), GRADE DECIMAL(4), CITY CHAR(15));
CREATE TABLE PROJ (PNUM CHAR(3) NOT NULL,
PNAME    CHAR(20), PTYPE CHAR(6),
BUDGET   DECIMAL(9),
CITY     CHAR(15));
CREATE TABLE WORKS (EMPNUM CHAR(3) NOT NULL,
PNUM CHAR(3) NOT NULL, HOURS DECIMAL(5));
INSERT INTO STAFF VALUES ('E1','Alice',12,'Deale');
INSERT INTO STAFF VALUES ('E2','Betty',10,'Vienna');
INSERT INTO STAFF VALUES ('E3','Carmen',13,'Vienna');
INSERT INTO STAFF VALUES ('E4','Don',12,'Deale');
INSERT INTO STAFF VALUES ('E5','Ed',13,'Akron');
INSERT INTO PROJ VALUES  ('P1','MXSS','Design',10000,'Deale');
INSERT INTO PROJ VALUES  ('P2','CALM','Code',30000,'Vienna');
INSERT INTO PROJ VALUES  ('P3','SDP','Test',30000,'Tampa');
INSERT INTO PROJ VALUES  ('P4','SDP','Design',20000,'Deale');
INSERT INTO PROJ VALUES  ('P5','IRM','Test',10000,'Vienna');
INSERT INTO PROJ VALUES  ('P6','PAYR','Design',50000,'Deale');
INSERT INTO WORKS VALUES  ('E1','P1',40);
INSERT INTO WORKS VALUES  ('E1','P2',20);
INSERT INTO WORKS VALUES  ('E1','P3',80);
INSERT INTO WORKS VALUES  ('E1','P4',20);
INSERT INTO WORKS VALUES  ('E1','P5',12);
INSERT INTO WORKS VALUES  ('E1','P6',12);
INSERT INTO WORKS VALUES  ('E2','P1',40);
INSERT INTO WORKS VALUES  ('E2','P2',80);
INSERT INTO WORKS VALUES  ('E3','P2',20);
INSERT INTO WORKS VALUES  ('E4','P2',20);
INSERT INTO WORKS VALUES  ('E4','P4',40);
INSERT INTO WORKS VALUES  ('E4','P5',80);
explain SELECT EMPNUM, EMPNAME
FROM STAFF
WHERE EMPNUM IN
(SELECT EMPNUM  FROM WORKS
WHERE PNUM IN
(SELECT PNUM  FROM PROJ));
id	select_type	table	type	possible_keys	key	key_len	ref	rows	Extra
1	PRIMARY	STAFF	ALL	NULL	NULL	NULL	NULL	5	
1	PRIMARY	PROJ	ALL	NULL	NULL	NULL	NULL	6	
1	PRIMARY	WORKS	ALL	NULL	NULL	NULL	NULL	12	Using where; FirstMatch(STAFF)
SELECT EMPNUM, EMPNAME
FROM STAFF
WHERE EMPNUM IN
(SELECT EMPNUM  FROM WORKS
WHERE PNUM IN
(SELECT PNUM  FROM PROJ));
EMPNUM	EMPNAME
E1	Alice
E2	Betty
E3	Carmen
E4	Don
drop table STAFF,WORKS,PROJ;
# End of bug#45191
#  
# BUG#36896: Server crash on SELECT FROM DUAL
# 
create table t1 (a int);
select 1 as res from dual where (1) in (select * from t1);
res
drop table t1;

BUG#40118 Crash when running Batched Key Access and requiring one match for each key

create table t0(a int);
insert into t0 values (0),(1),(2),(3),(4),(5),(6),(7),(8),(9);
create table t1 (a int, key(a));
insert into t1 select * from t0;
alter table t1 add b int not null, add filler char(200);
insert into t1 select * from t1;
insert into t1 select * from t1;
select * from t0 where t0.a in (select t1.a from t1 where t1.b=0);
a
0
1
2
3
4
5
6
7
8
9
drop table t0, t1;
# 
# BUG#32665 Query with dependent subquery is too slow
#
create table t1 (
idIndividual int primary key
);
insert into t1 values (1),(2);
create table t2 (
idContact int primary key,
contactType int,
idObj int
);
insert into t2 values (1,1,1),(2,2,2),(3,3,3);
create table t3 (
idAddress int primary key,
idContact int,
postalStripped varchar(100)
);
insert into t3 values (1,1, 'foo'), (2,2,'bar');
The following must be converted to a semi-join:
explain extended SELECT a.idIndividual FROM t1 a 
WHERE a.idIndividual IN 
(	SELECT c.idObj FROM t3 cona 
INNER JOIN t2 c ON c.idContact=cona.idContact 
WHERE cona.postalStripped='T2H3B2'
	);
id	select_type	table	type	possible_keys	key	key_len	ref	rows	filtered	Extra
1	PRIMARY	cona	ALL	NULL	NULL	NULL	NULL	2	100.00	Using where; Start temporary
1	PRIMARY	c	eq_ref	PRIMARY	PRIMARY	4	test.cona.idContact	1	100.00	Using where
1	PRIMARY	a	eq_ref	PRIMARY	PRIMARY	4	test.c.idObj	1	100.00	Using index; End temporary
Warnings:
Note	1003	select `test`.`a`.`idIndividual` AS `idIndividual` from `test`.`t1` `a` semi join (`test`.`t3` `cona` join `test`.`t2` `c`) where ((`test`.`c`.`idContact` = `test`.`cona`.`idContact`) and (`test`.`a`.`idIndividual` = `test`.`c`.`idObj`) and (`test`.`cona`.`postalStripped` = 'T2H3B2'))
drop table t1,t2,t3;
CREATE TABLE t1 (one int, two int, flag char(1));
CREATE TABLE t2 (one int, two int, flag char(1));
INSERT INTO t1 VALUES(1,2,'Y'),(2,3,'Y'),(3,4,'Y'),(5,6,'N'),(7,8,'N');
INSERT INTO t2 VALUES(1,2,'Y'),(2,3,'Y'),(3,4,'Y'),(5,6,'N'),(7,8,'N');
SELECT * FROM t1
WHERE ROW(one,two) IN (SELECT DISTINCT one,two FROM t2 WHERE flag = 'N');
one	two	flag
5	6	N
7	8	N
SELECT * FROM t1
WHERE ROW(one,two) IN (SELECT DISTINCT one,two FROM t1 WHERE flag = 'N');
one	two	flag
5	6	N
7	8	N
insert into t2 values (null,null,'N');
insert into t2 values (null,3,'0');
insert into t2 values (null,5,'0');
insert into t2 values (10,null,'0');
insert into t1 values (10,3,'0');
insert into t1 values (10,5,'0');
insert into t1 values (10,10,'0');
SELECT one,two,ROW(one,two) IN (SELECT one,two FROM t2 WHERE flag = 'N') as 'test' from t1;
one	two	test
1	2	NULL
2	3	NULL
3	4	NULL
5	6	1
7	8	1
10	3	NULL
10	5	NULL
10	10	NULL
SELECT one,two from t1 where ROW(one,two) IN (SELECT one,two FROM t2 WHERE flag = 'N');
one	two
5	6
7	8
SELECT one,two,ROW(one,two) IN (SELECT one,two FROM t2 WHERE flag = 'N' group by one,two) as 'test' from t1;
one	two	test
1	2	NULL
2	3	NULL
3	4	NULL
5	6	1
7	8	1
10	3	NULL
10	5	NULL
10	10	NULL
SELECT one,two,ROW(one,two) IN (SELECT one,two FROM t2 WHERE flag = '0') as 'test' from t1;
one	two	test
1	2	0
2	3	NULL
3	4	0
5	6	0
7	8	0
10	3	NULL
10	5	NULL
10	10	NULL
SELECT one,two,ROW(one,two) IN (SELECT one,two FROM t2 WHERE flag = '0' group by one,two) as 'test' from t1;
one	two	test
1	2	0
2	3	NULL
3	4	0
5	6	0
7	8	0
10	3	NULL
10	5	NULL
10	10	NULL
explain extended SELECT one,two,ROW(one,two) IN (SELECT one,two FROM t2 WHERE flag = '0') as 'test' from t1;
id	select_type	table	type	possible_keys	key	key_len	ref	rows	filtered	Extra
1	PRIMARY	t1	ALL	NULL	NULL	NULL	NULL	8	100.00	
2	DEPENDENT SUBQUERY	t2	ALL	NULL	NULL	NULL	NULL	9	100.00	Using where
Warnings:
Note	1003	select `test`.`t1`.`one` AS `one`,`test`.`t1`.`two` AS `two`,<in_optimizer>((`test`.`t1`.`one`,`test`.`t1`.`two`),<exists>(select `test`.`t2`.`one`,`test`.`t2`.`two` from `test`.`t2` where ((`test`.`t2`.`flag` = '0') and trigcond(((<cache>(`test`.`t1`.`one`) = `test`.`t2`.`one`) or isnull(`test`.`t2`.`one`))) and trigcond(((<cache>(`test`.`t1`.`two`) = `test`.`t2`.`two`) or isnull(`test`.`t2`.`two`)))) having (trigcond(<is_not_null_test>(`test`.`t2`.`one`)) and trigcond(<is_not_null_test>(`test`.`t2`.`two`))))) AS `test` from `test`.`t1`
explain extended SELECT one,two from t1 where ROW(one,two) IN (SELECT one,two FROM t2 WHERE flag = 'N');
id	select_type	table	type	possible_keys	key	key_len	ref	rows	filtered	Extra
1	PRIMARY	t1	ALL	NULL	NULL	NULL	NULL	8	100.00	
1	PRIMARY	t2	ALL	NULL	NULL	NULL	NULL	9	100.00	Using where; FirstMatch(t1); Using join buffer (BNL, incremental buffers)
Warnings:
Note	1003	select `test`.`t1`.`one` AS `one`,`test`.`t1`.`two` AS `two` from `test`.`t1` semi join (`test`.`t2`) where ((`test`.`t2`.`two` = `test`.`t1`.`two`) and (`test`.`t2`.`one` = `test`.`t1`.`one`) and (`test`.`t2`.`flag` = 'N'))
explain extended SELECT one,two,ROW(one,two) IN (SELECT one,two FROM t2 WHERE flag = '0' group by one,two) as 'test' from t1;
id	select_type	table	type	possible_keys	key	key_len	ref	rows	filtered	Extra
1	PRIMARY	t1	ALL	NULL	NULL	NULL	NULL	8	100.00	
2	DEPENDENT SUBQUERY	t2	ALL	NULL	NULL	NULL	NULL	9	100.00	Using where; Using temporary; Using filesort
Warnings:
Note	1003	select `test`.`t1`.`one` AS `one`,`test`.`t1`.`two` AS `two`,<in_optimizer>((`test`.`t1`.`one`,`test`.`t1`.`two`),<exists>(select `test`.`t2`.`one`,`test`.`t2`.`two` from `test`.`t2` where (`test`.`t2`.`flag` = '0') group by `test`.`t2`.`one`,`test`.`t2`.`two` having (trigcond(((<cache>(`test`.`t1`.`one`) = `test`.`t2`.`one`) or isnull(`test`.`t2`.`one`))) and trigcond(((<cache>(`test`.`t1`.`two`) = `test`.`t2`.`two`) or isnull(`test`.`t2`.`two`))) and trigcond(<is_not_null_test>(`test`.`t2`.`one`)) and trigcond(<is_not_null_test>(`test`.`t2`.`two`))))) AS `test` from `test`.`t1`
DROP TABLE t1,t2;
CREATE TABLE t1 (a char(5), b char(5));
INSERT INTO t1 VALUES (NULL,'aaa'), ('aaa','aaa');
SELECT * FROM t1 WHERE (a,b) IN (('aaa','aaa'), ('aaa','bbb'));
a	b
aaa	aaa
DROP TABLE t1;
CREATE TABLE t1 (a CHAR(1), b VARCHAR(10));
INSERT INTO t1 VALUES ('a', 'aa');
INSERT INTO t1 VALUES ('a', 'aaa');
SELECT a,b FROM t1 WHERE b IN (SELECT a FROM t1);
a	b
CREATE INDEX I1 ON t1 (a);
CREATE INDEX I2 ON t1 (b);
EXPLAIN SELECT a,b FROM t1 WHERE b IN (SELECT a FROM t1);
id	select_type	table	type	possible_keys	key	key_len	ref	rows	Extra
1	PRIMARY	t1	index	I1	I1	2	NULL	2	Using where; Using index; LooseScan
1	PRIMARY	t1	ref	I2	I2	13	test.t1.a	2	Using index condition
SELECT a,b FROM t1 WHERE b IN (SELECT a FROM t1);
a	b
CREATE TABLE t2 (a VARCHAR(1), b VARCHAR(10));
INSERT INTO t2 SELECT * FROM t1;
CREATE INDEX I1 ON t2 (a);
CREATE INDEX I2 ON t2 (b);
EXPLAIN SELECT a,b FROM t2 WHERE b IN (SELECT a FROM t2);
id	select_type	table	type	possible_keys	key	key_len	ref	rows	Extra
1	PRIMARY	t2	index	I1	I1	4	NULL	2	Using where; Using index; LooseScan
1	PRIMARY	t2	ref	I2	I2	13	test.t2.a	2	Using index condition
SELECT a,b FROM t2 WHERE b IN (SELECT a FROM t2);
a	b
EXPLAIN
SELECT a,b FROM t1 WHERE b IN (SELECT a FROM t1 WHERE LENGTH(a)<500);
id	select_type	table	type	possible_keys	key	key_len	ref	rows	Extra
1	PRIMARY	t1	index	I1	I1	2	NULL	2	Using where; Using index; LooseScan
1	PRIMARY	t1	ref	I2	I2	13	test.t1.a	2	Using index condition
SELECT a,b FROM t1 WHERE b IN (SELECT a FROM t1 WHERE LENGTH(a)<500);
a	b
DROP TABLE t1,t2;
#
# BUG#45928 "Differing query results depending on MRR and
# engine_condition_pushdown settings"
#
CREATE TABLE `t1` (
`pk` int(11) NOT NULL AUTO_INCREMENT,
`time_nokey` time NOT NULL,
`varchar_key` varchar(1) NOT NULL,
`varchar_nokey` varchar(1) NOT NULL,
PRIMARY KEY (`pk`),
KEY `varchar_key` (`varchar_key`)
) AUTO_INCREMENT=12 DEFAULT CHARSET=latin1;
INSERT INTO `t1` VALUES (10,'00:00:00','i','i'),(11,'00:00:00','','');
SELECT `time_nokey` G1  FROM t1  WHERE ( `varchar_nokey`  , `varchar_key`  )  IN ( 
SELECT `varchar_nokey`  , `varchar_nokey`  )  AND `varchar_key`  >= 'c' HAVING G1  ORDER 
BY `pk`   ;
G1
DROP TABLE t1;
#
# BUG#45863 "Assertion failed: (fixed == 0), function fix_fields(),
#            file item.cc, line 4448"
#
DROP TABLE IF EXISTS C, BB;
CREATE TABLE C (
varchar_nokey varchar(1) NOT NULL
);
INSERT INTO C VALUES
('k'),('a'),(''),('u'),('e'),('v'),('i'),
('t'),('u'),('f'),('u'),('m'),('j'),('f'),
('v'),('j'),('g'),('e'),('h'),('z');
CREATE TABLE BB (
varchar_nokey varchar(1) NOT NULL
);
INSERT INTO BB VALUES ('i'),('t');
SELECT varchar_nokey FROM C
WHERE (varchar_nokey, OUTR) IN (SELECT varchar_nokey
FROM BB);
ERROR 21000: Operand should contain 2 column(s)
SELECT varchar_nokey FROM C
WHERE (varchar_nokey, OUTR) IN (SELECT varchar_nokey, varchar_nokey
FROM BB);
ERROR 42S22: Unknown column 'OUTR' in 'IN/ALL/ANY subquery'
DROP TABLE C,BB;
#
# During work with BUG#45863 I had problems with a query that was
# optimized differently in regular and prepared mode.
# Because there was a bug in one of the selected strategies, I became
# aware of the problem. Adding an EXPLAIN query to catch this.
DROP TABLE IF EXISTS t1, t2, t3;
CREATE TABLE t1
(EMPNUM   CHAR(3) NOT NULL,
EMPNAME  CHAR(20),
GRADE    DECIMAL(4),
CITY     CHAR(15));
CREATE TABLE t2
(PNUM     CHAR(3) NOT NULL,
PNAME    CHAR(20),
PTYPE    CHAR(6),
BUDGET   DECIMAL(9),
CITY     CHAR(15));
CREATE TABLE t3
(EMPNUM   CHAR(3) NOT NULL,
PNUM     CHAR(3) NOT NULL,
HOURS    DECIMAL(5));
INSERT INTO t1 VALUES ('E1','Alice',12,'Deale');
INSERT INTO t1 VALUES ('E2','Betty',10,'Vienna');
INSERT INTO t1 VALUES ('E3','Carmen',13,'Vienna');
INSERT INTO t1 VALUES ('E4','Don',12,'Deale');
INSERT INTO t1 VALUES ('E5','Ed',13,'Akron');
INSERT INTO t2 VALUES ('P1','MXSS','Design',10000,'Deale');
INSERT INTO t2 VALUES ('P2','CALM','Code',30000,'Vienna');
INSERT INTO t2 VALUES ('P3','SDP','Test',30000,'Tampa');
INSERT INTO t2 VALUES ('P4','SDP','Design',20000,'Deale');
INSERT INTO t2 VALUES ('P5','IRM','Test',10000,'Vienna');
INSERT INTO t2 VALUES ('P6','PAYR','Design',50000,'Deale');
INSERT INTO t3 VALUES  ('E1','P1',40);
INSERT INTO t3 VALUES  ('E1','P2',20);
INSERT INTO t3 VALUES  ('E1','P3',80);
INSERT INTO t3 VALUES  ('E1','P4',20);
INSERT INTO t3 VALUES  ('E1','P5',12);
INSERT INTO t3 VALUES  ('E1','P6',12);
INSERT INTO t3 VALUES  ('E2','P1',40);
INSERT INTO t3 VALUES  ('E2','P2',80);
INSERT INTO t3 VALUES  ('E3','P2',20);
INSERT INTO t3 VALUES  ('E4','P2',20);
INSERT INTO t3 VALUES  ('E4','P4',40);
INSERT INTO t3 VALUES  ('E4','P5',80);
CREATE UNIQUE INDEX t1_IDX ON t1(EMPNUM);
EXPLAIN SELECT EMPNAME
FROM t1
WHERE EMPNUM IN
(SELECT EMPNUM
FROM t3
WHERE PNUM IN
(SELECT PNUM
FROM t2
WHERE PTYPE = 'Design'));
id	select_type	table	type	possible_keys	key	key_len	ref	rows	Extra
1	PRIMARY	t1	ALL	t1_IDX	NULL	NULL	NULL	5	
1	PRIMARY	t2	ALL	NULL	NULL	NULL	NULL	6	Using where
1	PRIMARY	t3	ALL	NULL	NULL	NULL	NULL	12	Using where; FirstMatch(t1)
PREPARE stmt FROM "EXPLAIN SELECT EMPNAME
FROM t1
WHERE EMPNUM IN
   (SELECT EMPNUM
    FROM t3
    WHERE PNUM IN
       (SELECT PNUM
        FROM t2
        WHERE PTYPE = 'Design'))";
EXECUTE stmt;
id	select_type	table	type	possible_keys	key	key_len	ref	rows	Extra
1	PRIMARY	t1	ALL	t1_IDX	NULL	NULL	NULL	5	
1	PRIMARY	t2	ALL	NULL	NULL	NULL	NULL	6	Using where
1	PRIMARY	t3	ALL	NULL	NULL	NULL	NULL	12	Using where; FirstMatch(t1)
EXECUTE stmt;
id	select_type	table	type	possible_keys	key	key_len	ref	rows	Extra
1	SIMPLE	t1	ALL	t1_IDX	NULL	NULL	NULL	5	
1	SIMPLE	t2	ALL	NULL	NULL	NULL	NULL	6	Using where
1	SIMPLE	t3	ALL	NULL	NULL	NULL	NULL	12	Using where; FirstMatch(t1)
DEALLOCATE PREPARE stmt;
DROP INDEX t1_IDX ON t1;
CREATE INDEX t1_IDX ON t1(EMPNUM);
EXPLAIN SELECT EMPNAME
FROM t1
WHERE EMPNUM IN
(SELECT EMPNUM
FROM t3
WHERE PNUM IN
(SELECT PNUM
FROM t2
WHERE PTYPE = 'Design'));
id	select_type	table	type	possible_keys	key	key_len	ref	rows	Extra
1	PRIMARY	t1	ALL	t1_IDX	NULL	NULL	NULL	5	
1	PRIMARY	t2	ALL	NULL	NULL	NULL	NULL	6	Using where
1	PRIMARY	t3	ALL	NULL	NULL	NULL	NULL	12	Using where; FirstMatch(t1)
PREPARE stmt FROM "EXPLAIN SELECT EMPNAME
FROM t1
WHERE EMPNUM IN
   (SELECT EMPNUM
    FROM t3
    WHERE PNUM IN
       (SELECT PNUM
        FROM t2
        WHERE PTYPE = 'Design'))";
EXECUTE stmt;
id	select_type	table	type	possible_keys	key	key_len	ref	rows	Extra
1	PRIMARY	t1	ALL	t1_IDX	NULL	NULL	NULL	5	
1	PRIMARY	t2	ALL	NULL	NULL	NULL	NULL	6	Using where
1	PRIMARY	t3	ALL	NULL	NULL	NULL	NULL	12	Using where; FirstMatch(t1)
EXECUTE stmt;
id	select_type	table	type	possible_keys	key	key_len	ref	rows	Extra
1	SIMPLE	t1	ALL	t1_IDX	NULL	NULL	NULL	5	
1	SIMPLE	t2	ALL	NULL	NULL	NULL	NULL	6	Using where
1	SIMPLE	t3	ALL	NULL	NULL	NULL	NULL	12	Using where; FirstMatch(t1)
DEALLOCATE PREPARE stmt;
DROP INDEX t1_IDX ON t1;
EXPLAIN SELECT EMPNAME
FROM t1
WHERE EMPNUM IN
(SELECT EMPNUM
FROM t3
WHERE PNUM IN
(SELECT PNUM
FROM t2
WHERE PTYPE = 'Design'));
id	select_type	table	type	possible_keys	key	key_len	ref	rows	Extra
1	PRIMARY	t1	ALL	NULL	NULL	NULL	NULL	5	
1	PRIMARY	t2	ALL	NULL	NULL	NULL	NULL	6	Using where
1	PRIMARY	t3	ALL	NULL	NULL	NULL	NULL	12	Using where; FirstMatch(t1)
PREPARE stmt FROM "EXPLAIN SELECT EMPNAME
FROM t1
WHERE EMPNUM IN
   (SELECT EMPNUM
    FROM t3
    WHERE PNUM IN
       (SELECT PNUM
        FROM t2
        WHERE PTYPE = 'Design'))";
EXECUTE stmt;
id	select_type	table	type	possible_keys	key	key_len	ref	rows	Extra
1	PRIMARY	t1	ALL	NULL	NULL	NULL	NULL	5	
1	PRIMARY	t2	ALL	NULL	NULL	NULL	NULL	6	Using where
1	PRIMARY	t3	ALL	NULL	NULL	NULL	NULL	12	Using where; FirstMatch(t1)
EXECUTE stmt;
id	select_type	table	type	possible_keys	key	key_len	ref	rows	Extra
1	SIMPLE	t1	ALL	NULL	NULL	NULL	NULL	5	
1	SIMPLE	t2	ALL	NULL	NULL	NULL	NULL	6	Using where
1	SIMPLE	t3	ALL	NULL	NULL	NULL	NULL	12	Using where; FirstMatch(t1)
DEALLOCATE PREPARE stmt;
DROP TABLE t1, t2, t3;
#
# BUG#45221 Query SELECT pk FROM C WHERE pk IN (SELECT int_key) failing
#
CREATE TABLE t1 (
i1_key INT,
i2 INT,
i3 INT,
KEY i1_index (i1_key)
);
INSERT INTO t1 VALUES (9,1,2), (9,2,1);
CREATE TABLE t2 (
pk INT NOT NULL,
i1 INT,
PRIMARY KEY (pk)
);
INSERT INTO t2 VALUES (9,1);
SELECT pk
FROM t2
WHERE 
pk IN ( 
SELECT i1_key
FROM t1
WHERE t1.i2 < t1.i3 XOR t2.i1 > 1
ORDER BY t1.i2 desc);
pk
9
DROP TABLE t1,t2;
# BUG#50361 Doublenested noncorrelated subquery with FirstMatch and join cache wrong result
#
CREATE TABLE t1(
id INTEGER
);
INSERT INTO t1 VALUES(10),(20);
create table t2 select * from t1;
create table t3 select * from t1;
SELECT *
FROM t1
WHERE 1 IN(SELECT 1
FROM t2
WHERE 1 IN(SELECT 1
FROM t3));
id
10
20
explain extended SELECT *
FROM t1
WHERE 1 IN(SELECT 1
FROM t2
WHERE 1 IN(SELECT 1
FROM t3));
id	select_type	table	type	possible_keys	key	key_len	ref	rows	filtered	Extra
1	PRIMARY	t1	ALL	NULL	NULL	NULL	NULL	2	100.00	Start temporary
1	PRIMARY	t2	ALL	NULL	NULL	NULL	NULL	2	100.00	Using join buffer (BNL, incremental buffers)
1	PRIMARY	t3	ALL	NULL	NULL	NULL	NULL	2	100.00	End temporary; Using join buffer (BNL, incremental buffers)
Warnings:
Note	1003	select `test`.`t1`.`id` AS `id` from `test`.`t1` semi join (`test`.`t3` join `test`.`t2`) where 1
delete from t2;
delete from t3;
INSERT INTO t1 VALUES(30),(40),(50),(60),(70),(80),(90);
insert into t2 select * from t1;
insert into t3 select * from t1;
create table t4 select * from t1;
SELECT *
FROM t1
WHERE 1 IN(SELECT 1
FROM t2
WHERE 1 IN(SELECT 1
FROM t3
WHERE 1 IN(SELECT 1
FROM t4)));
id
10
20
30
40
50
60
70
80
90
explain SELECT *
FROM t1
WHERE 1 IN(SELECT 1
FROM t2
WHERE 1 IN(SELECT 1
FROM t3
WHERE 1 IN(SELECT 1
FROM t4)));
id	select_type	table	type	possible_keys	key	key_len	ref	rows	Extra
1	PRIMARY	t1	ALL	NULL	NULL	NULL	NULL	9	
1	PRIMARY	t2	ALL	NULL	NULL	NULL	NULL	9	
1	PRIMARY	t3	ALL	NULL	NULL	NULL	NULL	9	
1	PRIMARY	t4	ALL	NULL	NULL	NULL	NULL	9	FirstMatch(t1)
SELECT *
FROM t1
WHERE 1 IN(SELECT 1
FROM t1
WHERE 1 IN(SELECT 1
FROM t1
WHERE 1 IN(SELECT 1
FROM t1)));
id
10
20
30
40
50
60
70
80
90
drop table t1,t2,t3,t4;
#
# Bug#53236 Segfault in DTCollation::set(DTCollation&)
#
CREATE TABLE t1 (
pk INTEGER AUTO_INCREMENT,
col_varchar VARCHAR(1),
PRIMARY KEY (pk)
)
;
INSERT INTO t1 (col_varchar) 
VALUES
('w'),
('m')
;
SELECT  table1.pk
FROM ( t1 AS table1 JOIN t1 AS table2 ON (table1.col_varchar =
table2.col_varchar) ) 
WHERE ( 1, 2 ) IN ( SELECT SUBQUERY1_t1.pk AS SUBQUERY1_field1,
SUBQUERY1_t1.pk AS SUBQUERY1_field2
FROM ( t1 AS SUBQUERY1_t1 JOIN t1 AS SUBQUERY1_t2
ON (SUBQUERY1_t2.col_varchar =
SUBQUERY1_t1.col_varchar) ) ) 
;
pk
drop table t1;
#
# BUG#53298 "wrong result with semijoin (no semijoin strategy chosen)"
#
create table t1 (uid int, fid int);
insert into t1 values (1,1), (3,1);
create table t2 (uid int, name varchar(128));
insert into t2 values (1, "A"), (2, "B");
create table t3 (uid int, fid int, index(uid));
insert into t3 values (1,3), (1,3);
create table t4 (uid int);
insert into t4 values (3);
explain select t2.uid from t2, t1 
where t1.uid in (select t4.uid from t4, t3 where t3.uid=1 and t4.uid=t3.fid)
and t2.uid=t1.fid;
id	select_type	table	type	possible_keys	key	key_len	ref	rows	Extra
1	PRIMARY	t4	system	NULL	NULL	NULL	NULL	1	
1	PRIMARY	t3	ref	uid	uid	5	const	1	Using where; Materialize; Scan
1	PRIMARY	t2	ALL	NULL	NULL	NULL	NULL	2	Using join buffer (BNL, incremental buffers)
1	PRIMARY	t1	ALL	NULL	NULL	NULL	NULL	2	Using where; Using join buffer (BNL, incremental buffers)
select t2.uid from t2, t1 
where t1.uid in (select t4.uid from t4, t3 where t3.uid=1 and t4.uid=t3.fid)
and t2.uid=t1.fid;
uid
1
drop table t1,t2,t3,t4;
CREATE TABLE t1 (
pk int,
a varchar(1),
b varchar(4),
c varchar(4),
d varchar(4),
PRIMARY KEY (pk)
);
INSERT INTO t1 VALUES (1,'o','ffff','ffff','ffoo'),(2,'f','ffff','ffff','ffff');
CREATE TABLE t2 LIKE t1;
INSERT INTO t2 VALUES (1,'i','iiii','iiii','iiii'),(2,'f','ffff','ffff','ffff');
EXPLAIN SELECT pk FROM t1 WHERE (a) IN (SELECT a FROM t2 WHERE pk > 0);
id	select_type	table	type	possible_keys	key	key_len	ref	rows	Extra
1	PRIMARY	t1	ALL	NULL	NULL	NULL	NULL	2	
1	PRIMARY	t2	range	PRIMARY	PRIMARY	4	NULL	2	Using index condition; Using MRR; Materialize
SELECT pk FROM t1 WHERE (a) IN (SELECT a FROM t2 WHERE pk > 0);
pk
2
SELECT pk FROM t1 WHERE (b,c,d) IN (SELECT b,c,d FROM t2 WHERE pk > 0);
pk
2
DROP TABLE t1, t2;
CREATE TABLE t1 (f1 INT, f2 DECIMAL(5,3)) ENGINE=MyISAM;
INSERT INTO t1 (f1, f2) VALUES (1, 1.789);
INSERT INTO t1 (f1, f2) VALUES (13, 1.454);
INSERT INTO t1 (f1, f2) VALUES (10, 1.668);
CREATE TABLE t2 LIKE t1;
INSERT INTO t2 VALUES (1, 1.789);
INSERT INTO t2 VALUES (13, 1.454);
EXPLAIN SELECT COUNT(*) FROM t1 WHERE (f1,f2) IN (SELECT f1,f2 FROM t2);
id	select_type	table	type	possible_keys	key	key_len	ref	rows	Extra
1	PRIMARY	t2	ALL	NULL	NULL	NULL	NULL	2	Materialize; Scan
1	PRIMARY	t1	ALL	NULL	NULL	NULL	NULL	3	Using where; Using join buffer (BNL, incremental buffers)
SELECT COUNT(*) FROM t1 WHERE (f1,f2) IN (SELECT f1,f2 FROM t2);
COUNT(*)
2
DROP TABLE t1, t2;
CREATE TABLE t1 (
ID int(11) NOT NULL auto_increment,
Name char(35) NOT NULL default '',
Country char(3) NOT NULL default '',
Population int(11) NOT NULL default '0',
PRIMARY KEY  (ID),
INDEX (Population),
INDEX (Country) 
);
CREATE TABLE t2 (
Code char(3) NOT NULL default '',
Name char(52) NOT NULL default '',
SurfaceArea float(10,2) NOT NULL default '0.00',
Population int(11) NOT NULL default '0',
Capital int(11) default NULL,
PRIMARY KEY  (Code),
UNIQUE INDEX (Name),
INDEX (Population)
);
CREATE TABLE t3 (
Country char(3) NOT NULL default '',
Language char(30) NOT NULL default '',
Percentage float(3,1) NOT NULL default '0.0',
PRIMARY KEY  (Country, Language),
INDEX (Percentage)
);
EXPLAIN
SELECT Name FROM t2 
WHERE t2.Code IN (SELECT Country FROM t1 WHERE Population > 5000000)
AND
t2.Code IN (SELECT Country FROM t3 
WHERE Language='English' AND Percentage > 10 AND
t2.Population > 100000);
id	select_type	table	type	possible_keys	key	key_len	ref	rows	Extra
1	PRIMARY	t1	range	Population,Country	Population	4	NULL	1	Using index condition; Using MRR; Start temporary
1	PRIMARY	t2	eq_ref	PRIMARY,Population	PRIMARY	3	test.t1.Country	1	Using where
1	PRIMARY	t3	eq_ref	PRIMARY,Percentage	PRIMARY	33	test.t2.Code,const	1	Using index condition; Using where; End temporary
DROP TABLE t1,t2,t3;
CREATE TABLE t1 (
Code char(3) NOT NULL DEFAULT '',
Name char(52) NOT NULL DEFAULT '',
Continent enum('Asia','Europe','North America','Africa','Oceania','Antarctica','South America') NOT NULL DEFAULT 'Asia',
Region char(26) NOT NULL DEFAULT '',
SurfaceArea float(10,2) NOT NULL DEFAULT '0.00',
IndepYear smallint(6) DEFAULT NULL,
Population int(11) NOT NULL DEFAULT '0',
LifeExpectancy float(3,1) DEFAULT NULL,
GNP float(10,2) DEFAULT NULL,
GNPOld float(10,2) DEFAULT NULL,
LocalName char(45) NOT NULL DEFAULT '',
GovernmentForm char(45) NOT NULL DEFAULT '',
HeadOfState char(60) DEFAULT NULL,
Capital int(11) DEFAULT NULL,
Code2 char(2) NOT NULL DEFAULT '',
PRIMARY KEY (Code)
);
CREATE TABLE t2 (
ID int(11) NOT NULL AUTO_INCREMENT,
Name char(35) NOT NULL DEFAULT '',
CountryCode char(3) NOT NULL DEFAULT '',
District char(20) NOT NULL DEFAULT '',
Population int(11) NOT NULL DEFAULT '0',
PRIMARY KEY (ID),
KEY CountryCode (CountryCode)
);
Fill the table with test data
This must not use LooseScan:
EXPLAIN SELECT Name FROM t1 
WHERE t1.Code IN (
SELECT t2.CountryCode FROM t2 WHERE Population > 5000000);
id	select_type	table	type	possible_keys	key	key_len	ref	rows	Extra
1	PRIMARY	t1	ALL	PRIMARY	NULL	NULL	NULL	31	
1	PRIMARY	t2	ALL	CountryCode	NULL	NULL	NULL	545	Using where; Materialize
SELECT Name FROM t1 
WHERE t1.Code IN (
SELECT t2.CountryCode FROM t2 WHERE Population > 5000000);
Name
Austria
Canada
China
Czech Republic
drop table t1, t2;
create table t0 (a int);
insert into t0 values (0),(1),(2),(3),(4);
create table t1 (a int, b int, key(a));
insert into t1 select a,a from t0;
create table t2 (a int, b int, primary key(a));
insert into t2 select * from t1;
Table t2, unlike table t1, should be displayed as pulled out
explain extended select * from t0
where t0.a in ( select t1.a from t1,t2 where t2.a=t0.a and
t1.b=t2.b);
id	select_type	table	type	possible_keys	key	key_len	ref	rows	filtered	Extra
1	PRIMARY	t0	ALL	NULL	NULL	NULL	NULL	5	100.00	Using where
1	PRIMARY	t1	ref	a	a	5	test.t0.a	1	100.00	Start temporary
1	PRIMARY	t2	eq_ref	PRIMARY	PRIMARY	4	test.t0.a	1	100.00	Using where; End temporary
Warnings:
Note	1276	Field or reference 'test.t0.a' of SELECT #2 was resolved in SELECT #1
Note	1003	select `test`.`t0`.`a` AS `a` from `test`.`t2` semi join (`test`.`t1`) join `test`.`t0` where ((`test`.`t2`.`b` = `test`.`t1`.`b`) and (`test`.`t1`.`a` = `test`.`t0`.`a`) and (`test`.`t2`.`a` = `test`.`t0`.`a`))
update t1 set a=3, b=11 where a=4;
update t2 set b=11 where a=3;
create temporary table tmp select * from t0 where t0.a in 
(select t1.a from t1, t2 where t2.a=t0.a and t1.b=t2.b);
create temporary table tmp_as_ref (a int);
insert into tmp_as_ref values(0),(1),(2),(3);
select * from tmp;
a
0
1
2
3
drop table t0, t1, t2, tmp, tmp_as_ref;
CREATE TABLE t1 (
id int(11) NOT NULL,
PRIMARY KEY (id));
CREATE TABLE t2 (
id int(11) NOT NULL,
fid int(11) NOT NULL,
PRIMARY KEY (id));
insert into t1 values(1);
insert into t2 values(1,7503),(2,1);
explain select count(*) 
from t1 
where fid IN (select fid from t2 where (id between 7502 and 8420) order by fid );
ERROR 42S22: Unknown column 'fid' in 'IN/ALL/ANY subquery'
drop table t1, t2;
create table t1 (a int, b int, key (a), key (b));
insert into t1 values (2,4),(2,4),(2,4);
select t1.a from t1 
where 
t1.a in (select 1 from t1 where t1.a in (select 1 from t1) group by  t1.a);
a
drop table t1;
create table t1(a int,b int,key(a),key(b));
insert into t1 values (1,1),(2,2),(3,3);
select 1 from t1 
where t1.a not in (select 1 from t1 
where t1.a in (select 1 from t1) 
group by  t1.b);
1
1
1
drop table t1;
CREATE TABLE t1
(EMPNUM   CHAR(3) NOT NULL,
EMPNAME  CHAR(20),
GRADE    DECIMAL(4),
CITY     CHAR(15));
CREATE TABLE t2
(PNUM     CHAR(3) NOT NULL,
PNAME    CHAR(20),
PTYPE    CHAR(6),
BUDGET   DECIMAL(9),
CITY     CHAR(15));
CREATE TABLE t3
(EMPNUM   CHAR(3) NOT NULL,
PNUM     CHAR(3) NOT NULL,
HOURS    DECIMAL(5));
INSERT INTO t1 VALUES ('E1','Alice',12,'Deale');
INSERT INTO t1 VALUES ('E2','Betty',10,'Vienna');
INSERT INTO t1 VALUES ('E3','Carmen',13,'Vienna');
INSERT INTO t1 VALUES ('E4','Don',12,'Deale');
INSERT INTO t1 VALUES ('E5','Ed',13,'Akron');
INSERT INTO t2 VALUES ('P1','MXSS','Design',10000,'Deale');
INSERT INTO t2 VALUES ('P2','CALM','Code',30000,'Vienna');
INSERT INTO t2 VALUES ('P3','SDP','Test',30000,'Tampa');
INSERT INTO t2 VALUES ('P4','SDP','Design',20000,'Deale');
INSERT INTO t2 VALUES ('P5','IRM','Test',10000,'Vienna');
INSERT INTO t2 VALUES ('P6','PAYR','Design',50000,'Deale');
INSERT INTO t3 VALUES  ('E1','P1',40);
INSERT INTO t3 VALUES  ('E1','P2',20);
INSERT INTO t3 VALUES  ('E1','P3',80);
INSERT INTO t3 VALUES  ('E1','P4',20);
INSERT INTO t3 VALUES  ('E1','P5',12);
INSERT INTO t3 VALUES  ('E1','P6',12);
INSERT INTO t3 VALUES  ('E2','P1',40);
INSERT INTO t3 VALUES  ('E2','P2',80);
INSERT INTO t3 VALUES  ('E3','P2',20);
INSERT INTO t3 VALUES  ('E4','P2',20);
INSERT INTO t3 VALUES  ('E4','P4',40);
INSERT INTO t3 VALUES  ('E4','P5',80);
SELECT * FROM t1;
EMPNUM	EMPNAME	GRADE	CITY
E1	Alice	12	Deale
E2	Betty	10	Vienna
E3	Carmen	13	Vienna
E4	Don	12	Deale
E5	Ed	13	Akron
CREATE UNIQUE INDEX t1_IDX ON t1(EMPNUM);
SELECT EMPNAME
FROM t1
WHERE EMPNUM IN
(SELECT EMPNUM
FROM t3
WHERE PNUM IN
(SELECT PNUM
FROM t2
WHERE PTYPE = 'Design'));
EMPNAME
Alice
Betty
Don
DROP INDEX t1_IDX ON t1;
CREATE INDEX t1_IDX ON t1(EMPNUM);
SELECT EMPNAME
FROM t1
WHERE EMPNUM IN
(SELECT EMPNUM
FROM t3
WHERE PNUM IN
(SELECT PNUM
FROM t2
WHERE PTYPE = 'Design'));
EMPNAME
Alice
Betty
Don
DROP INDEX t1_IDX ON t1;
SELECT EMPNAME
FROM t1
WHERE EMPNUM IN
(SELECT EMPNUM
FROM t3
WHERE PNUM IN
(SELECT PNUM
FROM t2
WHERE PTYPE = 'Design'));
EMPNAME
Alice
Betty
Don
DROP TABLE t1, t2, t3;
CREATE TABLE t1 (f1 INT NOT NULL);
CREATE VIEW v1 (a) AS SELECT f1 IN (SELECT f1 FROM t1) FROM t1;
SELECT * FROM v1;
a
drop view v1;
drop table t1;
create table t0 (a int);
insert into t0 values (0),(1),(2),(3),(4),(5),(6),(7),(8),(9);
create table t1(a int, b int);
insert into t1 values (0,0),(1,1),(2,2);
create table t2 as select * from t1;
create table t3 (pk int, a int, primary key(pk));
insert into t3 select a,a from t0;
explain 
select * from t1 left join t2 on (t2.a= t1.a and t2.a in (select pk from t3));
id	select_type	table	type	possible_keys	key	key_len	ref	rows	Extra
1	PRIMARY	t1	ALL	NULL	NULL	NULL	NULL	3	
1	PRIMARY	t2	ALL	NULL	NULL	NULL	NULL	3	Using where; Using join buffer (BNL, incremental buffers)
2	DEPENDENT SUBQUERY	t3	unique_subquery	PRIMARY	PRIMARY	4	func	1	Using index
drop table t0, t1, t2, t3;
create table t1 (a int not null);
drop procedure if exists p1|
CREATE PROCEDURE p1()
BEGIN
DECLARE EXIT HANDLER FOR SQLEXCEPTION select a from t1;
prepare s1 from '
  select a from t1 where a in ( 
  select a from t1 where a in ( 
  select a from t1 where a in ( 
  select a from t1 where a in ( 
  select a from t1 where a in ( 
  select a from t1 where a in ( 
  select a from t1 where a in ( 
  select a from t1 where a in ( 
  select a from t1 where a in ( 
  select a from t1 where a in ( 
  select a from t1 where a in ( 
  select a from t1 where a in ( 
  select a from t1 where a in ( 
  select a from t1 where a in ( 
  select a from t1 where a in ( 
  select a from t1 where a in ( 
  select a from t1 where a in ( 
  select a from t1 where a in ( 
  select a from t1 where a in ( 
  select a from t1 where a in ( 
  select a from t1 where a in ( 
  select a from t1 where a in ( 
  select a from t1 where a in ( 
  select a from t1 where a in ( 
  select a from t1 where a in ( 
  select a from t1 where a in ( 
  select a from t1 where a in ( 
  select a from t1 where a in ( 
  select a from t1 where a in ( 
  select a from t1 where a in ( 
  select a from t1 where a in ( 
  select a from t1 where a in ( 
  select a from t1 where a in ( 
  select a from t1 where a in ( 
  select a from t1 where a in ( 
  select a from t1 where a in ( 
  select a from t1 where a in ( 
  select a from t1 where a in ( 
  select a from t1 where a in ( 
  select a from t1 where a in ( 
  select a from t1 where a in ( 
  select a from t1 where a in ( 
  select a from t1 where a in ( 
  select a from t1 where a in ( 
  select a from t1 where a in ( 
  select a from t1 where a in ( 
  select a from t1 where a in ( 
  select a from t1 where a in ( 
  select a from t1 where a in ( 
  select a from t1 where a in ( 
  select a from t1 where a in ( 
  select a from t1 where a in ( 
  select a from t1 where a in ( 
  select a from t1 where a in ( 
  select a from t1 where a in ( 
  select a from t1 where a in ( 
  select a from t1 where a in ( 
  select a from t1 where a in ( 
  select a from t1 where a in ( 
  select a from t1 where a in ( 
  select a from t1 where a in ( 
  select a from t1 where a in ( select a from t1) 
  )))))))))))))))))))))))))))))))))))))))))))))))))))))))))))))';
execute s1;
END;
|
call p1();
a
drop procedure p1;
drop table t1;
create table t0 (a int);
insert into t0 values (0),(1),(2),(3),(4),(5),(6),(7),(8),(9);
create table t1 (a int) as select A.a + 10 *(B.a + 10*C.a) as a  from t0 A, t0 B, t0 C;
create table t2 (id int, a int, primary key(id), key(a)) as select a as id, a as a  from t1;
show create table t2;
Table	Create Table
t2	CREATE TABLE `t2` (
  `id` int(11) NOT NULL DEFAULT '0',
  `a` int(11) DEFAULT NULL,
  PRIMARY KEY (`id`),
  KEY `a` (`a`)
) ENGINE=MyISAM DEFAULT CHARSET=latin1
set @a=0;
create table t3 as select * from t2 limit 0;
insert into t3 select @a:=@a+1, t2.a from t2, t0;
insert into t3 select @a:=@a+1, t2.a from t2, t0;
insert into t3 select @a:=@a+1, t2.a from t2, t0;
alter table t3 add primary key(id), add key(a);
The following must use loose index scan over t3, key a:
explain select count(a) from t2 where a in ( SELECT  a FROM t3);
id	select_type	table	type	possible_keys	key	key_len	ref	rows	Extra
1	PRIMARY	t2	index	a	a	5	NULL	1000	Using where; Using index
1	PRIMARY	t3	ref	a	a	5	test.t2.a	30	Using index; FirstMatch(t2)
select count(a) from t2 where a in ( SELECT  a FROM t3);
count(a)
1000
drop table t0,t1,t2,t3;
#
# Bug#33062: subquery in stored routine cause crash
#
CREATE TABLE t1(a INT);
CREATE TABLE t2(c INT);
CREATE PROCEDURE p1(v1 int)
BEGIN
SELECT 1 FROM t1 WHERE a = v1 AND a IN (SELECT c FROM t2);
END
//
CREATE PROCEDURE p2(v1 int)
BEGIN
SELECT 1 FROM t1 WHERE a IN (SELECT c FROM t2);
END
//
CREATE PROCEDURE p3(v1 int)
BEGIN
SELECT 1 
FROM 
t1 t01,t1 t02,t1 t03,t1 t04,t1 t05,t1 t06,t1 t07,t1 t08,
t1 t09,t1 t10,t1 t11,t1 t12,t1 t13,t1 t14,t1 t15,t1 t16,
t1 t17,t1 t18,t1 t19,t1 t20,t1 t21,t1 t22,t1 t23,t1 t24,
t1 t25,t1 t26,t1 t27,t1 t28,t1 t29,t1 t30,t1 t31,t1 t32,
t1 t33,t1 t34,t1 t35,t1 t36,t1 t37,t1 t38,t1 t39,t1 t40,
t1 t41,t1 t42,t1 t43,t1 t44,t1 t45,t1 t46,t1 t47,t1 t48,
t1 t49,t1 t50,t1 t51,t1 t52,t1 t53,t1 t54,t1 t55,t1 t56,
t1 t57,t1 t58,t1 t59,t1 t60
WHERE t01.a IN (SELECT c FROM t2);
END
//
CREATE PROCEDURE p4(v1 int)
BEGIN
SELECT 1 
FROM 
t1 t01,t1 t02,t1 t03,t1 t04,t1 t05,t1 t06,t1 t07,t1 t08,
t1 t09,t1 t10,t1 t11,t1 t12,t1 t13,t1 t14,t1 t15,t1 t16,
t1 t17,t1 t18,t1 t19,t1 t20,t1 t21,t1 t22,t1 t23,t1 t24,
t1 t25,t1 t26,t1 t27,t1 t28,t1 t29,t1 t30,t1 t31,t1 t32,
t1 t33,t1 t34,t1 t35,t1 t36,t1 t37,t1 t38,t1 t39,t1 t40,
t1 t41,t1 t42,t1 t43,t1 t44,t1 t45,t1 t46,t1 t47,t1 t48,
t1 t49,t1 t50,t1 t51,t1 t52,t1 t53,t1 t54,t1 t55,t1 t56,
t1 t57,t1 t58,t1 t59,t1 t60
WHERE t01.a = v1 AND t01.a IN (SELECT c FROM t2);
END
//
CALL p1(1);
1
CALL p2(1);
1
CALL p3(1);
1
CALL p4(1);
1
DROP TABLE t1, t2;
DROP PROCEDURE p1;
DROP PROCEDURE p2;
DROP PROCEDURE p3;
DROP PROCEDURE p4;
# 
# Bug#48213 Materialized subselect crashes if using GEOMETRY type
# 
CREATE TABLE t1 (
pk int,
a varchar(1),
b varchar(4),
c tinyblob,
d blob,
e mediumblob,
f longblob,
g tinytext,
h text,
i mediumtext,
j longtext,
k geometry,
PRIMARY KEY (pk)
);
INSERT INTO t1 VALUES (1,'o','ffff','ffff','ffoo','ffff','ffff','ffff','ffff','ffff','ffff',GeomFromText('POLYGON((0 0, 0 2, 2 2, 2 0, 0 0))')), (2,'f','ffff','ffff','ffff', 'ffff','ffff','ffff','ffff','ffff','ffff',GeomFromText('POLYGON((0 0, 0 2, 2 2, 2 0, 0 0))'));
CREATE TABLE t2 LIKE t1;
INSERT INTO t2 VALUES (1,'i','iiii','iiii','iiii','iiii','ffff','ffff','ffff','ffff','ffff',GeomFromText('POLYGON((0 0, 0 2, 2 2, 2 0, 0 0))')), (2,'f','ffff','ffff','ffff','ffff','ffff','ffff','ffff','ffff','ffff',GeomFromText('POLYGON((0 0, 0 2, 2 2, 2 0, 0 0))'));
EXPLAIN EXTENDED SELECT pk FROM t1 WHERE (a, b) IN (SELECT a, b FROM t2 WHERE pk > 0);
id	select_type	table	type	possible_keys	key	key_len	ref	rows	filtered	Extra
1	PRIMARY	t1	ALL	NULL	NULL	NULL	NULL	2	100.00	
1	PRIMARY	t2	range	PRIMARY	PRIMARY	4	NULL	2	100.00	Using index condition; Using MRR; Materialize
Warnings:
Note	1003	select `test`.`t1`.`pk` AS `pk` from `test`.`t1` semi join (`test`.`t2`) where ((`test`.`t2`.`b` = `test`.`t1`.`b`) and (`test`.`t2`.`a` = `test`.`t1`.`a`) and (`test`.`t2`.`pk` > 0))
SELECT pk FROM t1 WHERE (a, b) IN (SELECT a, b FROM t2 WHERE pk > 0);
pk
2
EXPLAIN EXTENDED SELECT pk FROM t1 WHERE (b, c) IN (SELECT b, c FROM t2 WHERE pk > 0);
id	select_type	table	type	possible_keys	key	key_len	ref	rows	filtered	Extra
1	PRIMARY	t1	ALL	NULL	NULL	NULL	NULL	2	100.00	
1	PRIMARY	t2	range	PRIMARY	PRIMARY	4	NULL	2	100.00	Using index condition; Using MRR; Materialize; Scan
Warnings:
Note	1003	select `test`.`t1`.`pk` AS `pk` from `test`.`t1` semi join (`test`.`t2`) where ((`test`.`t2`.`c` = `test`.`t1`.`c`) and (`test`.`t2`.`b` = `test`.`t1`.`b`) and (`test`.`t2`.`pk` > 0))
SELECT pk FROM t1 WHERE (b, c) IN (SELECT b, c FROM t2 WHERE pk > 0);
pk
1
2
EXPLAIN EXTENDED SELECT pk FROM t1 WHERE (b, d) IN (SELECT b, d FROM t2 WHERE pk > 0);
id	select_type	table	type	possible_keys	key	key_len	ref	rows	filtered	Extra
1	PRIMARY	t1	ALL	NULL	NULL	NULL	NULL	2	100.00	
1	PRIMARY	t2	range	PRIMARY	PRIMARY	4	NULL	2	100.00	Using index condition; Using MRR; Materialize; Scan
Warnings:
Note	1003	select `test`.`t1`.`pk` AS `pk` from `test`.`t1` semi join (`test`.`t2`) where ((`test`.`t2`.`d` = `test`.`t1`.`d`) and (`test`.`t2`.`b` = `test`.`t1`.`b`) and (`test`.`t2`.`pk` > 0))
SELECT pk FROM t1 WHERE (b, d) IN (SELECT b, d FROM t2 WHERE pk > 0);
pk
2
EXPLAIN EXTENDED SELECT pk FROM t1 WHERE (b, e) IN (SELECT b, e FROM t2 WHERE pk > 0);
id	select_type	table	type	possible_keys	key	key_len	ref	rows	filtered	Extra
1	PRIMARY	t1	ALL	NULL	NULL	NULL	NULL	2	100.00	
1	PRIMARY	t2	range	PRIMARY	PRIMARY	4	NULL	2	100.00	Using index condition; Using where; Using MRR; FirstMatch(t1); Using join buffer (BNL, incremental buffers)
Warnings:
Note	1003	select `test`.`t1`.`pk` AS `pk` from `test`.`t1` semi join (`test`.`t2`) where ((`test`.`t2`.`e` = `test`.`t1`.`e`) and (`test`.`t2`.`b` = `test`.`t1`.`b`) and (`test`.`t2`.`pk` > 0))
SELECT pk FROM t1 WHERE (b, e) IN (SELECT b, e FROM t2 WHERE pk > 0);
pk
1
2
EXPLAIN EXTENDED SELECT pk FROM t1 WHERE (b, f) IN (SELECT b, f FROM t2 WHERE pk > 0);
id	select_type	table	type	possible_keys	key	key_len	ref	rows	filtered	Extra
1	PRIMARY	t1	ALL	NULL	NULL	NULL	NULL	2	100.00	
1	PRIMARY	t2	range	PRIMARY	PRIMARY	4	NULL	2	100.00	Using index condition; Using MRR; Materialize; Scan
Warnings:
Note	1003	select `test`.`t1`.`pk` AS `pk` from `test`.`t1` semi join (`test`.`t2`) where ((`test`.`t2`.`f` = `test`.`t1`.`f`) and (`test`.`t2`.`b` = `test`.`t1`.`b`) and (`test`.`t2`.`pk` > 0))
SELECT pk FROM t1 WHERE (b, f) IN (SELECT b, f FROM t2 WHERE pk > 0);
pk
1
2
EXPLAIN EXTENDED SELECT pk FROM t1 WHERE (b, g) IN (SELECT b, g FROM t2 WHERE pk > 0);
id	select_type	table	type	possible_keys	key	key_len	ref	rows	filtered	Extra
1	PRIMARY	t1	ALL	NULL	NULL	NULL	NULL	2	100.00	
1	PRIMARY	t2	range	PRIMARY	PRIMARY	4	NULL	2	100.00	Using index condition; Using MRR; Materialize; Scan
Warnings:
Note	1003	select `test`.`t1`.`pk` AS `pk` from `test`.`t1` semi join (`test`.`t2`) where ((`test`.`t2`.`g` = `test`.`t1`.`g`) and (`test`.`t2`.`b` = `test`.`t1`.`b`) and (`test`.`t2`.`pk` > 0))
SELECT pk FROM t1 WHERE (b, g) IN (SELECT b, g FROM t2 WHERE pk > 0);
pk
1
2
EXPLAIN EXTENDED SELECT pk FROM t1 WHERE (b, h) IN (SELECT b, h FROM t2 WHERE pk > 0);
id	select_type	table	type	possible_keys	key	key_len	ref	rows	filtered	Extra
1	PRIMARY	t1	ALL	NULL	NULL	NULL	NULL	2	100.00	
1	PRIMARY	t2	range	PRIMARY	PRIMARY	4	NULL	2	100.00	Using index condition; Using MRR; Materialize; Scan
Warnings:
Note	1003	select `test`.`t1`.`pk` AS `pk` from `test`.`t1` semi join (`test`.`t2`) where ((`test`.`t2`.`h` = `test`.`t1`.`h`) and (`test`.`t2`.`b` = `test`.`t1`.`b`) and (`test`.`t2`.`pk` > 0))
SELECT pk FROM t1 WHERE (b, h) IN (SELECT b, h FROM t2 WHERE pk > 0);
pk
1
2
EXPLAIN EXTENDED SELECT pk FROM t1 WHERE (b, i) IN (SELECT b, i FROM t2 WHERE pk > 0);
id	select_type	table	type	possible_keys	key	key_len	ref	rows	filtered	Extra
1	PRIMARY	t1	ALL	NULL	NULL	NULL	NULL	2	100.00	
1	PRIMARY	t2	range	PRIMARY	PRIMARY	4	NULL	2	100.00	Using index condition; Using where; Using MRR; FirstMatch(t1); Using join buffer (BNL, incremental buffers)
Warnings:
Note	1003	select `test`.`t1`.`pk` AS `pk` from `test`.`t1` semi join (`test`.`t2`) where ((`test`.`t2`.`i` = `test`.`t1`.`i`) and (`test`.`t2`.`b` = `test`.`t1`.`b`) and (`test`.`t2`.`pk` > 0))
SELECT pk FROM t1 WHERE (b, i) IN (SELECT b, i FROM t2 WHERE pk > 0);
pk
1
2
EXPLAIN EXTENDED SELECT pk FROM t1 WHERE (b, j) IN (SELECT b, j FROM t2 WHERE pk > 0);
id	select_type	table	type	possible_keys	key	key_len	ref	rows	filtered	Extra
1	PRIMARY	t1	ALL	NULL	NULL	NULL	NULL	2	100.00	
1	PRIMARY	t2	range	PRIMARY	PRIMARY	4	NULL	2	100.00	Using index condition; Using MRR; Materialize; Scan
Warnings:
Note	1003	select `test`.`t1`.`pk` AS `pk` from `test`.`t1` semi join (`test`.`t2`) where ((`test`.`t2`.`j` = `test`.`t1`.`j`) and (`test`.`t2`.`b` = `test`.`t1`.`b`) and (`test`.`t2`.`pk` > 0))
SELECT pk FROM t1 WHERE (b, j) IN (SELECT b, j FROM t2 WHERE pk > 0);
pk
1
2
EXPLAIN EXTENDED SELECT pk FROM t1 WHERE (b, k) IN (SELECT b, k FROM t2 WHERE pk > 0);
id	select_type	table	type	possible_keys	key	key_len	ref	rows	filtered	Extra
1	PRIMARY	t1	ALL	NULL	NULL	NULL	NULL	2	100.00	
1	PRIMARY	t2	range	PRIMARY	PRIMARY	4	NULL	2	100.00	Using index condition; Using MRR; Materialize; Scan
Warnings:
Note	1003	select `test`.`t1`.`pk` AS `pk` from `test`.`t1` semi join (`test`.`t2`) where ((`test`.`t2`.`k` = `test`.`t1`.`k`) and (`test`.`t2`.`b` = `test`.`t1`.`b`) and (`test`.`t2`.`pk` > 0))
SELECT pk FROM t1 WHERE (b, k) IN (SELECT b, k FROM t2 WHERE pk > 0);
pk
1
2
DROP TABLE t1, t2;
# End of Bug#48213
# 
# BUG#53060: LooseScan semijoin strategy does not return all rows
# 
CREATE TABLE t1 (i INTEGER);
INSERT INTO t1 VALUES (1), (2), (3), (4), (5);
CREATE TABLE t2 (i INTEGER, j INTEGER, KEY k(i, j));
INSERT INTO t2 VALUES (1, 0), (1, 1), (2, 0), (2, 1);
EXPLAIN
SELECT * FROM t1 WHERE (i) IN (SELECT i FROM t2 where j > 0);
id	select_type	table	type	possible_keys	key	key_len	ref	rows	Extra
1	PRIMARY	t2	index	k	k	10	NULL	4	Using where; Using index; LooseScan
1	PRIMARY	t1	ALL	NULL	NULL	NULL	NULL	5	Using where; Using join buffer (BNL, incremental buffers)
SELECT * FROM t1 WHERE (i) IN (SELECT i FROM t2 where j > 0);
i
1
2
DROP TABLE t1, t2;
# End of BUG#53060
#
# Bug#53305 "Duplicate weedout + join buffer (join cache --level=7,8) loses rows"
#
create table t1 (uid int, fid int, index(uid));
insert into t1 values
(1,1), (1,2), (1,3), (1,4),
(2,5), (2,6), (2,7), (2,8),
(3,1), (3,2), (3,9);
create table t2 (uid int primary key, name varchar(128), index(name));
insert into t2 values 
(1, "A"), (2, "B"), (3, "C"), (4, "D"), (5, "E"),
(6, "F"), (7, "G"), (8, "H"), (9, "I");
create table t3 (uid int, fid int, index(uid));
insert into t3 values
(1,1), (1,2), (1,3),(1,4),
(2,5), (2,6), (2,7), (2,8),
(3,1), (3,2), (3,9);
create table t4 (uid int primary key, name varchar(128), index(name));
insert into t4 values 
(1, "A"), (2, "B"), (3, "C"), (4, "D"), (5, "E"),
(6, "F"), (7, "G"), (8, "H"), (9, "I");
explain select name from t2, t1 
where t1.uid in (select t4.uid from t4, t3 where t3.uid=1 and t4.uid=t3.fid)
and t2.uid=t1.fid;
id	select_type	table	type	possible_keys	key	key_len	ref	rows	Extra
1	PRIMARY	t3	ref	uid	uid	5	const	4	Using where; Start temporary
1	PRIMARY	t4	eq_ref	PRIMARY	PRIMARY	4	test.t3.fid	1	Using index
1	PRIMARY	t1	ref	uid	uid	5	test.t4.uid	2	Using index condition; End temporary
1	PRIMARY	t2	ALL	PRIMARY	NULL	NULL	NULL	9	Using where; Using join buffer (BNL, incremental buffers)
select name from t2, t1 
where t1.uid in (select t4.uid from t4, t3 where t3.uid=1 and t4.uid=t3.fid)
and t2.uid=t1.fid;
name
A
A
B
B
C
D
E
F
G
H
I
drop table t1,t2,t3,t4;
#
# Bug#53058 - semijoin execution of subquery with outerjoin yields wrong result
#
CREATE TABLE t1 (i INTEGER);
CREATE TABLE t2 (i INTEGER);
CREATE TABLE t3 (i INTEGER);
INSERT INTO t1 VALUES (1), (2);
INSERT INTO t2 VALUES (6);
INSERT INTO t3 VALUES (1), (2);
explain extended SELECT * FROM t1 WHERE (t1.i) IN 
(SELECT t3.i FROM t3 LEFT JOIN t2 ON t2.i=t3.i);
id	select_type	table	type	possible_keys	key	key_len	ref	rows	filtered	Extra
1	PRIMARY	t3	ALL	NULL	NULL	NULL	NULL	2	100.00	Start temporary
1	PRIMARY	t2	ALL	NULL	NULL	NULL	NULL	1	100.00	Using where; Using join buffer (BNL, incremental buffers)
1	PRIMARY	t1	ALL	NULL	NULL	NULL	NULL	2	100.00	Using where; End temporary; Using join buffer (BNL, incremental buffers)
Warnings:
Note	1003	select `test`.`t1`.`i` AS `i` from `test`.`t1` semi join (`test`.`t3` left join `test`.`t2` on((`test`.`t2`.`i` = `test`.`t3`.`i`))) where (`test`.`t1`.`i` = `test`.`t3`.`i`)
SELECT * FROM t1 WHERE (t1.i) IN 
(SELECT t3.i FROM t3 LEFT JOIN t2 ON t2.i=t3.i);
i
1
2
drop table t1,t2,t3;
#
# BUG#49453: re-execution of prepared statement with view 
#            and semijoin crashes
#
CREATE TABLE t1 (city VARCHAR(50), country_id INT);
CREATE TABLE t2 (country_id INT, country VARCHAR(50));
INSERT INTO t1 VALUES 
('Batna',2),('Bchar',2),('Skikda',2),('Tafuna',3),('Algeria',2) ;
INSERT INTO t2 VALUES (2,'Algeria'),(2,'AlgeriaDup'),(3,'XAmerican Samoa');
CREATE VIEW v1 AS 
SELECT country_id as vf_country_id
FROM t2
WHERE LEFT(country,1) = "A";
PREPARE stmt FROM "
SELECT city, country_id
FROM t1
WHERE country_id IN (SELECT vf_country_id FROM v1);
";

EXECUTE stmt;
city	country_id
Batna	2
Bchar	2
Skikda	2
Algeria	2
EXECUTE stmt;
city	country_id
Batna	2
Bchar	2
Skikda	2
Algeria	2
DROP TABLE t1,t2;
DROP VIEW v1;
#
# Bug#54437 Extra rows with LEFT JOIN + semijoin (firstmatch
# and duplicates weedout)
#
create table t1 (a int);
create table t2 (a int);
create table t3 (a int);
insert into t1 values(1),(1);
insert into t2 values(1),(1),(1),(1);
insert into t3 values(2),(2);
explain select * from t1 where t1.a in (select t2.a from t2 left join t3 on t2.a=t3.a);
id	select_type	table	type	possible_keys	key	key_len	ref	rows	Extra
1	PRIMARY	t1	ALL	NULL	NULL	NULL	NULL	2	
1	PRIMARY	t2	ALL	NULL	NULL	NULL	NULL	4	Start materialize
1	PRIMARY	t3	ALL	NULL	NULL	NULL	NULL	2	Using where; End materialize
select * from t1 where t1.a in (select t2.a from t2 left join t3 on t2.a=t3.a);
a
1
1
drop table t1,t2,t3;
#
# Bug#55955: crash in MEMORY engine with IN(LEFT JOIN (JOIN))
#
CREATE TABLE t1 (a INT);
CREATE TABLE t2 (a INT);
CREATE TABLE t3 (a INT);
INSERT INTO t1 VALUES(1),(1);
INSERT INTO t2 VALUES(1),(1);
INSERT INTO t3 VALUES(2),(2);
explain SELECT * FROM t1
WHERE t1.a IN (SELECT t2.a
FROM t2 LEFT JOIN (t2 AS t2inner, t3) ON t2.a=t3.a);
id	select_type	table	type	possible_keys	key	key_len	ref	rows	Extra
1	PRIMARY	t1	ALL	NULL	NULL	NULL	NULL	2	
1	PRIMARY	t2	ALL	NULL	NULL	NULL	NULL	2	Start materialize
1	PRIMARY	t2inner	ALL	NULL	NULL	NULL	NULL	2	
1	PRIMARY	t3	ALL	NULL	NULL	NULL	NULL	2	Using where; End materialize
SELECT * FROM t1
WHERE t1.a IN (SELECT t2.a
FROM t2 LEFT JOIN (t2 AS t2inner, t3) ON t2.a=t3.a);
a
1
1
DROP TABLE t1,t2,t3;
#
# BUG#52329 - Wrong result: subquery materialization, IN, 
#             non-null field followed by nullable
#
CREATE TABLE t1 (a1 CHAR(8) NOT NULL, a2 char(8) NOT NULL);
CREATE TABLE t2a (b1 char(8), b2 char(8));
CREATE TABLE t2b (b1 CHAR(8), b2 char(8) NOT NULL);
CREATE TABLE t2c (b1 CHAR(8) NOT NULL, b2 char(8));
INSERT INTO t1 VALUES ('1 - 12', '2 - 22');
INSERT INTO t2a VALUES ('1 - 11', '2 - 21'),
('1 - 11', '2 - 21'),
('1 - 12', '2 - 22'),
('1 - 12', '2 - 22'),
('1 - 13', '2 - 23');
INSERT INTO t2b SELECT * FROM t2a;
INSERT INTO t2c SELECT * FROM t2a;
SELECT * FROM t1
WHERE (a1, a2) IN (
SELECT b1, b2 FROM t2c WHERE b1 > '0' GROUP BY b1, b2);
a1	a2
1 - 12	2 - 22
SELECT * FROM t1
WHERE (a1, a2) IN (
SELECT b1, b2 FROM t2a WHERE b1 > '0');
a1	a2
1 - 12	2 - 22
SELECT * FROM t1
WHERE (a1, a2) IN (
SELECT b1, b2 FROM t2b WHERE b1 > '0');
a1	a2
1 - 12	2 - 22
SELECT * FROM t1
WHERE (a1, a2) IN (
SELECT b1, b2 FROM t2c WHERE b1 > '0');
a1	a2
1 - 12	2 - 22
DROP TABLE t1,t2a,t2b,t2c;
# End BUG#52329
#
# Bug#45174: Incorrectly applied equality propagation caused wrong
# result on a query with a materialized semi-join.
#
CREATE TABLE t1 (
varchar_nokey varchar(1) NOT NULL
);
INSERT INTO t1 VALUES
('v'), ('u'), ('n'), ('l'), ('h'), ('u'), ('n'), ('j'), ('k'),
('e'), ('i'), ('u'), ('n'), ('b'), ('x'), (''), ('q'), ('u');
CREATE TABLE t2 (
pk int NOT NULL,
varchar_key varchar(1) NOT NULL,
varchar_nokey varchar(1) NOT NULL,
PRIMARY KEY(pk),
KEY varchar_key(varchar_key)
);
INSERT INTO t2 VALUES
(11,'m','m'), (12,'j','j'), (13,'z','z'), (14,'a','a'), (15,'',''),
(16,'e','e'), (17,'t','t'), (19,'b','b'), (20,'w','w'), (21,'m','m'),
(23,'',''), (24,'w','w'), (26,'e','e'), (27,'e','e'), (28,'p','p');
SELECT varchar_nokey
FROM t1
WHERE (varchar_nokey, varchar_nokey) IN (SELECT varchar_key, varchar_nokey
FROM t2  
WHERE varchar_nokey < 'n' XOR pk);
varchar_nokey
explain SELECT varchar_nokey
FROM t1
WHERE (varchar_nokey, varchar_nokey) IN (SELECT varchar_key, varchar_nokey
FROM t2  
WHERE varchar_nokey < 'n' XOR pk);
id	select_type	table	type	possible_keys	key	key_len	ref	rows	Extra
1	PRIMARY	t2	ALL	varchar_key	NULL	NULL	NULL	15	Using where; Materialize; Scan
1	PRIMARY	t1	ALL	NULL	NULL	NULL	NULL	18	Using where; Using join buffer (BNL, incremental buffers)
DROP TABLE t1, t2;
# End of the test for bug#45174.
#
# Bug#50019: Wrong result for IN-query with materialization
#
CREATE TABLE t1(i INT);
INSERT INTO t1 VALUES (1), (2), (3), (4), (5), (6), (7), (8), (9), (10);
CREATE TABLE t2(i INT);
INSERT INTO t2 VALUES (1), (2), (3), (4), (5), (6), (7), (8), (9), (10);
CREATE TABLE t3(i INT);
INSERT INTO t3 VALUES (1), (2), (3), (4), (5), (6), (7), (8), (9), (10);
SELECT * FROM t1 WHERE t1.i IN (SELECT t2.i
FROM t2 JOIN t3
WHERE t2.i + t3.i = 5);
i
1
2
3
4
explain SELECT * FROM t1 WHERE t1.i IN (SELECT t2.i
FROM t2 JOIN t3
WHERE t2.i + t3.i = 5);
id	select_type	table	type	possible_keys	key	key_len	ref	rows	Extra
1	PRIMARY	t1	ALL	NULL	NULL	NULL	NULL	10	
1	PRIMARY	t2	ALL	NULL	NULL	NULL	NULL	10	Using where
1	PRIMARY	t3	ALL	NULL	NULL	NULL	NULL	10	Using where; FirstMatch(t1)
DROP TABLE t1,t2,t3;
# End of the test for bug#50019.
#
# Bug#52068: Optimizer generates invalid semijoin materialization plan
#
CREATE TABLE ot1(a INTEGER);
INSERT INTO ot1 VALUES(5), (8);
CREATE TABLE it2(a INTEGER);
INSERT INTO it2 VALUES(9), (5), (1), (8);
CREATE TABLE it3(a INTEGER);
INSERT INTO it3 VALUES(7), (1), (0), (5), (1), (4);
CREATE TABLE ot4(a INTEGER);
INSERT INTO ot4 VALUES(1), (3), (5), (7), (9), (7), (3), (1);
SELECT * FROM ot1,ot4
WHERE (ot1.a,ot4.a) IN (SELECT it2.a,it3.a
FROM it2,it3);
a	a
5	1
8	1
5	5
8	5
5	7
8	7
5	7
8	7
5	1
8	1
explain SELECT * FROM ot1,ot4
WHERE (ot1.a,ot4.a) IN (SELECT it2.a,it3.a
FROM it2,it3);
id	select_type	table	type	possible_keys	key	key_len	ref	rows	Extra
1	PRIMARY	ot1	ALL	NULL	NULL	NULL	NULL	2	
1	PRIMARY	it2	ALL	NULL	NULL	NULL	NULL	4	Start materialize; Scan
1	PRIMARY	it3	ALL	NULL	NULL	NULL	NULL	6	End materialize
1	PRIMARY	ot4	ALL	NULL	NULL	NULL	NULL	8	Using where; Using join buffer (BNL, incremental buffers)
DROP TABLE IF EXISTS ot1, ot4, it2, it3;
# End of the test for bug#52068.
#
# Bug#57623: subquery within before insert trigger causes crash (sj=on)
#
CREATE TABLE ot1(a INT);
CREATE TABLE ot2(a INT);
CREATE TABLE ot3(a INT);
CREATE TABLE it1(a INT);
INSERT INTO ot1 VALUES(0),(1),(2),(3),(4),(5),(6),(7);
INSERT INTO ot2 VALUES(0),(2),(4),(6);
INSERT INTO ot3 VALUES(0),(3),(6);
INSERT INTO it1 VALUES(0),(1),(2),(3),(4),(5),(6),(7);
explain SELECT *
FROM   ot1
LEFT JOIN
(ot2 JOIN ot3 on ot2.a=ot3.a)
ON ot1.a=ot2.a AND ot1.a IN (SELECT a from it1);
id	select_type	table	type	possible_keys	key	key_len	ref	rows	Extra
1	PRIMARY	ot1	ALL	NULL	NULL	NULL	NULL	8	
1	PRIMARY	ot3	ALL	NULL	NULL	NULL	NULL	3	Using where; Using join buffer (BNL, incremental buffers)
1	PRIMARY	ot2	ALL	NULL	NULL	NULL	NULL	4	Using where; Using join buffer (BNL, incremental buffers)
2	DEPENDENT SUBQUERY	it1	ALL	NULL	NULL	NULL	NULL	8	Using where
SELECT *
FROM   ot1
LEFT JOIN
(ot2 JOIN ot3 on ot2.a=ot3.a)
ON ot1.a=ot2.a AND ot1.a IN (SELECT a from it1);
a	a	a
0	0	0
6	6	6
1	NULL	NULL
2	NULL	NULL
3	NULL	NULL
4	NULL	NULL
5	NULL	NULL
7	NULL	NULL
prepare s from 'SELECT *
FROM   ot1
LEFT JOIN
(ot2 JOIN ot3 on ot2.a=ot3.a)
ON ot1.a=ot2.a AND ot1.a IN (SELECT a from it1)';
execute s;
a	a	a
0	0	0
6	6	6
1	NULL	NULL
2	NULL	NULL
3	NULL	NULL
4	NULL	NULL
5	NULL	NULL
7	NULL	NULL
execute s;
a	a	a
0	0	0
6	6	6
1	NULL	NULL
2	NULL	NULL
3	NULL	NULL
4	NULL	NULL
5	NULL	NULL
7	NULL	NULL
deallocate prepare s;
DROP TABLE ot1, ot2, ot3, it1;
# End of the test for bug#57623.
#
# Bug#11766739: Crash in tmp_table_param::init() with semijoin=on
#
CREATE TABLE t1 (f1 INTEGER) ENGINE=MyISAM;
CREATE TABLE t2 (f1 INTEGER, f2 INTEGER) ENGINE=MyISAM;
INSERT INTO t1 VALUES (1);
INSERT INTO t2 VALUES (1,1), (2,1);
EXPLAIN SELECT * FROM t2
WHERE f2 IN (SELECT t1.f1
FROM t1 LEFT OUTER JOIN (t2 AS b1 JOIN t2 AS b2 ON TRUE) ON TRUE);
id	select_type	table	type	possible_keys	key	key_len	ref	rows	Extra
1	PRIMARY	t1	system	NULL	NULL	NULL	NULL	1	
1	PRIMARY	t2	ALL	NULL	NULL	NULL	NULL	2	Using where
1	PRIMARY	b1	ALL	NULL	NULL	NULL	NULL	2	Using where; Start materialize
1	PRIMARY	b2	ALL	NULL	NULL	NULL	NULL	2	End materialize
SELECT * FROM t2
WHERE f2 IN (SELECT t1.f1
FROM t1 LEFT OUTER JOIN (t2 AS b1 JOIN t2 AS b2 ON TRUE) ON TRUE);
f1	f2
1	1
2	1
DROP TABLE t1, t2;
# End of the test for bug#11766739.
<<<<<<< HEAD
=======
#
# Bug#11766642: crash in Item_field::register_field_in_read_map with view
#
CREATE TABLE t1(a INT);
CREATE VIEW v1 AS SELECT a FROM t1;
INSERT INTO t1 VALUES (0),(1),(2);
SELECT a FROM t1 WHERE a IN 
(SELECT a XOR a FROM v1)
ORDER BY a;
a
0
DROP TABLE t1;
DROP VIEW v1;
>>>>>>> c60d54bf
set optimizer_switch=default;<|MERGE_RESOLUTION|>--- conflicted
+++ resolved
@@ -5416,8 +5416,6 @@
 2	1
 DROP TABLE t1, t2;
 # End of the test for bug#11766739.
-<<<<<<< HEAD
-=======
 #
 # Bug#11766642: crash in Item_field::register_field_in_read_map with view
 #
@@ -5431,5 +5429,4 @@
 0
 DROP TABLE t1;
 DROP VIEW v1;
->>>>>>> c60d54bf
 set optimizer_switch=default;