drop database if exists mysqltest;
drop view if exists v1,v2,v3;
grant create view on test.* to test@localhost;
show grants for test@localhost;
Grants for test@localhost
GRANT USAGE ON *.* TO 'test'@'localhost'
GRANT CREATE VIEW ON `test`.* TO 'test'@'localhost'
revoke create view on test.* from test@localhost;
show grants for test@localhost;
Grants for test@localhost
GRANT USAGE ON *.* TO 'test'@'localhost'
drop user test@localhost;
create database mysqltest;
create table mysqltest.t1 (a int, b int);
create table mysqltest.t2 (a int, b int);
grant select on mysqltest.t1 to mysqltest_1@localhost;
grant create view,select on test.* to mysqltest_1@localhost;
create definer=root@localhost view v1 as select * from mysqltest.t1;
ERROR 42000: Access denied; you need the SUPER privilege for this operation
create view v1 as select * from mysqltest.t1;
alter view v1 as select * from mysqltest.t1;
ERROR 42000: DROP command denied to user 'mysqltest_1'@'localhost' for table 'v1'
create or replace view v1 as select * from mysqltest.t1;
ERROR 42000: DROP command denied to user 'mysqltest_1'@'localhost' for table 'v1'
create view mysqltest.v2  as select * from mysqltest.t1;
ERROR 42000: CREATE VIEW command denied to user 'mysqltest_1'@'localhost' for table 'v2'
create view v2 as select * from mysqltest.t2;
ERROR 42000: ANY command denied to user 'mysqltest_1'@'localhost' for table 't2'
show create view v1;
View	Create View	character_set_client	collation_connection
v1	CREATE ALGORITHM=UNDEFINED DEFINER=`mysqltest_1`@`localhost` SQL SECURITY DEFINER VIEW `v1` AS select `mysqltest`.`t1`.`a` AS `a`,`mysqltest`.`t1`.`b` AS `b` from `mysqltest`.`t1`	latin1	latin1_swedish_ci
grant create view,drop,select on test.* to mysqltest_1@localhost;
use test;
alter view v1 as select * from mysqltest.t1;
create or replace view v1 as select * from mysqltest.t1;
revoke all privileges on mysqltest.t1 from mysqltest_1@localhost;
revoke all privileges on test.* from mysqltest_1@localhost;
drop database mysqltest;
drop view test.v1;
create database mysqltest;
create table mysqltest.t1 (a int, b int);
create view mysqltest.v1 (c,d) as select a+1,b+1 from mysqltest.t1;
grant select (c) on mysqltest.v1 to mysqltest_1@localhost;
select c from mysqltest.v1;
c
select d from mysqltest.v1;
ERROR 42000: SELECT command denied to user 'mysqltest_1'@'localhost' for column 'd' in table 'v1'
revoke all privileges on mysqltest.v1 from mysqltest_1@localhost;
delete from mysql.user where user='mysqltest_1';
drop database mysqltest;
create database mysqltest;
create table mysqltest.t1 (a int, b int);
create algorithm=temptable view mysqltest.v1 (c,d) as select a+1,b+1 from mysqltest.t1;
grant select (c) on mysqltest.v1 to mysqltest_1@localhost;
select c from mysqltest.v1;
c
select d from mysqltest.v1;
ERROR 42000: SELECT command denied to user 'mysqltest_1'@'localhost' for column 'd' in table 'v1'
revoke all privileges on mysqltest.v1 from mysqltest_1@localhost;
delete from mysql.user where user='mysqltest_1';
drop database mysqltest;
create database mysqltest;
create table mysqltest.t1 (a int, b int);
create table mysqltest.t2 (a int, b int);
create view mysqltest.v1 (c,d) as select a+1,b+1 from mysqltest.t1;
create algorithm=temptable view mysqltest.v2 (c,d) as select a+1,b+1 from mysqltest.t1;
create view mysqltest.v3 (c,d) as select a+1,b+1 from mysqltest.t2;
create algorithm=temptable view mysqltest.v4 (c,d) as select a+1,b+1 from mysqltest.t2;
grant select on mysqltest.v1 to mysqltest_1@localhost;
grant select on mysqltest.v2 to mysqltest_1@localhost;
grant select on mysqltest.v3 to mysqltest_1@localhost;
grant select on mysqltest.v4 to mysqltest_1@localhost;
select c from mysqltest.v1;
c
select c from mysqltest.v2;
c
select c from mysqltest.v3;
c
select c from mysqltest.v4;
c
show columns from mysqltest.v1;
Field	Type	Null	Key	Default	Extra
c	bigint(12)	YES		NULL	
d	bigint(12)	YES		NULL	
show columns from mysqltest.v2;
Field	Type	Null	Key	Default	Extra
c	bigint(12)	YES		NULL	
d	bigint(12)	YES		NULL	
explain select c from mysqltest.v1;
ERROR HY000: EXPLAIN/SHOW can not be issued; lacking privileges for underlying table
show create view mysqltest.v1;
ERROR 42000: SHOW VIEW command denied to user 'mysqltest_1'@'localhost' for table 'v1'
explain select c from mysqltest.v2;
ERROR HY000: EXPLAIN/SHOW can not be issued; lacking privileges for underlying table
show create view mysqltest.v2;
ERROR 42000: SHOW VIEW command denied to user 'mysqltest_1'@'localhost' for table 'v2'
explain select c from mysqltest.v3;
ERROR HY000: EXPLAIN/SHOW can not be issued; lacking privileges for underlying table
show create view mysqltest.v3;
ERROR 42000: SHOW VIEW command denied to user 'mysqltest_1'@'localhost' for table 'v3'
explain select c from mysqltest.v4;
ERROR HY000: EXPLAIN/SHOW can not be issued; lacking privileges for underlying table
show create view mysqltest.v4;
ERROR 42000: SHOW VIEW command denied to user 'mysqltest_1'@'localhost' for table 'v4'
grant select on mysqltest.t1 to mysqltest_1@localhost;
explain select c from mysqltest.v1;
id	select_type	table	type	possible_keys	key	key_len	ref	rows	Extra
1	SIMPLE	t1	system	NULL	NULL	NULL	NULL	0	const row not found
show create view mysqltest.v1;
ERROR 42000: SHOW VIEW command denied to user 'mysqltest_1'@'localhost' for table 'v1'
explain select c from mysqltest.v2;
id	select_type	table	type	possible_keys	key	key_len	ref	rows	Extra
1	PRIMARY	<derived2>	system	NULL	NULL	NULL	NULL	0	const row not found
2	DERIVED	NULL	NULL	NULL	NULL	NULL	NULL	NULL	no matching row in const table
show create view mysqltest.v2;
ERROR 42000: SHOW VIEW command denied to user 'mysqltest_1'@'localhost' for table 'v2'
explain select c from mysqltest.v3;
ERROR HY000: EXPLAIN/SHOW can not be issued; lacking privileges for underlying table
show create view mysqltest.v3;
ERROR 42000: SHOW VIEW command denied to user 'mysqltest_1'@'localhost' for table 'v3'
explain select c from mysqltest.v4;
ERROR HY000: EXPLAIN/SHOW can not be issued; lacking privileges for underlying table
show create view mysqltest.v4;
ERROR 42000: SHOW VIEW command denied to user 'mysqltest_1'@'localhost' for table 'v4'
grant show view on mysqltest.* to mysqltest_1@localhost;
explain select c from mysqltest.v1;
id	select_type	table	type	possible_keys	key	key_len	ref	rows	Extra
1	SIMPLE	t1	system	NULL	NULL	NULL	NULL	0	const row not found
show create view mysqltest.v1;
View	Create View	character_set_client	collation_connection
v1	CREATE ALGORITHM=UNDEFINED DEFINER=`root`@`localhost` SQL SECURITY DEFINER VIEW `mysqltest`.`v1` AS select (`mysqltest`.`t1`.`a` + 1) AS `c`,(`mysqltest`.`t1`.`b` + 1) AS `d` from `mysqltest`.`t1`	latin1	latin1_swedish_ci
explain select c from mysqltest.v2;
id	select_type	table	type	possible_keys	key	key_len	ref	rows	Extra
1	PRIMARY	<derived2>	system	NULL	NULL	NULL	NULL	0	const row not found
2	DERIVED	NULL	NULL	NULL	NULL	NULL	NULL	NULL	no matching row in const table
show create view mysqltest.v2;
View	Create View	character_set_client	collation_connection
v2	CREATE ALGORITHM=TEMPTABLE DEFINER=`root`@`localhost` SQL SECURITY DEFINER VIEW `mysqltest`.`v2` AS select (`mysqltest`.`t1`.`a` + 1) AS `c`,(`mysqltest`.`t1`.`b` + 1) AS `d` from `mysqltest`.`t1`	latin1	latin1_swedish_ci
explain select c from mysqltest.v3;
id	select_type	table	type	possible_keys	key	key_len	ref	rows	Extra
1	SIMPLE	t2	system	NULL	NULL	NULL	NULL	0	const row not found
show create view mysqltest.v3;
View	Create View	character_set_client	collation_connection
v3	CREATE ALGORITHM=UNDEFINED DEFINER=`root`@`localhost` SQL SECURITY DEFINER VIEW `mysqltest`.`v3` AS select (`mysqltest`.`t2`.`a` + 1) AS `c`,(`mysqltest`.`t2`.`b` + 1) AS `d` from `mysqltest`.`t2`	latin1	latin1_swedish_ci
explain select c from mysqltest.v4;
id	select_type	table	type	possible_keys	key	key_len	ref	rows	Extra
1	PRIMARY	<derived2>	system	NULL	NULL	NULL	NULL	0	const row not found
2	DERIVED	NULL	NULL	NULL	NULL	NULL	NULL	NULL	no matching row in const table
show create view mysqltest.v4;
View	Create View	character_set_client	collation_connection
v4	CREATE ALGORITHM=TEMPTABLE DEFINER=`root`@`localhost` SQL SECURITY DEFINER VIEW `mysqltest`.`v4` AS select (`mysqltest`.`t2`.`a` + 1) AS `c`,(`mysqltest`.`t2`.`b` + 1) AS `d` from `mysqltest`.`t2`	latin1	latin1_swedish_ci
revoke all privileges on mysqltest.* from mysqltest_1@localhost;
delete from mysql.user where user='mysqltest_1';
drop database mysqltest;
create database mysqltest;
create table mysqltest.t1 (a int, b int, primary key(a));
insert into mysqltest.t1 values (10,2), (20,3), (30,4), (40,5), (50,10);
create table mysqltest.t2 (x int);
insert into mysqltest.t2 values (3), (4), (5), (6);
create view mysqltest.v1 (a,c) as select a, b+1 from mysqltest.t1;
create view mysqltest.v2 (a,c) as select a, b from mysqltest.t1;
create view mysqltest.v3 (a,c) as select a, b+1 from mysqltest.t1;
grant update (a) on mysqltest.v2 to mysqltest_1@localhost;
grant update on mysqltest.v1 to mysqltest_1@localhost;
grant select on mysqltest.* to mysqltest_1@localhost;
use mysqltest;
update t2,v1 set v1.a=v1.a+v1.c where t2.x=v1.c;
select * from t1;
a	b
13	2
24	3
35	4
46	5
50	10
update v1 set a=a+c;
select * from t1;
a	b
16	2
28	3
40	4
52	5
61	10
update t2,v2 set v2.a=v2.a+v2.c where t2.x=v2.c;
select * from t1;
a	b
16	2
31	3
44	4
57	5
61	10
update v2 set a=a+c;
select * from t1;
a	b
18	2
34	3
48	4
62	5
71	10
update t2,v2 set v2.c=v2.a+v2.c where t2.x=v2.c;
ERROR 42000: UPDATE command denied to user 'mysqltest_1'@'localhost' for column 'c' in table 'v2'
update v2 set c=a+c;
ERROR 42000: UPDATE command denied to user 'mysqltest_1'@'localhost' for column 'c' in table 'v2'
update t2,v3 set v3.a=v3.a+v3.c where t2.x=v3.c;
ERROR 42000: UPDATE command denied to user 'mysqltest_1'@'localhost' for table 'v3'
update v3 set a=a+c;
ERROR 42000: UPDATE command denied to user 'mysqltest_1'@'localhost' for table 'v3'
use test;
REVOKE ALL PRIVILEGES, GRANT OPTION FROM mysqltest_1@localhost;
drop database mysqltest;
create database mysqltest;
create table mysqltest.t1 (a int, b int, primary key(a));
insert into mysqltest.t1 values (1,2), (2,3), (3,4), (4,5), (5,10);
create table mysqltest.t2 (x int);
insert into mysqltest.t2 values (3), (4), (5), (6);
create view mysqltest.v1 (a,c) as select a, b+1 from mysqltest.t1;
create view mysqltest.v2 (a,c) as select a, b+1 from mysqltest.t1;
grant delete on mysqltest.v1 to mysqltest_1@localhost;
grant select on mysqltest.* to mysqltest_1@localhost;
use mysqltest;
delete from v1 where c < 4;
select * from t1;
a	b
2	3
3	4
4	5
5	10
delete v1 from t2,v1 where t2.x=v1.c;
select * from t1;
a	b
5	10
delete v2 from t2,v2 where t2.x=v2.c;
ERROR 42000: DELETE command denied to user 'mysqltest_1'@'localhost' for table 'v2'
delete from v2 where c < 4;
ERROR 42000: DELETE command denied to user 'mysqltest_1'@'localhost' for table 'v2'
use test;
REVOKE ALL PRIVILEGES, GRANT OPTION FROM mysqltest_1@localhost;
drop database mysqltest;
create database mysqltest;
create table mysqltest.t1 (a int, b int, primary key(a));
insert into mysqltest.t1 values (1,2), (2,3);
create table mysqltest.t2 (x int, y int);
insert into mysqltest.t2 values (3,4);
create view mysqltest.v1 (a,c) as select a, b from mysqltest.t1;
create view mysqltest.v2 (a,c) as select a, b from mysqltest.t1;
grant insert on mysqltest.v1 to mysqltest_1@localhost;
grant select on mysqltest.* to mysqltest_1@localhost;
use mysqltest;
insert into v1 values (5,6);
select * from t1;
a	b
1	2
2	3
5	6
insert into v1 select x,y from t2;
select * from t1;
a	b
1	2
2	3
5	6
3	4
insert into v2 values (5,6);
ERROR 42000: INSERT command denied to user 'mysqltest_1'@'localhost' for table 'v2'
insert into v2 select x,y from t2;
ERROR 42000: INSERT command denied to user 'mysqltest_1'@'localhost' for table 'v2'
use test;
REVOKE ALL PRIVILEGES, GRANT OPTION FROM mysqltest_1@localhost;
drop database mysqltest;
create database mysqltest;
create table mysqltest.t1 (a int, b int);
create table mysqltest.t2 (a int, b int);
grant update on mysqltest.t1 to mysqltest_1@localhost;
grant update(b) on mysqltest.t2 to mysqltest_1@localhost;
grant create view,update on test.* to mysqltest_1@localhost;
create view v1 as select * from mysqltest.t1;
create view v2 as select b from mysqltest.t2;
create view mysqltest.v1 as select * from mysqltest.t1;
ERROR 42000: CREATE VIEW command denied to user 'mysqltest_1'@'localhost' for table 'v1'
create view v3 as select a from mysqltest.t2;
ERROR 42000: ANY command denied to user 'mysqltest_1'@'localhost' for column 'a' in table 't2'
create table mysqltest.v3 (b int);
grant create view on mysqltest.v3 to mysqltest_1@localhost;
drop table mysqltest.v3;
create view mysqltest.v3 as select b from mysqltest.t2;
grant create view, update on mysqltest.v3 to mysqltest_1@localhost;
drop view mysqltest.v3;
create view mysqltest.v3 as select b from mysqltest.t2;
create view v4 as select b+1 from mysqltest.t2;
ERROR 42000: SELECT command denied to user 'mysqltest_1'@'localhost' for column 'b' in table 't2'
grant create view,update,select on test.* to mysqltest_1@localhost;
create view v4 as select b+1 from mysqltest.t2;
ERROR 42000: SELECT command denied to user 'mysqltest_1'@'localhost' for column 'b' in table 't2'
grant update,select(b) on mysqltest.t2 to mysqltest_1@localhost;
create view v4 as select b+1 from mysqltest.t2;
REVOKE ALL PRIVILEGES, GRANT OPTION FROM mysqltest_1@localhost;
drop database mysqltest;
drop view v1,v2,v4;
create database mysqltest;
create table mysqltest.t1 (a int);
grant all privileges on mysqltest.* to mysqltest_1@localhost;
use mysqltest;
create view v1 as select * from t1;
use test;
revoke all privileges on mysqltest.* from mysqltest_1@localhost;
drop database mysqltest;
create database mysqltest;
create table mysqltest.t1 (a int, b int);
grant select on mysqltest.t1 to mysqltest_1@localhost;
grant create view,select on test.* to mysqltest_1@localhost;
create view v1 as select * from mysqltest.t1;
show create view v1;
View	Create View	character_set_client	collation_connection
v1	CREATE ALGORITHM=UNDEFINED DEFINER=`mysqltest_1`@`localhost` SQL SECURITY DEFINER VIEW `v1` AS select `mysqltest`.`t1`.`a` AS `a`,`mysqltest`.`t1`.`b` AS `b` from `mysqltest`.`t1`	latin1	latin1_swedish_ci
revoke select on mysqltest.t1 from mysqltest_1@localhost;
select * from v1;
ERROR HY000: View 'test.v1' references invalid table(s) or column(s) or function(s) or definer/invoker of view lack rights to use them
grant select on mysqltest.t1 to mysqltest_1@localhost;
select * from v1;
a	b
REVOKE ALL PRIVILEGES, GRANT OPTION FROM mysqltest_1@localhost;
drop view v1;
drop database mysqltest;
create database mysqltest;
use mysqltest;
create table t1 (a int);
insert into t1 values (1);
create table t2 (s1 int);
drop function if exists f2;
create function f2 () returns int begin declare v int; select s1 from t2
into v; return v; end//
create algorithm=TEMPTABLE view v1 as select f2() from t1;
create algorithm=MERGE view v2 as select f2() from t1;
create algorithm=TEMPTABLE SQL SECURITY INVOKER view v3 as select f2() from t1;
create algorithm=MERGE SQL SECURITY INVOKER view v4 as select f2() from t1;
create SQL SECURITY INVOKER view v5 as select * from v4;
grant select on v1 to mysqltest_1@localhost;
grant select on v2 to mysqltest_1@localhost;
grant select on v3 to mysqltest_1@localhost;
grant select on v4 to mysqltest_1@localhost;
grant select on v5 to mysqltest_1@localhost;
use mysqltest;
select * from v1;
f2()
NULL
Warnings:
Warning	1329	No data - zero rows fetched, selected, or processed
select * from v2;
f2()
NULL
Warnings:
Warning	1329	No data - zero rows fetched, selected, or processed
select * from v3;
ERROR HY000: View 'mysqltest.v3' references invalid table(s) or column(s) or function(s) or definer/invoker of view lack rights to use them
select * from v4;
ERROR HY000: View 'mysqltest.v4' references invalid table(s) or column(s) or function(s) or definer/invoker of view lack rights to use them
select * from v5;
ERROR HY000: View 'mysqltest.v5' references invalid table(s) or column(s) or function(s) or definer/invoker of view lack rights to use them
use test;
drop view v1, v2, v3, v4, v5;
drop function f2;
drop table t1, t2;
use test;
REVOKE ALL PRIVILEGES, GRANT OPTION FROM mysqltest_1@localhost;
drop database mysqltest;
create database mysqltest;
use mysqltest;
create table t1 (a int);
insert into t1 values (1);
create table t2 (s1 int);
drop function if exists f2;
create function f2 () returns int begin declare v int; select s1 from t2
into v; return v; end//
grant select on t1 to mysqltest_1@localhost;
grant execute on function f2 to mysqltest_1@localhost;
grant create view on mysqltest.* to mysqltest_1@localhost;
use mysqltest;
create algorithm=TEMPTABLE view v1 as select f2() from t1;
create algorithm=MERGE view v2 as select f2() from t1;
create algorithm=TEMPTABLE SQL SECURITY INVOKER view v3 as select f2() from t1;
create algorithm=MERGE SQL SECURITY INVOKER view v4 as select f2() from t1;
use test;
create view v5 as select * from v1;
revoke execute on function f2 from mysqltest_1@localhost;
select * from v1;
ERROR HY000: View 'mysqltest.v1' references invalid table(s) or column(s) or function(s) or definer/invoker of view lack rights to use them
select * from v2;
ERROR HY000: View 'mysqltest.v2' references invalid table(s) or column(s) or function(s) or definer/invoker of view lack rights to use them
select * from v3;
f2()
NULL
Warnings:
Warning	1329	No data - zero rows fetched, selected, or processed
select * from v4;
f2()
NULL
Warnings:
Warning	1329	No data - zero rows fetched, selected, or processed
select * from v5;
ERROR HY000: View 'mysqltest.v5' references invalid table(s) or column(s) or function(s) or definer/invoker of view lack rights to use them
drop view v1, v2, v3, v4, v5;
drop function f2;
drop table t1, t2;
use test;
REVOKE ALL PRIVILEGES, GRANT OPTION FROM mysqltest_1@localhost;
drop database mysqltest;
create database mysqltest;
use mysqltest;
create table t1 (a int);
create table v1 (a int);
insert into t1 values (1);
grant select on t1 to mysqltest_1@localhost;
grant select on v1 to mysqltest_1@localhost;
grant create view on mysqltest.* to mysqltest_1@localhost;
drop table v1;
use mysqltest;
create algorithm=TEMPTABLE view v1 as select *, a as b from t1;
create algorithm=MERGE view v2 as select *, a as b from t1;
create algorithm=TEMPTABLE SQL SECURITY INVOKER view v3 as select *, a as b from t1;
create algorithm=MERGE SQL SECURITY INVOKER view v4 as select *, a as b from t1;
create view v5 as select * from v1;
use test;
revoke select on t1 from mysqltest_1@localhost;
select * from v1;
ERROR HY000: View 'mysqltest.v1' references invalid table(s) or column(s) or function(s) or definer/invoker of view lack rights to use them
select * from v2;
ERROR HY000: View 'mysqltest.v2' references invalid table(s) or column(s) or function(s) or definer/invoker of view lack rights to use them
select * from v3;
a	b
1	1
select * from v4;
a	b
1	1
select * from v5;
ERROR HY000: View 'mysqltest.v5' references invalid table(s) or column(s) or function(s) or definer/invoker of view lack rights to use them
drop table t1;
use test;
REVOKE ALL PRIVILEGES, GRANT OPTION FROM mysqltest_1@localhost;
drop database mysqltest;
create database mysqltest;
use mysqltest;
create table t1 (a int);
insert into t1 values (1);
create algorithm=TEMPTABLE view v1 as select *, a as b from t1;
create algorithm=MERGE view v2 as select *, a as b from t1;
create algorithm=TEMPTABLE SQL SECURITY INVOKER view v3 as select *, a as b from t1;
create algorithm=MERGE SQL SECURITY INVOKER view v4 as select *, a as b from t1;
create SQL SECURITY INVOKER view v5 as select * from v4;
grant select on v1 to mysqltest_1@localhost;
grant select on v2 to mysqltest_1@localhost;
grant select on v3 to mysqltest_1@localhost;
grant select on v4 to mysqltest_1@localhost;
grant select on v5 to mysqltest_1@localhost;
use mysqltest;
select * from v1;
a	b
1	1
select * from v2;
a	b
1	1
select * from v3;
ERROR HY000: View 'mysqltest.v3' references invalid table(s) or column(s) or function(s) or definer/invoker of view lack rights to use them
select * from v4;
ERROR HY000: View 'mysqltest.v4' references invalid table(s) or column(s) or function(s) or definer/invoker of view lack rights to use them
select * from v5;
ERROR HY000: View 'mysqltest.v5' references invalid table(s) or column(s) or function(s) or definer/invoker of view lack rights to use them
use test;
drop view v1, v2, v3, v4, v5;
drop table t1;
use test;
REVOKE ALL PRIVILEGES, GRANT OPTION FROM mysqltest_1@localhost;
drop database mysqltest;
drop view if exists v1;
drop table if exists t1;
create table t1 as select * from mysql.user where user='';
delete from mysql.user where user='';
flush privileges;
grant all on test.* to 'test14256'@'%';
use test;
create view v1 as select 42;
show create view v1;
View	Create View	character_set_client	collation_connection
v1	CREATE ALGORITHM=UNDEFINED DEFINER=`test14256`@`%` SQL SECURITY DEFINER VIEW `v1` AS select 42 AS `42`	latin1	latin1_swedish_ci
select definer into @v1def1 from information_schema.views
where table_schema = 'test' and table_name='v1';
drop view v1;
create definer=`test14256`@`%` view v1 as select 42;
show create view v1;
View	Create View	character_set_client	collation_connection
v1	CREATE ALGORITHM=UNDEFINED DEFINER=`test14256`@`%` SQL SECURITY DEFINER VIEW `v1` AS select 42 AS `42`	latin1	latin1_swedish_ci
select definer into @v1def2 from information_schema.views
where table_schema = 'test' and table_name='v1';
drop view v1;
select @v1def1, @v1def2, @v1def1=@v1def2;
@v1def1	@v1def2	@v1def1=@v1def2
test14256@%	test14256@%	1
drop user test14256;
insert into mysql.user select * from t1;
flush privileges;
drop table t1;
create database mysqltest;
use mysqltest;
CREATE TABLE t1 (i INT);
CREATE VIEW  v1 AS SELECT * FROM t1;
SHOW CREATE VIEW v1;
View	Create View	character_set_client	collation_connection
v1	CREATE ALGORITHM=UNDEFINED DEFINER=`root`@`localhost` SQL SECURITY DEFINER VIEW `v1` AS select `t1`.`i` AS `i` from `t1`	latin1	latin1_swedish_ci
GRANT SELECT, LOCK TABLES ON mysqltest.* TO mysqltest_1@localhost;
use mysqltest;
LOCK TABLES v1 READ;
SHOW CREATE TABLE v1;
ERROR 42000: SHOW VIEW command denied to user 'mysqltest_1'@'localhost' for table 'v1'
UNLOCK TABLES;
use test;
use test;
drop user mysqltest_1@localhost;
drop database mysqltest;
create definer=some_user@`` sql security invoker view v1 as select 1;
Warnings:
Note	1449	The user specified as a definer ('some_user'@'') does not exist
create definer=some_user@localhost sql security invoker view v2 as select 1;
Warnings:
Note	1449	The user specified as a definer ('some_user'@'localhost') does not exist
show create view v1;
View	Create View	character_set_client	collation_connection
v1	CREATE ALGORITHM=UNDEFINED DEFINER=`some_user`@`` SQL SECURITY INVOKER VIEW `v1` AS select 1 AS `1`	latin1	latin1_swedish_ci
show create view v2;
View	Create View	character_set_client	collation_connection
v2	CREATE ALGORITHM=UNDEFINED DEFINER=`some_user`@`localhost` SQL SECURITY INVOKER VIEW `v2` AS select 1 AS `1`	latin1	latin1_swedish_ci
drop view v1;
drop view v2;
CREATE DATABASE mysqltest1;
CREATE USER readonly@localhost;
CREATE TABLE mysqltest1.t1 (x INT);
INSERT INTO mysqltest1.t1 VALUES (1), (2);
CREATE SQL SECURITY INVOKER VIEW mysqltest1.v_t1 AS SELECT * FROM mysqltest1.t1;
CREATE SQL SECURITY DEFINER VIEW mysqltest1.v_ts AS SELECT * FROM mysqltest1.t1;
CREATE SQL SECURITY DEFINER VIEW mysqltest1.v_ti AS SELECT * FROM mysqltest1.t1;
CREATE SQL SECURITY DEFINER VIEW mysqltest1.v_tu AS SELECT * FROM mysqltest1.t1;
CREATE SQL SECURITY DEFINER VIEW mysqltest1.v_tus AS SELECT * FROM mysqltest1.t1;
CREATE SQL SECURITY DEFINER VIEW mysqltest1.v_td AS SELECT * FROM mysqltest1.t1;
CREATE SQL SECURITY DEFINER VIEW mysqltest1.v_tds AS SELECT * FROM mysqltest1.t1;
GRANT SELECT, INSERT, UPDATE, DELETE ON mysqltest1.v_t1 TO readonly@localhost;
GRANT SELECT ON mysqltest1.v_ts TO readonly@localhost;
GRANT INSERT ON mysqltest1.v_ti TO readonly@localhost;
GRANT UPDATE ON mysqltest1.v_tu TO readonly@localhost;
GRANT UPDATE,SELECT ON mysqltest1.v_tus TO readonly@localhost;
GRANT DELETE ON mysqltest1.v_td TO readonly@localhost;
GRANT DELETE,SELECT ON mysqltest1.v_tds TO readonly@localhost;
SELECT * FROM mysqltest1.v_t1;
ERROR HY000: View 'mysqltest1.v_t1' references invalid table(s) or column(s) or function(s) or definer/invoker of view lack rights to use them
INSERT INTO mysqltest1.v_t1 VALUES(4);
ERROR HY000: View 'mysqltest1.v_t1' references invalid table(s) or column(s) or function(s) or definer/invoker of view lack rights to use them
DELETE FROM mysqltest1.v_t1 WHERE x = 1;
ERROR HY000: View 'mysqltest1.v_t1' references invalid table(s) or column(s) or function(s) or definer/invoker of view lack rights to use them
UPDATE mysqltest1.v_t1 SET x = 3 WHERE x = 2;
ERROR HY000: View 'mysqltest1.v_t1' references invalid table(s) or column(s) or function(s) or definer/invoker of view lack rights to use them
UPDATE mysqltest1.v_t1 SET x = 3;
ERROR HY000: View 'mysqltest1.v_t1' references invalid table(s) or column(s) or function(s) or definer/invoker of view lack rights to use them
DELETE FROM mysqltest1.v_t1;
ERROR HY000: View 'mysqltest1.v_t1' references invalid table(s) or column(s) or function(s) or definer/invoker of view lack rights to use them
SELECT 1 FROM mysqltest1.v_t1;
ERROR HY000: View 'mysqltest1.v_t1' references invalid table(s) or column(s) or function(s) or definer/invoker of view lack rights to use them
SELECT * FROM mysqltest1.t1;
ERROR 42000: SELECT command denied to user 'readonly'@'localhost' for table 't1'
SELECT * FROM mysqltest1.v_ts;
x
1
2
SELECT * FROM mysqltest1.v_ts, mysqltest1.t1 WHERE mysqltest1.t1.x = mysqltest1.v_ts.x;
ERROR 42000: SELECT command denied to user 'readonly'@'localhost' for table 't1'
SELECT * FROM mysqltest1.v_ti;
ERROR 42000: SELECT command denied to user 'readonly'@'localhost' for table 'v_ti'
INSERT INTO mysqltest1.v_ts VALUES (100);
ERROR 42000: INSERT command denied to user 'readonly'@'localhost' for table 'v_ts'
INSERT INTO mysqltest1.v_ti VALUES (100);
UPDATE mysqltest1.v_ts SET x= 200 WHERE x = 100;
ERROR 42000: UPDATE command denied to user 'readonly'@'localhost' for table 'v_ts'
UPDATE mysqltest1.v_ts SET x= 200;
ERROR 42000: UPDATE command denied to user 'readonly'@'localhost' for table 'v_ts'
UPDATE mysqltest1.v_tu SET x= 200 WHERE x = 100;
UPDATE mysqltest1.v_tus SET x= 200 WHERE x = 100;
UPDATE mysqltest1.v_tu SET x= 200;
DELETE FROM mysqltest1.v_ts WHERE x= 200;
ERROR 42000: DELETE command denied to user 'readonly'@'localhost' for table 'v_ts'
DELETE FROM mysqltest1.v_ts;
ERROR 42000: DELETE command denied to user 'readonly'@'localhost' for table 'v_ts'
DELETE FROM mysqltest1.v_td WHERE x= 200;
ERROR 42000: SELECT command denied to user 'readonly'@'localhost' for column 'x' in table 'v_td'
DELETE FROM mysqltest1.v_tds WHERE x= 200;
DELETE FROM mysqltest1.v_td;
DROP VIEW mysqltest1.v_tds;
DROP VIEW mysqltest1.v_td;
DROP VIEW mysqltest1.v_tus;
DROP VIEW mysqltest1.v_tu;
DROP VIEW mysqltest1.v_ti;
DROP VIEW mysqltest1.v_ts;
DROP VIEW mysqltest1.v_t1;
DROP TABLE mysqltest1.t1;
DROP USER readonly@localhost;
DROP DATABASE mysqltest1;
CREATE TABLE t1 (a INT PRIMARY KEY);
INSERT INTO t1 VALUES (1), (2), (3);
CREATE DEFINER = 'no-such-user'@localhost VIEW v AS SELECT a from t1;
Warnings:
Note	1449	The user specified as a definer ('no-such-user'@'localhost') does not exist
SHOW CREATE VIEW v;
View	Create View	character_set_client	collation_connection
v	CREATE ALGORITHM=UNDEFINED DEFINER=`no-such-user`@`localhost` SQL SECURITY DEFINER VIEW `v` AS select `test`.`t1`.`a` AS `a` from `t1`	latin1	latin1_swedish_ci
Warnings:
Warning	1356	View 'test.v' references invalid table(s) or column(s) or function(s) or definer/invoker of view lack rights to use them
SELECT * FROM v;
ERROR HY000: The user specified as a definer ('no-such-user'@'localhost') does not exist
DROP VIEW v;
DROP TABLE t1;
USE test;
CREATE USER mysqltest_db1@localhost identified by 'PWD';
GRANT ALL ON mysqltest_db1.* TO mysqltest_db1@localhost WITH GRANT OPTION;
CREATE SCHEMA mysqltest_db1 ;
USE mysqltest_db1 ;
CREATE TABLE t1 (f1 INTEGER);
CREATE VIEW view1 AS
SELECT * FROM t1;
SHOW CREATE VIEW view1;
View	Create View	character_set_client	collation_connection
view1	CREATE ALGORITHM=UNDEFINED DEFINER=`mysqltest_db1`@`localhost` SQL SECURITY DEFINER VIEW `view1` AS select `t1`.`f1` AS `f1` from `t1`	latin1	latin1_swedish_ci
CREATE VIEW view2 AS
SELECT * FROM view1;
# Here comes a suspicious warning
SHOW CREATE VIEW view2;
View	Create View	character_set_client	collation_connection
view2	CREATE ALGORITHM=UNDEFINED DEFINER=`mysqltest_db1`@`localhost` SQL SECURITY DEFINER VIEW `view2` AS select `view1`.`f1` AS `f1` from `view1`	latin1	latin1_swedish_ci
# But the view view2 is usable
SELECT * FROM view2;
f1
CREATE VIEW view3 AS
SELECT * FROM view2;
SELECT * from view3;
f1
DROP VIEW mysqltest_db1.view3;
DROP VIEW mysqltest_db1.view2;
DROP VIEW mysqltest_db1.view1;
DROP TABLE mysqltest_db1.t1;
DROP SCHEMA mysqltest_db1;
DROP USER mysqltest_db1@localhost;
CREATE DATABASE test1;
CREATE DATABASE test2;
CREATE TABLE test1.t0 (a VARCHAR(20));
CREATE TABLE test2.t1 (a VARCHAR(20));
CREATE VIEW  test2.t3 AS SELECT * FROM test1.t0;
CREATE OR REPLACE VIEW test.v1 AS 
SELECT ta.a AS col1, tb.a AS col2 FROM test2.t3 ta, test2.t1 tb;
DROP VIEW test.v1;
DROP VIEW test2.t3;
DROP TABLE test2.t1, test1.t0;
DROP DATABASE test2;
DROP DATABASE test1;
DROP VIEW IF EXISTS v1;
DROP VIEW IF EXISTS v2;
DROP VIEW IF EXISTS v3;
DROP FUNCTION IF EXISTS f1;
DROP FUNCTION IF EXISTS f2;
DROP PROCEDURE IF EXISTS p1;
CREATE SQL SECURITY DEFINER VIEW v1 AS SELECT CURRENT_USER() AS cu;
CREATE FUNCTION f1() RETURNS VARCHAR(77) SQL SECURITY INVOKER
RETURN CURRENT_USER();
CREATE SQL SECURITY DEFINER VIEW v2 AS SELECT f1() AS cu;
CREATE PROCEDURE p1(OUT cu VARCHAR(77)) SQL SECURITY INVOKER
SET cu= CURRENT_USER();
CREATE FUNCTION f2() RETURNS VARCHAR(77) SQL SECURITY INVOKER
BEGIN
DECLARE cu VARCHAR(77);
CALL p1(cu);
RETURN cu;
END|
CREATE SQL SECURITY DEFINER VIEW v3 AS SELECT f2() AS cu;
CREATE USER mysqltest_u1@localhost;
GRANT ALL ON test.* TO mysqltest_u1@localhost;

The following tests should all return 1.

SELECT CURRENT_USER() = 'mysqltest_u1@localhost';
CURRENT_USER() = 'mysqltest_u1@localhost'
1
SELECT f1() = 'mysqltest_u1@localhost';
f1() = 'mysqltest_u1@localhost'
1
CALL p1(@cu);
SELECT @cu = 'mysqltest_u1@localhost';
@cu = 'mysqltest_u1@localhost'
1
SELECT f2() = 'mysqltest_u1@localhost';
f2() = 'mysqltest_u1@localhost'
1
SELECT cu = 'root@localhost' FROM v1;
cu = 'root@localhost'
1
SELECT cu = 'root@localhost' FROM v2;
cu = 'root@localhost'
1
SELECT cu = 'root@localhost' FROM v3;
cu = 'root@localhost'
1
DROP VIEW v3;
DROP FUNCTION f2;
DROP PROCEDURE p1;
DROP FUNCTION f1;
DROP VIEW v2;
DROP VIEW v1;
DROP USER mysqltest_u1@localhost;
CREATE DATABASE db17254;
USE db17254;
CREATE TABLE t1 (f1 INT);
INSERT INTO t1 VALUES (10),(20);
CREATE USER def_17254@localhost;
GRANT SELECT ON db17254.* TO def_17254@localhost;
CREATE USER inv_17254@localhost;
GRANT SELECT ON db17254.t1 TO inv_17254@localhost;
GRANT CREATE VIEW ON db17254.* TO def_17254@localhost;
CREATE VIEW v1 AS SELECT * FROM t1;
DROP USER def_17254@localhost;
for a user
SELECT * FROM v1;
ERROR 42000: SELECT command denied to user 'inv_17254'@'localhost' for table 'v1'
for a superuser
SELECT * FROM v1;
ERROR HY000: The user specified as a definer ('def_17254'@'localhost') does not exist
DROP USER inv_17254@localhost;
DROP DATABASE db17254;
DROP DATABASE IF EXISTS mysqltest_db1;
DROP DATABASE IF EXISTS mysqltest_db2;
DROP USER mysqltest_u1;
DROP USER mysqltest_u2;
CREATE USER mysqltest_u1@localhost;
CREATE USER mysqltest_u2@localhost;
CREATE DATABASE mysqltest_db1;
CREATE DATABASE mysqltest_db2;
GRANT ALL ON mysqltest_db1.* TO mysqltest_u1@localhost WITH GRANT OPTION;
GRANT ALL ON mysqltest_db2.* TO mysqltest_u2@localhost;
CREATE TABLE t1 (i INT);
INSERT INTO t1 VALUES (1);
CREATE VIEW v1 AS SELECT i FROM t1 WHERE 1 IN (SELECT * FROM t1);
CREATE TABLE t2 (s CHAR(7));
INSERT INTO t2 VALUES ('public');
GRANT SELECT ON v1 TO mysqltest_u2@localhost;
GRANT SELECT ON t2 TO mysqltest_u2@localhost;
SELECT * FROM mysqltest_db1.v1, mysqltest_db1.t2;
i	s
1	public
PREPARE stmt1 FROM "SELECT * FROM mysqltest_db1.t2";
EXECUTE stmt1;
s
public
PREPARE stmt2 FROM "SELECT * FROM mysqltest_db1.v1, mysqltest_db1.t2";
EXECUTE stmt2;
i	s
1	public
REVOKE SELECT ON t2 FROM mysqltest_u2@localhost;
UPDATE t2 SET s = 'private' WHERE s = 'public';
SELECT * FROM mysqltest_db1.v1, mysqltest_db1.t2;
ERROR 42000: SELECT command denied to user 'mysqltest_u2'@'localhost' for table 't2'
EXECUTE stmt1;
ERROR 42000: SELECT command denied to user 'mysqltest_u2'@'localhost' for table 't2'
EXECUTE stmt2;
ERROR 42000: SELECT command denied to user 'mysqltest_u2'@'localhost' for table 't2'
REVOKE ALL ON mysqltest_db1.* FROM mysqltest_u1@localhost;
REVOKE ALL ON mysqltest_db2.* FROM mysqltest_u2@localhost;
DROP DATABASE mysqltest_db1;
DROP DATABASE mysqltest_db2;
DROP USER mysqltest_u1@localhost;
DROP USER mysqltest_u2@localhost;
CREATE DATABASE db26813;
USE db26813;
CREATE TABLE t1(f1 INT, f2 INT);
CREATE VIEW v1 AS SELECT f1 FROM t1;
CREATE VIEW v2 AS SELECT f1 FROM t1;
CREATE VIEW v3 AS SELECT f1 FROM t1;
CREATE USER u26813@localhost;
GRANT DROP ON db26813.v1 TO u26813@localhost;
GRANT CREATE VIEW ON db26813.v2 TO u26813@localhost;
GRANT DROP, CREATE VIEW ON db26813.v3 TO u26813@localhost;
GRANT SELECT ON db26813.t1 TO u26813@localhost;
ALTER VIEW v1 AS SELECT f2 FROM t1;
ERROR 42000: Access denied; you need the SUPER privilege for this operation
ALTER VIEW v2 AS SELECT f2 FROM t1;
ERROR 42000: Access denied; you need the SUPER privilege for this operation
ALTER VIEW v3 AS SELECT f2 FROM t1;
ERROR 42000: Access denied; you need the SUPER privilege for this operation
SHOW CREATE VIEW v3;
View	Create View	character_set_client	collation_connection
v3	CREATE ALGORITHM=UNDEFINED DEFINER=`root`@`localhost` SQL SECURITY DEFINER VIEW `v3` AS select `t1`.`f1` AS `f1` from `t1`	latin1	latin1_swedish_ci
DROP USER u26813@localhost;
DROP DATABASE db26813;
#
# Bug#29908: A user can gain additional access through the ALTER VIEW.
#
CREATE DATABASE mysqltest_29908;
USE mysqltest_29908;
CREATE TABLE t1(f1 INT, f2 INT);
CREATE USER u29908_1@localhost;
CREATE DEFINER = u29908_1@localhost VIEW v1 AS SELECT f1 FROM t1;
CREATE DEFINER = u29908_1@localhost SQL SECURITY INVOKER VIEW v2 AS
SELECT f1 FROM t1;
GRANT DROP, CREATE VIEW, SHOW VIEW ON mysqltest_29908.v1 TO u29908_1@localhost;
GRANT DROP, CREATE VIEW, SHOW VIEW ON mysqltest_29908.v2 TO u29908_1@localhost;
GRANT SELECT ON mysqltest_29908.t1 TO u29908_1@localhost;
CREATE USER u29908_2@localhost;
GRANT DROP, CREATE VIEW ON mysqltest_29908.v1 TO u29908_2@localhost;
GRANT DROP, CREATE VIEW, SHOW VIEW ON mysqltest_29908.v2 TO u29908_2@localhost;
GRANT SELECT ON mysqltest_29908.t1 TO u29908_2@localhost;
ALTER VIEW v1 AS SELECT f2 FROM t1;
ERROR 42000: Access denied; you need the SUPER privilege for this operation
ALTER VIEW v2 AS SELECT f2 FROM t1;
ERROR 42000: Access denied; you need the SUPER privilege for this operation
SHOW CREATE VIEW v2;
View	Create View	character_set_client	collation_connection
v2	CREATE ALGORITHM=UNDEFINED DEFINER=`u29908_1`@`localhost` SQL SECURITY INVOKER VIEW `v2` AS select `t1`.`f1` AS `f1` from `t1`	latin1	latin1_swedish_ci
ALTER VIEW v1 AS SELECT f2 FROM t1;
SHOW CREATE VIEW v1;
View	Create View	character_set_client	collation_connection
v1	CREATE ALGORITHM=UNDEFINED DEFINER=`u29908_1`@`localhost` SQL SECURITY DEFINER VIEW `v1` AS select `t1`.`f2` AS `f2` from `t1`	latin1	latin1_swedish_ci
ALTER VIEW v2 AS SELECT f2 FROM t1;
SHOW CREATE VIEW v2;
View	Create View	character_set_client	collation_connection
v2	CREATE ALGORITHM=UNDEFINED DEFINER=`u29908_1`@`localhost` SQL SECURITY INVOKER VIEW `v2` AS select `t1`.`f2` AS `f2` from `t1`	latin1	latin1_swedish_ci
ALTER VIEW v1 AS SELECT f1 FROM t1;
SHOW CREATE VIEW v1;
View	Create View	character_set_client	collation_connection
v1	CREATE ALGORITHM=UNDEFINED DEFINER=`u29908_1`@`localhost` SQL SECURITY DEFINER VIEW `v1` AS select `t1`.`f1` AS `f1` from `t1`	latin1	latin1_swedish_ci
ALTER VIEW v2 AS SELECT f1 FROM t1;
SHOW CREATE VIEW v2;
View	Create View	character_set_client	collation_connection
v2	CREATE ALGORITHM=UNDEFINED DEFINER=`u29908_1`@`localhost` SQL SECURITY INVOKER VIEW `v2` AS select `t1`.`f1` AS `f1` from `t1`	latin1	latin1_swedish_ci
DROP USER u29908_1@localhost;
DROP USER u29908_2@localhost;
DROP DATABASE mysqltest_29908;
#######################################################################
DROP DATABASE IF EXISTS mysqltest1;
DROP DATABASE IF EXISTS mysqltest2;
CREATE DATABASE mysqltest1;
CREATE DATABASE mysqltest2;
CREATE TABLE mysqltest1.t1(c1 INT);
CREATE TABLE mysqltest1.t2(c2 INT);
CREATE TABLE mysqltest1.t3(c3 INT);
CREATE TABLE mysqltest1.t4(c4 INT);
INSERT INTO mysqltest1.t1 VALUES (11), (12), (13), (14);
INSERT INTO mysqltest1.t2 VALUES (21), (22), (23), (24);
INSERT INTO mysqltest1.t3 VALUES (31), (32), (33), (34);
INSERT INTO mysqltest1.t4 VALUES (41), (42), (43), (44);
GRANT SELECT ON mysqltest1.t1 TO mysqltest_u1@localhost;
GRANT INSERT ON mysqltest1.t2 TO mysqltest_u1@localhost;
GRANT SELECT, UPDATE ON mysqltest1.t3 TO mysqltest_u1@localhost;
GRANT SELECT, DELETE ON mysqltest1.t4 TO mysqltest_u1@localhost;
GRANT ALL PRIVILEGES ON mysqltest2.* TO mysqltest_u1@localhost;

---> connection: bug24040_con
SELECT * FROM mysqltest1.t1;
c1
11
12
13
14
INSERT INTO mysqltest1.t2 VALUES(25);
UPDATE mysqltest1.t3 SET c3 = 331 WHERE c3 = 31;
DELETE FROM mysqltest1.t4 WHERE c4 = 44;
CREATE VIEW v1 AS SELECT * FROM mysqltest1.t1;
CREATE VIEW v2 AS SELECT * FROM mysqltest1.t2;
CREATE VIEW v3 AS SELECT * FROM mysqltest1.t3;
CREATE VIEW v4 AS SELECT * FROM mysqltest1.t4;
SELECT * FROM v1;
c1
11
12
13
14
INSERT INTO v2 VALUES(26);
UPDATE v3 SET c3 = 332 WHERE c3 = 32;
DELETE FROM v4 WHERE c4 = 43;
CREATE VIEW v12 AS SELECT c1, c2 FROM mysqltest1.t1, mysqltest1.t2;
ERROR 42000: create view command denied to user 'mysqltest_u1'@'localhost' for column 'c2' in table 'v12'
CREATE VIEW v13 AS SELECT c1, c3 FROM mysqltest1.t1, mysqltest1.t3;
CREATE VIEW v14 AS SELECT c1, c4 FROM mysqltest1.t1, mysqltest1.t4;
CREATE VIEW v21 AS SELECT c2, c1 FROM mysqltest1.t2, mysqltest1.t1;
ERROR 42000: create view command denied to user 'mysqltest_u1'@'localhost' for column 'c1' in table 'v21'
CREATE VIEW v23 AS SELECT c2, c3 FROM mysqltest1.t2, mysqltest1.t3;
ERROR 42000: create view command denied to user 'mysqltest_u1'@'localhost' for column 'c3' in table 'v23'
CREATE VIEW v24 AS SELECT c2, c4 FROM mysqltest1.t2, mysqltest1.t4;
ERROR 42000: create view command denied to user 'mysqltest_u1'@'localhost' for column 'c4' in table 'v24'
CREATE VIEW v31 AS SELECT c3, c1 FROM mysqltest1.t3, mysqltest1.t1;
CREATE VIEW v32 AS SELECT c3, c2 FROM mysqltest1.t3, mysqltest1.t2;
ERROR 42000: create view command denied to user 'mysqltest_u1'@'localhost' for column 'c2' in table 'v32'
CREATE VIEW v34 AS SELECT c3, c4 FROM mysqltest1.t3, mysqltest1.t4;
CREATE VIEW v41 AS SELECT c4, c1 FROM mysqltest1.t4, mysqltest1.t1;
CREATE VIEW v42 AS SELECT c4, c2 FROM mysqltest1.t4, mysqltest1.t2;
ERROR 42000: create view command denied to user 'mysqltest_u1'@'localhost' for column 'c2' in table 'v42'
CREATE VIEW v43 AS SELECT c4, c3 FROM mysqltest1.t4, mysqltest1.t3;

---> connection: default
SELECT * FROM mysqltest1.t1;
c1
11
12
13
14
SELECT * FROM mysqltest1.t2;
c2
21
22
23
24
25
26
SELECT * FROM mysqltest1.t3;
c3
331
332
33
34
SELECT * FROM mysqltest1.t4;
c4
41
42
DROP DATABASE mysqltest1;
DROP DATABASE mysqltest2;
DROP USER mysqltest_u1@localhost;
<<<<<<< HEAD
End of 5.0 tests.
DROP VIEW IF EXISTS v1;
DROP TABLE IF EXISTS t1;
CREATE TABLE t1 (i INT);
CREATE VIEW v1 AS SELECT * FROM t1;
ALTER VIEW v1 AS SELECT * FROM t1;
SHOW CREATE VIEW v1;
View	Create View	character_set_client	collation_connection
v1	CREATE ALGORITHM=UNDEFINED DEFINER=`root`@`localhost` SQL SECURITY DEFINER VIEW `v1` AS select `t1`.`i` AS `i` from `t1`	latin1	latin1_swedish_ci
ALTER DEFINER=no_such@user_1 VIEW v1 AS SELECT * FROM t1;
Warnings:
Note	1449	The user specified as a definer ('no_such'@'user_1') does not exist
SHOW CREATE VIEW v1;
View	Create View	character_set_client	collation_connection
v1	CREATE ALGORITHM=UNDEFINED DEFINER=`no_such`@`user_1` SQL SECURITY DEFINER VIEW `v1` AS select `test`.`t1`.`i` AS `i` from `t1`	latin1	latin1_swedish_ci
Warnings:
Warning	1356	View 'test.v1' references invalid table(s) or column(s) or function(s) or definer/invoker of view lack rights to use them
ALTER ALGORITHM=MERGE VIEW v1 AS SELECT * FROM t1;
Warnings:
Note	1449	The user specified as a definer ('no_such'@'user_1') does not exist
SHOW CREATE VIEW v1;
View	Create View	character_set_client	collation_connection
v1	CREATE ALGORITHM=MERGE DEFINER=`no_such`@`user_1` SQL SECURITY DEFINER VIEW `v1` AS select `test`.`t1`.`i` AS `i` from `t1`	latin1	latin1_swedish_ci
Warnings:
Warning	1356	View 'test.v1' references invalid table(s) or column(s) or function(s) or definer/invoker of view lack rights to use them
ALTER ALGORITHM=TEMPTABLE DEFINER=no_such@user_2 VIEW v1 AS SELECT * FROM t1;
Warnings:
Note	1449	The user specified as a definer ('no_such'@'user_2') does not exist
SHOW CREATE VIEW v1;
View	Create View	character_set_client	collation_connection
v1	CREATE ALGORITHM=TEMPTABLE DEFINER=`no_such`@`user_2` SQL SECURITY DEFINER VIEW `v1` AS select `test`.`t1`.`i` AS `i` from `t1`	latin1	latin1_swedish_ci
Warnings:
Warning	1356	View 'test.v1' references invalid table(s) or column(s) or function(s) or definer/invoker of view lack rights to use them
DROP VIEW v1;
DROP TABLE t1;
CREATE USER mysqluser1@localhost;
CREATE DATABASE mysqltest1;
USE mysqltest1;
CREATE TABLE t1 ( a INT );
CREATE TABLE t2 ( b INT );
INSERT INTO t1 VALUES (1), (2);
INSERT INTO t2 VALUES (1), (2);
GRANT CREATE VIEW ON mysqltest1.* TO mysqluser1@localhost;
GRANT SELECT ON t1 TO mysqluser1@localhost;
GRANT INSERT ON t2 TO mysqluser1@localhost;
This would lead to failed assertion.
CREATE VIEW v1 AS SELECT a, b FROM t1, t2;
SELECT * FROM v1;
ERROR 42000: SELECT command denied to user 'mysqluser1'@'localhost' for table 'v1'
SELECT b FROM v1;
ERROR 42000: SELECT command denied to user 'mysqluser1'@'localhost' for table 'v1'
DROP TABLE t1, t2;
DROP VIEW v1;
DROP DATABASE mysqltest1;
DROP USER mysqluser1@localhost;
USE test;
End of 5.1 tests.
CREATE USER mysqluser1@localhost;
CREATE DATABASE mysqltest1;
USE mysqltest1;
CREATE TABLE t1 ( a INT, b INT );
CREATE TABLE t2 ( a INT, b INT );
CREATE VIEW v1 AS SELECT a, b FROM t1;
GRANT SELECT( a ) ON v1 TO mysqluser1@localhost;
GRANT UPDATE( b ) ON t2 TO mysqluser1@localhost;
SELECT * FROM mysqltest1.v1;
ERROR 42000: SELECT command denied to user 'mysqluser1'@'localhost' for table 'v1'
CREATE VIEW v1 AS SELECT * FROM mysqltest1.t2;
ERROR 42000: ANY command denied to user 'mysqluser1'@'localhost' for table 't2'
DROP TABLE t1, t2;
DROP VIEW v1;
DROP DATABASE mysqltest1;
DROP USER mysqluser1@localhost;
CREATE USER mysqluser1@localhost;
CREATE DATABASE mysqltest1;
USE mysqltest1;
CREATE VIEW v1 AS SELECT * FROM information_schema.tables LIMIT 1;
CREATE ALGORITHM = TEMPTABLE VIEW v2 AS SELECT 1 AS A;
CREATE VIEW test.v3 AS SELECT 1 AS a;
GRANT SELECT ON mysqltest1.* to mysqluser1@localhost;
GRANT ALL ON test.* TO mysqluser1@localhost;
PREPARE stmt_v1     FROM "SELECT * FROM mysqltest1.v1";
PREPARE stmt_v2 FROM "SELECT * FROM mysqltest1.v2";
REVOKE SELECT ON mysqltest1.* FROM mysqluser1@localhost;
EXECUTE stmt_v1;
ERROR 42000: SELECT command denied to user 'mysqluser1'@'localhost' for table 'v1'
EXECUTE stmt_v2;
ERROR 42000: SELECT command denied to user 'mysqluser1'@'localhost' for table 'v2'
PREPARE stmt FROM "SELECT a FROM v3";
EXECUTE stmt;
a
1
DROP VIEW v1, v2;
DROP DATABASE mysqltest1;
DROP VIEW test.v3;
DROP USER mysqluser1@localhost;
=======
CREATE DATABASE db1;
USE db1;
CREATE TABLE t1(f1 INT, f2 INT);
CREATE VIEW v1 AS SELECT f1, f2 FROM t1;
GRANT SELECT (f1) ON t1 TO foo;
GRANT SELECT (f1) ON v1 TO foo;
USE db1;
SELECT f1 FROM t1;
f1
SELECT f2 FROM t1;
ERROR 42000: SELECT command denied to user 'foo'@'localhost' for column 'f2' in table 't1'
SELECT * FROM t1;
ERROR 42000: SELECT command denied to user 'foo'@'localhost' for table 't1'
SELECT f1 FROM v1;
f1
SELECT f2 FROM v1;
ERROR 42000: SELECT command denied to user 'foo'@'localhost' for column 'f2' in table 'v1'
SELECT * FROM v1;
ERROR 42000: SELECT command denied to user 'foo'@'localhost' for table 'v1'
USE test;
REVOKE SELECT (f1) ON db1.t1 FROM foo;
REVOKE SELECT (f1) ON db1.v1 FROM foo;
DROP USER foo;
DROP VIEW db1.v1;
DROP TABLE db1.t1;
DROP DATABASE db1;
End of 5.0 tests.
>>>>>>> 17888abc
<|MERGE_RESOLUTION|>--- conflicted
+++ resolved
@@ -921,7 +921,32 @@
 DROP DATABASE mysqltest1;
 DROP DATABASE mysqltest2;
 DROP USER mysqltest_u1@localhost;
-<<<<<<< HEAD
+CREATE DATABASE db1;
+USE db1;
+CREATE TABLE t1(f1 INT, f2 INT);
+CREATE VIEW v1 AS SELECT f1, f2 FROM t1;
+GRANT SELECT (f1) ON t1 TO foo;
+GRANT SELECT (f1) ON v1 TO foo;
+USE db1;
+SELECT f1 FROM t1;
+f1
+SELECT f2 FROM t1;
+ERROR 42000: SELECT command denied to user 'foo'@'localhost' for column 'f2' in table 't1'
+SELECT * FROM t1;
+ERROR 42000: SELECT command denied to user 'foo'@'localhost' for table 't1'
+SELECT f1 FROM v1;
+f1
+SELECT f2 FROM v1;
+ERROR 42000: SELECT command denied to user 'foo'@'localhost' for column 'f2' in table 'v1'
+SELECT * FROM v1;
+ERROR 42000: SELECT command denied to user 'foo'@'localhost' for table 'v1'
+USE test;
+REVOKE SELECT (f1) ON db1.t1 FROM foo;
+REVOKE SELECT (f1) ON db1.v1 FROM foo;
+DROP USER foo;
+DROP VIEW db1.v1;
+DROP TABLE db1.t1;
+DROP DATABASE db1;
 End of 5.0 tests.
 DROP VIEW IF EXISTS v1;
 DROP TABLE IF EXISTS t1;
@@ -1017,33 +1042,4 @@
 DROP VIEW v1, v2;
 DROP DATABASE mysqltest1;
 DROP VIEW test.v3;
-DROP USER mysqluser1@localhost;
-=======
-CREATE DATABASE db1;
-USE db1;
-CREATE TABLE t1(f1 INT, f2 INT);
-CREATE VIEW v1 AS SELECT f1, f2 FROM t1;
-GRANT SELECT (f1) ON t1 TO foo;
-GRANT SELECT (f1) ON v1 TO foo;
-USE db1;
-SELECT f1 FROM t1;
-f1
-SELECT f2 FROM t1;
-ERROR 42000: SELECT command denied to user 'foo'@'localhost' for column 'f2' in table 't1'
-SELECT * FROM t1;
-ERROR 42000: SELECT command denied to user 'foo'@'localhost' for table 't1'
-SELECT f1 FROM v1;
-f1
-SELECT f2 FROM v1;
-ERROR 42000: SELECT command denied to user 'foo'@'localhost' for column 'f2' in table 'v1'
-SELECT * FROM v1;
-ERROR 42000: SELECT command denied to user 'foo'@'localhost' for table 'v1'
-USE test;
-REVOKE SELECT (f1) ON db1.t1 FROM foo;
-REVOKE SELECT (f1) ON db1.v1 FROM foo;
-DROP USER foo;
-DROP VIEW db1.v1;
-DROP TABLE db1.t1;
-DROP DATABASE db1;
-End of 5.0 tests.
->>>>>>> 17888abc
+DROP USER mysqluser1@localhost;