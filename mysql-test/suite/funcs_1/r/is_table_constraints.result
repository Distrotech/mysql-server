--- conflicted
+++ resolved
@@ -68,10 +68,6 @@
 def	mysql	PRIMARY	mysql	help_relation
 def	mysql	PRIMARY	mysql	help_topic
 def	mysql	name	mysql	help_topic
-<<<<<<< HEAD
-def	mysql	PRIMARY	mysql	host
-=======
->>>>>>> 0584f923
 def	mysql	PRIMARY	mysql	innodb_index_stats
 def	mysql	PRIMARY	mysql	innodb_table_stats
 def	mysql	PRIMARY	mysql	ndb_binlog_index
