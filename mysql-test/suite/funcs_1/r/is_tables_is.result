DROP DATABASE IF EXISTS test1;
CREATE DATABASE test1;
SELECT *,
LEFT( table_comment,
IF(INSTR(table_comment,'InnoDB free') = 0
AND INSTR(table_comment,'number_of_replicas') = 0,
LENGTH(table_comment),
INSTR(table_comment,'InnoDB free')
+ INSTR(table_comment,'number_of_replicas') - 1))
AS "user_comment",
'-----------------------------------------------------' AS "Separator"
FROM information_schema.tables
WHERE table_schema = 'information_schema'
<<<<<<< HEAD
AND table_name <> 'profiling' AND table_name not like 'innodb_%'
=======
AND table_name <> 'profiling' and table_name not like 'ndb%'
>>>>>>> a97f8bd3
ORDER BY table_schema,table_name;
TABLE_CATALOG	def
TABLE_SCHEMA	information_schema
TABLE_NAME	CHARACTER_SETS
TABLE_TYPE	SYSTEM VIEW
ENGINE	MEMORY
VERSION	10
ROW_FORMAT	Fixed
TABLE_ROWS	#TBLR#
AVG_ROW_LENGTH	#ARL#
DATA_LENGTH	#DL#
MAX_DATA_LENGTH	#MDL#
INDEX_LENGTH	#IL#
DATA_FREE	#DF#
AUTO_INCREMENT	NULL
CREATE_TIME	#CRT#
UPDATE_TIME	#UT#
CHECK_TIME	#CT#
TABLE_COLLATION	utf8_general_ci
CHECKSUM	NULL
CREATE_OPTIONS	#CO#
TABLE_COMMENT	#TC#
user_comment	
Separator	-----------------------------------------------------
TABLE_CATALOG	def
TABLE_SCHEMA	information_schema
TABLE_NAME	COLLATIONS
TABLE_TYPE	SYSTEM VIEW
ENGINE	MEMORY
VERSION	10
ROW_FORMAT	Fixed
TABLE_ROWS	#TBLR#
AVG_ROW_LENGTH	#ARL#
DATA_LENGTH	#DL#
MAX_DATA_LENGTH	#MDL#
INDEX_LENGTH	#IL#
DATA_FREE	#DF#
AUTO_INCREMENT	NULL
CREATE_TIME	#CRT#
UPDATE_TIME	#UT#
CHECK_TIME	#CT#
TABLE_COLLATION	utf8_general_ci
CHECKSUM	NULL
CREATE_OPTIONS	#CO#
TABLE_COMMENT	#TC#
user_comment	
Separator	-----------------------------------------------------
TABLE_CATALOG	def
TABLE_SCHEMA	information_schema
TABLE_NAME	COLLATION_CHARACTER_SET_APPLICABILITY
TABLE_TYPE	SYSTEM VIEW
ENGINE	MEMORY
VERSION	10
ROW_FORMAT	Fixed
TABLE_ROWS	#TBLR#
AVG_ROW_LENGTH	#ARL#
DATA_LENGTH	#DL#
MAX_DATA_LENGTH	#MDL#
INDEX_LENGTH	#IL#
DATA_FREE	#DF#
AUTO_INCREMENT	NULL
CREATE_TIME	#CRT#
UPDATE_TIME	#UT#
CHECK_TIME	#CT#
TABLE_COLLATION	utf8_general_ci
CHECKSUM	NULL
CREATE_OPTIONS	#CO#
TABLE_COMMENT	#TC#
user_comment	
Separator	-----------------------------------------------------
TABLE_CATALOG	def
TABLE_SCHEMA	information_schema
TABLE_NAME	COLUMNS
TABLE_TYPE	SYSTEM VIEW
ENGINE	MyISAM
VERSION	10
ROW_FORMAT	Dynamic
TABLE_ROWS	#TBLR#
AVG_ROW_LENGTH	#ARL#
DATA_LENGTH	#DL#
MAX_DATA_LENGTH	#MDL#
INDEX_LENGTH	#IL#
DATA_FREE	#DF#
AUTO_INCREMENT	NULL
CREATE_TIME	#CRT#
UPDATE_TIME	#UT#
CHECK_TIME	#CT#
TABLE_COLLATION	utf8_general_ci
CHECKSUM	NULL
CREATE_OPTIONS	#CO#
TABLE_COMMENT	#TC#
user_comment	
Separator	-----------------------------------------------------
TABLE_CATALOG	def
TABLE_SCHEMA	information_schema
TABLE_NAME	COLUMN_PRIVILEGES
TABLE_TYPE	SYSTEM VIEW
ENGINE	MEMORY
VERSION	10
ROW_FORMAT	Fixed
TABLE_ROWS	#TBLR#
AVG_ROW_LENGTH	#ARL#
DATA_LENGTH	#DL#
MAX_DATA_LENGTH	#MDL#
INDEX_LENGTH	#IL#
DATA_FREE	#DF#
AUTO_INCREMENT	NULL
CREATE_TIME	#CRT#
UPDATE_TIME	#UT#
CHECK_TIME	#CT#
TABLE_COLLATION	utf8_general_ci
CHECKSUM	NULL
CREATE_OPTIONS	#CO#
TABLE_COMMENT	#TC#
user_comment	
Separator	-----------------------------------------------------
TABLE_CATALOG	def
TABLE_SCHEMA	information_schema
TABLE_NAME	ENGINES
TABLE_TYPE	SYSTEM VIEW
ENGINE	MEMORY
VERSION	10
ROW_FORMAT	Fixed
TABLE_ROWS	#TBLR#
AVG_ROW_LENGTH	#ARL#
DATA_LENGTH	#DL#
MAX_DATA_LENGTH	#MDL#
INDEX_LENGTH	#IL#
DATA_FREE	#DF#
AUTO_INCREMENT	NULL
CREATE_TIME	#CRT#
UPDATE_TIME	#UT#
CHECK_TIME	#CT#
TABLE_COLLATION	utf8_general_ci
CHECKSUM	NULL
CREATE_OPTIONS	#CO#
TABLE_COMMENT	#TC#
user_comment	
Separator	-----------------------------------------------------
TABLE_CATALOG	def
TABLE_SCHEMA	information_schema
TABLE_NAME	EVENTS
TABLE_TYPE	SYSTEM VIEW
ENGINE	MyISAM
VERSION	10
ROW_FORMAT	Dynamic
TABLE_ROWS	#TBLR#
AVG_ROW_LENGTH	#ARL#
DATA_LENGTH	#DL#
MAX_DATA_LENGTH	#MDL#
INDEX_LENGTH	#IL#
DATA_FREE	#DF#
AUTO_INCREMENT	NULL
CREATE_TIME	#CRT#
UPDATE_TIME	#UT#
CHECK_TIME	#CT#
TABLE_COLLATION	utf8_general_ci
CHECKSUM	NULL
CREATE_OPTIONS	#CO#
TABLE_COMMENT	#TC#
user_comment	
Separator	-----------------------------------------------------
TABLE_CATALOG	def
TABLE_SCHEMA	information_schema
TABLE_NAME	FILES
TABLE_TYPE	SYSTEM VIEW
ENGINE	MEMORY
VERSION	10
ROW_FORMAT	Fixed
TABLE_ROWS	#TBLR#
AVG_ROW_LENGTH	#ARL#
DATA_LENGTH	#DL#
MAX_DATA_LENGTH	#MDL#
INDEX_LENGTH	#IL#
DATA_FREE	#DF#
AUTO_INCREMENT	NULL
CREATE_TIME	#CRT#
UPDATE_TIME	#UT#
CHECK_TIME	#CT#
TABLE_COLLATION	utf8_general_ci
CHECKSUM	NULL
CREATE_OPTIONS	#CO#
TABLE_COMMENT	#TC#
user_comment	
Separator	-----------------------------------------------------
TABLE_CATALOG	def
TABLE_SCHEMA	information_schema
TABLE_NAME	GLOBAL_STATUS
TABLE_TYPE	SYSTEM VIEW
ENGINE	MEMORY
VERSION	10
ROW_FORMAT	Fixed
TABLE_ROWS	#TBLR#
AVG_ROW_LENGTH	#ARL#
DATA_LENGTH	#DL#
MAX_DATA_LENGTH	#MDL#
INDEX_LENGTH	#IL#
DATA_FREE	#DF#
AUTO_INCREMENT	NULL
CREATE_TIME	#CRT#
UPDATE_TIME	#UT#
CHECK_TIME	#CT#
TABLE_COLLATION	utf8_general_ci
CHECKSUM	NULL
CREATE_OPTIONS	#CO#
TABLE_COMMENT	#TC#
user_comment	
Separator	-----------------------------------------------------
TABLE_CATALOG	def
TABLE_SCHEMA	information_schema
TABLE_NAME	GLOBAL_VARIABLES
TABLE_TYPE	SYSTEM VIEW
ENGINE	MEMORY
VERSION	10
ROW_FORMAT	Fixed
TABLE_ROWS	#TBLR#
AVG_ROW_LENGTH	#ARL#
DATA_LENGTH	#DL#
MAX_DATA_LENGTH	#MDL#
INDEX_LENGTH	#IL#
DATA_FREE	#DF#
AUTO_INCREMENT	NULL
CREATE_TIME	#CRT#
UPDATE_TIME	#UT#
CHECK_TIME	#CT#
TABLE_COLLATION	utf8_general_ci
CHECKSUM	NULL
CREATE_OPTIONS	#CO#
TABLE_COMMENT	#TC#
user_comment	
Separator	-----------------------------------------------------
TABLE_CATALOG	def
TABLE_SCHEMA	information_schema
TABLE_NAME	KEY_COLUMN_USAGE
TABLE_TYPE	SYSTEM VIEW
ENGINE	MEMORY
VERSION	10
ROW_FORMAT	Fixed
TABLE_ROWS	#TBLR#
AVG_ROW_LENGTH	#ARL#
DATA_LENGTH	#DL#
MAX_DATA_LENGTH	#MDL#
INDEX_LENGTH	#IL#
DATA_FREE	#DF#
AUTO_INCREMENT	NULL
CREATE_TIME	#CRT#
UPDATE_TIME	#UT#
CHECK_TIME	#CT#
TABLE_COLLATION	utf8_general_ci
CHECKSUM	NULL
CREATE_OPTIONS	#CO#
TABLE_COMMENT	#TC#
user_comment	
Separator	-----------------------------------------------------
TABLE_CATALOG	def
TABLE_SCHEMA	information_schema
TABLE_NAME	PARAMETERS
TABLE_TYPE	SYSTEM VIEW
ENGINE	MyISAM
VERSION	10
ROW_FORMAT	Dynamic
TABLE_ROWS	#TBLR#
AVG_ROW_LENGTH	#ARL#
DATA_LENGTH	#DL#
MAX_DATA_LENGTH	#MDL#
INDEX_LENGTH	#IL#
DATA_FREE	#DF#
AUTO_INCREMENT	NULL
CREATE_TIME	#CRT#
UPDATE_TIME	#UT#
CHECK_TIME	#CT#
TABLE_COLLATION	utf8_general_ci
CHECKSUM	NULL
CREATE_OPTIONS	#CO#
TABLE_COMMENT	#TC#
user_comment	
Separator	-----------------------------------------------------
TABLE_CATALOG	def
TABLE_SCHEMA	information_schema
TABLE_NAME	PARTITIONS
TABLE_TYPE	SYSTEM VIEW
ENGINE	MyISAM
VERSION	10
ROW_FORMAT	Dynamic
TABLE_ROWS	#TBLR#
AVG_ROW_LENGTH	#ARL#
DATA_LENGTH	#DL#
MAX_DATA_LENGTH	#MDL#
INDEX_LENGTH	#IL#
DATA_FREE	#DF#
AUTO_INCREMENT	NULL
CREATE_TIME	#CRT#
UPDATE_TIME	#UT#
CHECK_TIME	#CT#
TABLE_COLLATION	utf8_general_ci
CHECKSUM	NULL
CREATE_OPTIONS	#CO#
TABLE_COMMENT	#TC#
user_comment	
Separator	-----------------------------------------------------
TABLE_CATALOG	def
TABLE_SCHEMA	information_schema
TABLE_NAME	PLUGINS
TABLE_TYPE	SYSTEM VIEW
ENGINE	MyISAM
VERSION	10
ROW_FORMAT	Dynamic
TABLE_ROWS	#TBLR#
AVG_ROW_LENGTH	#ARL#
DATA_LENGTH	#DL#
MAX_DATA_LENGTH	#MDL#
INDEX_LENGTH	#IL#
DATA_FREE	#DF#
AUTO_INCREMENT	NULL
CREATE_TIME	#CRT#
UPDATE_TIME	#UT#
CHECK_TIME	#CT#
TABLE_COLLATION	utf8_general_ci
CHECKSUM	NULL
CREATE_OPTIONS	#CO#
TABLE_COMMENT	#TC#
user_comment	
Separator	-----------------------------------------------------
TABLE_CATALOG	def
TABLE_SCHEMA	information_schema
TABLE_NAME	PROCESSLIST
TABLE_TYPE	SYSTEM VIEW
ENGINE	MyISAM
VERSION	10
ROW_FORMAT	Dynamic
TABLE_ROWS	#TBLR#
AVG_ROW_LENGTH	#ARL#
DATA_LENGTH	#DL#
MAX_DATA_LENGTH	#MDL#
INDEX_LENGTH	#IL#
DATA_FREE	#DF#
AUTO_INCREMENT	NULL
CREATE_TIME	#CRT#
UPDATE_TIME	#UT#
CHECK_TIME	#CT#
TABLE_COLLATION	utf8_general_ci
CHECKSUM	NULL
CREATE_OPTIONS	#CO#
TABLE_COMMENT	#TC#
user_comment	
Separator	-----------------------------------------------------
TABLE_CATALOG	def
TABLE_SCHEMA	information_schema
TABLE_NAME	REFERENTIAL_CONSTRAINTS
TABLE_TYPE	SYSTEM VIEW
ENGINE	MEMORY
VERSION	10
ROW_FORMAT	Fixed
TABLE_ROWS	#TBLR#
AVG_ROW_LENGTH	#ARL#
DATA_LENGTH	#DL#
MAX_DATA_LENGTH	#MDL#
INDEX_LENGTH	#IL#
DATA_FREE	#DF#
AUTO_INCREMENT	NULL
CREATE_TIME	#CRT#
UPDATE_TIME	#UT#
CHECK_TIME	#CT#
TABLE_COLLATION	utf8_general_ci
CHECKSUM	NULL
CREATE_OPTIONS	#CO#
TABLE_COMMENT	#TC#
user_comment	
Separator	-----------------------------------------------------
TABLE_CATALOG	def
TABLE_SCHEMA	information_schema
TABLE_NAME	ROUTINES
TABLE_TYPE	SYSTEM VIEW
ENGINE	MyISAM
VERSION	10
ROW_FORMAT	Dynamic
TABLE_ROWS	#TBLR#
AVG_ROW_LENGTH	#ARL#
DATA_LENGTH	#DL#
MAX_DATA_LENGTH	#MDL#
INDEX_LENGTH	#IL#
DATA_FREE	#DF#
AUTO_INCREMENT	NULL
CREATE_TIME	#CRT#
UPDATE_TIME	#UT#
CHECK_TIME	#CT#
TABLE_COLLATION	utf8_general_ci
CHECKSUM	NULL
CREATE_OPTIONS	#CO#
TABLE_COMMENT	#TC#
user_comment	
Separator	-----------------------------------------------------
TABLE_CATALOG	def
TABLE_SCHEMA	information_schema
TABLE_NAME	SCHEMATA
TABLE_TYPE	SYSTEM VIEW
ENGINE	MEMORY
VERSION	10
ROW_FORMAT	Fixed
TABLE_ROWS	#TBLR#
AVG_ROW_LENGTH	#ARL#
DATA_LENGTH	#DL#
MAX_DATA_LENGTH	#MDL#
INDEX_LENGTH	#IL#
DATA_FREE	#DF#
AUTO_INCREMENT	NULL
CREATE_TIME	#CRT#
UPDATE_TIME	#UT#
CHECK_TIME	#CT#
TABLE_COLLATION	utf8_general_ci
CHECKSUM	NULL
CREATE_OPTIONS	#CO#
TABLE_COMMENT	#TC#
user_comment	
Separator	-----------------------------------------------------
TABLE_CATALOG	def
TABLE_SCHEMA	information_schema
TABLE_NAME	SCHEMA_PRIVILEGES
TABLE_TYPE	SYSTEM VIEW
ENGINE	MEMORY
VERSION	10
ROW_FORMAT	Fixed
TABLE_ROWS	#TBLR#
AVG_ROW_LENGTH	#ARL#
DATA_LENGTH	#DL#
MAX_DATA_LENGTH	#MDL#
INDEX_LENGTH	#IL#
DATA_FREE	#DF#
AUTO_INCREMENT	NULL
CREATE_TIME	#CRT#
UPDATE_TIME	#UT#
CHECK_TIME	#CT#
TABLE_COLLATION	utf8_general_ci
CHECKSUM	NULL
CREATE_OPTIONS	#CO#
TABLE_COMMENT	#TC#
user_comment	
Separator	-----------------------------------------------------
TABLE_CATALOG	def
TABLE_SCHEMA	information_schema
TABLE_NAME	SESSION_STATUS
TABLE_TYPE	SYSTEM VIEW
ENGINE	MEMORY
VERSION	10
ROW_FORMAT	Fixed
TABLE_ROWS	#TBLR#
AVG_ROW_LENGTH	#ARL#
DATA_LENGTH	#DL#
MAX_DATA_LENGTH	#MDL#
INDEX_LENGTH	#IL#
DATA_FREE	#DF#
AUTO_INCREMENT	NULL
CREATE_TIME	#CRT#
UPDATE_TIME	#UT#
CHECK_TIME	#CT#
TABLE_COLLATION	utf8_general_ci
CHECKSUM	NULL
CREATE_OPTIONS	#CO#
TABLE_COMMENT	#TC#
user_comment	
Separator	-----------------------------------------------------
TABLE_CATALOG	def
TABLE_SCHEMA	information_schema
TABLE_NAME	SESSION_VARIABLES
TABLE_TYPE	SYSTEM VIEW
ENGINE	MEMORY
VERSION	10
ROW_FORMAT	Fixed
TABLE_ROWS	#TBLR#
AVG_ROW_LENGTH	#ARL#
DATA_LENGTH	#DL#
MAX_DATA_LENGTH	#MDL#
INDEX_LENGTH	#IL#
DATA_FREE	#DF#
AUTO_INCREMENT	NULL
CREATE_TIME	#CRT#
UPDATE_TIME	#UT#
CHECK_TIME	#CT#
TABLE_COLLATION	utf8_general_ci
CHECKSUM	NULL
CREATE_OPTIONS	#CO#
TABLE_COMMENT	#TC#
user_comment	
Separator	-----------------------------------------------------
TABLE_CATALOG	def
TABLE_SCHEMA	information_schema
TABLE_NAME	STATISTICS
TABLE_TYPE	SYSTEM VIEW
ENGINE	MEMORY
VERSION	10
ROW_FORMAT	Fixed
TABLE_ROWS	#TBLR#
AVG_ROW_LENGTH	#ARL#
DATA_LENGTH	#DL#
MAX_DATA_LENGTH	#MDL#
INDEX_LENGTH	#IL#
DATA_FREE	#DF#
AUTO_INCREMENT	NULL
CREATE_TIME	#CRT#
UPDATE_TIME	#UT#
CHECK_TIME	#CT#
TABLE_COLLATION	utf8_general_ci
CHECKSUM	NULL
CREATE_OPTIONS	#CO#
TABLE_COMMENT	#TC#
user_comment	
Separator	-----------------------------------------------------
TABLE_CATALOG	def
TABLE_SCHEMA	information_schema
TABLE_NAME	TABLES
TABLE_TYPE	SYSTEM VIEW
ENGINE	MEMORY
VERSION	10
ROW_FORMAT	Fixed
TABLE_ROWS	#TBLR#
AVG_ROW_LENGTH	#ARL#
DATA_LENGTH	#DL#
MAX_DATA_LENGTH	#MDL#
INDEX_LENGTH	#IL#
DATA_FREE	#DF#
AUTO_INCREMENT	NULL
CREATE_TIME	#CRT#
UPDATE_TIME	#UT#
CHECK_TIME	#CT#
TABLE_COLLATION	utf8_general_ci
CHECKSUM	NULL
CREATE_OPTIONS	#CO#
TABLE_COMMENT	#TC#
user_comment	
Separator	-----------------------------------------------------
TABLE_CATALOG	def
TABLE_SCHEMA	information_schema
TABLE_NAME	TABLESPACES
TABLE_TYPE	SYSTEM VIEW
ENGINE	MEMORY
VERSION	10
ROW_FORMAT	Fixed
TABLE_ROWS	#TBLR#
AVG_ROW_LENGTH	#ARL#
DATA_LENGTH	#DL#
MAX_DATA_LENGTH	#MDL#
INDEX_LENGTH	#IL#
DATA_FREE	#DF#
AUTO_INCREMENT	NULL
CREATE_TIME	#CRT#
UPDATE_TIME	#UT#
CHECK_TIME	#CT#
TABLE_COLLATION	utf8_general_ci
CHECKSUM	NULL
CREATE_OPTIONS	#CO#
TABLE_COMMENT	#TC#
user_comment	
Separator	-----------------------------------------------------
TABLE_CATALOG	def
TABLE_SCHEMA	information_schema
TABLE_NAME	TABLE_CONSTRAINTS
TABLE_TYPE	SYSTEM VIEW
ENGINE	MEMORY
VERSION	10
ROW_FORMAT	Fixed
TABLE_ROWS	#TBLR#
AVG_ROW_LENGTH	#ARL#
DATA_LENGTH	#DL#
MAX_DATA_LENGTH	#MDL#
INDEX_LENGTH	#IL#
DATA_FREE	#DF#
AUTO_INCREMENT	NULL
CREATE_TIME	#CRT#
UPDATE_TIME	#UT#
CHECK_TIME	#CT#
TABLE_COLLATION	utf8_general_ci
CHECKSUM	NULL
CREATE_OPTIONS	#CO#
TABLE_COMMENT	#TC#
user_comment	
Separator	-----------------------------------------------------
TABLE_CATALOG	def
TABLE_SCHEMA	information_schema
TABLE_NAME	TABLE_PRIVILEGES
TABLE_TYPE	SYSTEM VIEW
ENGINE	MEMORY
VERSION	10
ROW_FORMAT	Fixed
TABLE_ROWS	#TBLR#
AVG_ROW_LENGTH	#ARL#
DATA_LENGTH	#DL#
MAX_DATA_LENGTH	#MDL#
INDEX_LENGTH	#IL#
DATA_FREE	#DF#
AUTO_INCREMENT	NULL
CREATE_TIME	#CRT#
UPDATE_TIME	#UT#
CHECK_TIME	#CT#
TABLE_COLLATION	utf8_general_ci
CHECKSUM	NULL
CREATE_OPTIONS	#CO#
TABLE_COMMENT	#TC#
user_comment	
Separator	-----------------------------------------------------
TABLE_CATALOG	def
TABLE_SCHEMA	information_schema
TABLE_NAME	TRIGGERS
TABLE_TYPE	SYSTEM VIEW
ENGINE	MyISAM
VERSION	10
ROW_FORMAT	Dynamic
TABLE_ROWS	#TBLR#
AVG_ROW_LENGTH	#ARL#
DATA_LENGTH	#DL#
MAX_DATA_LENGTH	#MDL#
INDEX_LENGTH	#IL#
DATA_FREE	#DF#
AUTO_INCREMENT	NULL
CREATE_TIME	#CRT#
UPDATE_TIME	#UT#
CHECK_TIME	#CT#
TABLE_COLLATION	utf8_general_ci
CHECKSUM	NULL
CREATE_OPTIONS	#CO#
TABLE_COMMENT	#TC#
user_comment	
Separator	-----------------------------------------------------
TABLE_CATALOG	def
TABLE_SCHEMA	information_schema
TABLE_NAME	USER_PRIVILEGES
TABLE_TYPE	SYSTEM VIEW
ENGINE	MEMORY
VERSION	10
ROW_FORMAT	Fixed
TABLE_ROWS	#TBLR#
AVG_ROW_LENGTH	#ARL#
DATA_LENGTH	#DL#
MAX_DATA_LENGTH	#MDL#
INDEX_LENGTH	#IL#
DATA_FREE	#DF#
AUTO_INCREMENT	NULL
CREATE_TIME	#CRT#
UPDATE_TIME	#UT#
CHECK_TIME	#CT#
TABLE_COLLATION	utf8_general_ci
CHECKSUM	NULL
CREATE_OPTIONS	#CO#
TABLE_COMMENT	#TC#
user_comment	
Separator	-----------------------------------------------------
TABLE_CATALOG	def
TABLE_SCHEMA	information_schema
TABLE_NAME	VIEWS
TABLE_TYPE	SYSTEM VIEW
ENGINE	MyISAM
VERSION	10
ROW_FORMAT	Dynamic
TABLE_ROWS	#TBLR#
AVG_ROW_LENGTH	#ARL#
DATA_LENGTH	#DL#
MAX_DATA_LENGTH	#MDL#
INDEX_LENGTH	#IL#
DATA_FREE	#DF#
AUTO_INCREMENT	NULL
CREATE_TIME	#CRT#
UPDATE_TIME	#UT#
CHECK_TIME	#CT#
TABLE_COLLATION	utf8_general_ci
CHECKSUM	NULL
CREATE_OPTIONS	#CO#
TABLE_COMMENT	#TC#
user_comment	
Separator	-----------------------------------------------------
DROP   USER testuser1@localhost;
CREATE USER testuser1@localhost;
GRANT SELECT ON test1.* TO testuser1@localhost;
# Establish connection testuser1 (user=testuser1)
SELECT *,
LEFT( table_comment,
IF(INSTR(table_comment,'InnoDB free') = 0
AND INSTR(table_comment,'number_of_replicas') = 0,
LENGTH(table_comment),
INSTR(table_comment,'InnoDB free')
+ INSTR(table_comment,'number_of_replicas') - 1))
AS "user_comment",
'-----------------------------------------------------' AS "Separator"
FROM information_schema.tables
WHERE table_schema = 'information_schema'
<<<<<<< HEAD
AND table_name <> 'profiling' AND table_name not like 'innodb_%'
=======
AND table_name <> 'profiling' and table_name not like 'ndb%'
>>>>>>> a97f8bd3
ORDER BY table_schema,table_name;
TABLE_CATALOG	def
TABLE_SCHEMA	information_schema
TABLE_NAME	CHARACTER_SETS
TABLE_TYPE	SYSTEM VIEW
ENGINE	MEMORY
VERSION	10
ROW_FORMAT	Fixed
TABLE_ROWS	#TBLR#
AVG_ROW_LENGTH	#ARL#
DATA_LENGTH	#DL#
MAX_DATA_LENGTH	#MDL#
INDEX_LENGTH	#IL#
DATA_FREE	#DF#
AUTO_INCREMENT	NULL
CREATE_TIME	#CRT#
UPDATE_TIME	#UT#
CHECK_TIME	#CT#
TABLE_COLLATION	utf8_general_ci
CHECKSUM	NULL
CREATE_OPTIONS	#CO#
TABLE_COMMENT	#TC#
user_comment	
Separator	-----------------------------------------------------
TABLE_CATALOG	def
TABLE_SCHEMA	information_schema
TABLE_NAME	COLLATIONS
TABLE_TYPE	SYSTEM VIEW
ENGINE	MEMORY
VERSION	10
ROW_FORMAT	Fixed
TABLE_ROWS	#TBLR#
AVG_ROW_LENGTH	#ARL#
DATA_LENGTH	#DL#
MAX_DATA_LENGTH	#MDL#
INDEX_LENGTH	#IL#
DATA_FREE	#DF#
AUTO_INCREMENT	NULL
CREATE_TIME	#CRT#
UPDATE_TIME	#UT#
CHECK_TIME	#CT#
TABLE_COLLATION	utf8_general_ci
CHECKSUM	NULL
CREATE_OPTIONS	#CO#
TABLE_COMMENT	#TC#
user_comment	
Separator	-----------------------------------------------------
TABLE_CATALOG	def
TABLE_SCHEMA	information_schema
TABLE_NAME	COLLATION_CHARACTER_SET_APPLICABILITY
TABLE_TYPE	SYSTEM VIEW
ENGINE	MEMORY
VERSION	10
ROW_FORMAT	Fixed
TABLE_ROWS	#TBLR#
AVG_ROW_LENGTH	#ARL#
DATA_LENGTH	#DL#
MAX_DATA_LENGTH	#MDL#
INDEX_LENGTH	#IL#
DATA_FREE	#DF#
AUTO_INCREMENT	NULL
CREATE_TIME	#CRT#
UPDATE_TIME	#UT#
CHECK_TIME	#CT#
TABLE_COLLATION	utf8_general_ci
CHECKSUM	NULL
CREATE_OPTIONS	#CO#
TABLE_COMMENT	#TC#
user_comment	
Separator	-----------------------------------------------------
TABLE_CATALOG	def
TABLE_SCHEMA	information_schema
TABLE_NAME	COLUMNS
TABLE_TYPE	SYSTEM VIEW
ENGINE	MyISAM
VERSION	10
ROW_FORMAT	Dynamic
TABLE_ROWS	#TBLR#
AVG_ROW_LENGTH	#ARL#
DATA_LENGTH	#DL#
MAX_DATA_LENGTH	#MDL#
INDEX_LENGTH	#IL#
DATA_FREE	#DF#
AUTO_INCREMENT	NULL
CREATE_TIME	#CRT#
UPDATE_TIME	#UT#
CHECK_TIME	#CT#
TABLE_COLLATION	utf8_general_ci
CHECKSUM	NULL
CREATE_OPTIONS	#CO#
TABLE_COMMENT	#TC#
user_comment	
Separator	-----------------------------------------------------
TABLE_CATALOG	def
TABLE_SCHEMA	information_schema
TABLE_NAME	COLUMN_PRIVILEGES
TABLE_TYPE	SYSTEM VIEW
ENGINE	MEMORY
VERSION	10
ROW_FORMAT	Fixed
TABLE_ROWS	#TBLR#
AVG_ROW_LENGTH	#ARL#
DATA_LENGTH	#DL#
MAX_DATA_LENGTH	#MDL#
INDEX_LENGTH	#IL#
DATA_FREE	#DF#
AUTO_INCREMENT	NULL
CREATE_TIME	#CRT#
UPDATE_TIME	#UT#
CHECK_TIME	#CT#
TABLE_COLLATION	utf8_general_ci
CHECKSUM	NULL
CREATE_OPTIONS	#CO#
TABLE_COMMENT	#TC#
user_comment	
Separator	-----------------------------------------------------
TABLE_CATALOG	def
TABLE_SCHEMA	information_schema
TABLE_NAME	ENGINES
TABLE_TYPE	SYSTEM VIEW
ENGINE	MEMORY
VERSION	10
ROW_FORMAT	Fixed
TABLE_ROWS	#TBLR#
AVG_ROW_LENGTH	#ARL#
DATA_LENGTH	#DL#
MAX_DATA_LENGTH	#MDL#
INDEX_LENGTH	#IL#
DATA_FREE	#DF#
AUTO_INCREMENT	NULL
CREATE_TIME	#CRT#
UPDATE_TIME	#UT#
CHECK_TIME	#CT#
TABLE_COLLATION	utf8_general_ci
CHECKSUM	NULL
CREATE_OPTIONS	#CO#
TABLE_COMMENT	#TC#
user_comment	
Separator	-----------------------------------------------------
TABLE_CATALOG	def
TABLE_SCHEMA	information_schema
TABLE_NAME	EVENTS
TABLE_TYPE	SYSTEM VIEW
ENGINE	MyISAM
VERSION	10
ROW_FORMAT	Dynamic
TABLE_ROWS	#TBLR#
AVG_ROW_LENGTH	#ARL#
DATA_LENGTH	#DL#
MAX_DATA_LENGTH	#MDL#
INDEX_LENGTH	#IL#
DATA_FREE	#DF#
AUTO_INCREMENT	NULL
CREATE_TIME	#CRT#
UPDATE_TIME	#UT#
CHECK_TIME	#CT#
TABLE_COLLATION	utf8_general_ci
CHECKSUM	NULL
CREATE_OPTIONS	#CO#
TABLE_COMMENT	#TC#
user_comment	
Separator	-----------------------------------------------------
TABLE_CATALOG	def
TABLE_SCHEMA	information_schema
TABLE_NAME	FILES
TABLE_TYPE	SYSTEM VIEW
ENGINE	MEMORY
VERSION	10
ROW_FORMAT	Fixed
TABLE_ROWS	#TBLR#
AVG_ROW_LENGTH	#ARL#
DATA_LENGTH	#DL#
MAX_DATA_LENGTH	#MDL#
INDEX_LENGTH	#IL#
DATA_FREE	#DF#
AUTO_INCREMENT	NULL
CREATE_TIME	#CRT#
UPDATE_TIME	#UT#
CHECK_TIME	#CT#
TABLE_COLLATION	utf8_general_ci
CHECKSUM	NULL
CREATE_OPTIONS	#CO#
TABLE_COMMENT	#TC#
user_comment	
Separator	-----------------------------------------------------
TABLE_CATALOG	def
TABLE_SCHEMA	information_schema
TABLE_NAME	GLOBAL_STATUS
TABLE_TYPE	SYSTEM VIEW
ENGINE	MEMORY
VERSION	10
ROW_FORMAT	Fixed
TABLE_ROWS	#TBLR#
AVG_ROW_LENGTH	#ARL#
DATA_LENGTH	#DL#
MAX_DATA_LENGTH	#MDL#
INDEX_LENGTH	#IL#
DATA_FREE	#DF#
AUTO_INCREMENT	NULL
CREATE_TIME	#CRT#
UPDATE_TIME	#UT#
CHECK_TIME	#CT#
TABLE_COLLATION	utf8_general_ci
CHECKSUM	NULL
CREATE_OPTIONS	#CO#
TABLE_COMMENT	#TC#
user_comment	
Separator	-----------------------------------------------------
TABLE_CATALOG	def
TABLE_SCHEMA	information_schema
TABLE_NAME	GLOBAL_VARIABLES
TABLE_TYPE	SYSTEM VIEW
ENGINE	MEMORY
VERSION	10
ROW_FORMAT	Fixed
TABLE_ROWS	#TBLR#
AVG_ROW_LENGTH	#ARL#
DATA_LENGTH	#DL#
MAX_DATA_LENGTH	#MDL#
INDEX_LENGTH	#IL#
DATA_FREE	#DF#
AUTO_INCREMENT	NULL
CREATE_TIME	#CRT#
UPDATE_TIME	#UT#
CHECK_TIME	#CT#
TABLE_COLLATION	utf8_general_ci
CHECKSUM	NULL
CREATE_OPTIONS	#CO#
TABLE_COMMENT	#TC#
user_comment	
Separator	-----------------------------------------------------
TABLE_CATALOG	def
TABLE_SCHEMA	information_schema
TABLE_NAME	KEY_COLUMN_USAGE
TABLE_TYPE	SYSTEM VIEW
ENGINE	MEMORY
VERSION	10
ROW_FORMAT	Fixed
TABLE_ROWS	#TBLR#
AVG_ROW_LENGTH	#ARL#
DATA_LENGTH	#DL#
MAX_DATA_LENGTH	#MDL#
INDEX_LENGTH	#IL#
DATA_FREE	#DF#
AUTO_INCREMENT	NULL
CREATE_TIME	#CRT#
UPDATE_TIME	#UT#
CHECK_TIME	#CT#
TABLE_COLLATION	utf8_general_ci
CHECKSUM	NULL
CREATE_OPTIONS	#CO#
TABLE_COMMENT	#TC#
user_comment	
Separator	-----------------------------------------------------
TABLE_CATALOG	def
TABLE_SCHEMA	information_schema
TABLE_NAME	PARAMETERS
TABLE_TYPE	SYSTEM VIEW
ENGINE	MyISAM
VERSION	10
ROW_FORMAT	Dynamic
TABLE_ROWS	#TBLR#
AVG_ROW_LENGTH	#ARL#
DATA_LENGTH	#DL#
MAX_DATA_LENGTH	#MDL#
INDEX_LENGTH	#IL#
DATA_FREE	#DF#
AUTO_INCREMENT	NULL
CREATE_TIME	#CRT#
UPDATE_TIME	#UT#
CHECK_TIME	#CT#
TABLE_COLLATION	utf8_general_ci
CHECKSUM	NULL
CREATE_OPTIONS	#CO#
TABLE_COMMENT	#TC#
user_comment	
Separator	-----------------------------------------------------
TABLE_CATALOG	def
TABLE_SCHEMA	information_schema
TABLE_NAME	PARTITIONS
TABLE_TYPE	SYSTEM VIEW
ENGINE	MyISAM
VERSION	10
ROW_FORMAT	Dynamic
TABLE_ROWS	#TBLR#
AVG_ROW_LENGTH	#ARL#
DATA_LENGTH	#DL#
MAX_DATA_LENGTH	#MDL#
INDEX_LENGTH	#IL#
DATA_FREE	#DF#
AUTO_INCREMENT	NULL
CREATE_TIME	#CRT#
UPDATE_TIME	#UT#
CHECK_TIME	#CT#
TABLE_COLLATION	utf8_general_ci
CHECKSUM	NULL
CREATE_OPTIONS	#CO#
TABLE_COMMENT	#TC#
user_comment	
Separator	-----------------------------------------------------
TABLE_CATALOG	def
TABLE_SCHEMA	information_schema
TABLE_NAME	PLUGINS
TABLE_TYPE	SYSTEM VIEW
ENGINE	MyISAM
VERSION	10
ROW_FORMAT	Dynamic
TABLE_ROWS	#TBLR#
AVG_ROW_LENGTH	#ARL#
DATA_LENGTH	#DL#
MAX_DATA_LENGTH	#MDL#
INDEX_LENGTH	#IL#
DATA_FREE	#DF#
AUTO_INCREMENT	NULL
CREATE_TIME	#CRT#
UPDATE_TIME	#UT#
CHECK_TIME	#CT#
TABLE_COLLATION	utf8_general_ci
CHECKSUM	NULL
CREATE_OPTIONS	#CO#
TABLE_COMMENT	#TC#
user_comment	
Separator	-----------------------------------------------------
TABLE_CATALOG	def
TABLE_SCHEMA	information_schema
TABLE_NAME	PROCESSLIST
TABLE_TYPE	SYSTEM VIEW
ENGINE	MyISAM
VERSION	10
ROW_FORMAT	Dynamic
TABLE_ROWS	#TBLR#
AVG_ROW_LENGTH	#ARL#
DATA_LENGTH	#DL#
MAX_DATA_LENGTH	#MDL#
INDEX_LENGTH	#IL#
DATA_FREE	#DF#
AUTO_INCREMENT	NULL
CREATE_TIME	#CRT#
UPDATE_TIME	#UT#
CHECK_TIME	#CT#
TABLE_COLLATION	utf8_general_ci
CHECKSUM	NULL
CREATE_OPTIONS	#CO#
TABLE_COMMENT	#TC#
user_comment	
Separator	-----------------------------------------------------
TABLE_CATALOG	def
TABLE_SCHEMA	information_schema
TABLE_NAME	REFERENTIAL_CONSTRAINTS
TABLE_TYPE	SYSTEM VIEW
ENGINE	MEMORY
VERSION	10
ROW_FORMAT	Fixed
TABLE_ROWS	#TBLR#
AVG_ROW_LENGTH	#ARL#
DATA_LENGTH	#DL#
MAX_DATA_LENGTH	#MDL#
INDEX_LENGTH	#IL#
DATA_FREE	#DF#
AUTO_INCREMENT	NULL
CREATE_TIME	#CRT#
UPDATE_TIME	#UT#
CHECK_TIME	#CT#
TABLE_COLLATION	utf8_general_ci
CHECKSUM	NULL
CREATE_OPTIONS	#CO#
TABLE_COMMENT	#TC#
user_comment	
Separator	-----------------------------------------------------
TABLE_CATALOG	def
TABLE_SCHEMA	information_schema
TABLE_NAME	ROUTINES
TABLE_TYPE	SYSTEM VIEW
ENGINE	MyISAM
VERSION	10
ROW_FORMAT	Dynamic
TABLE_ROWS	#TBLR#
AVG_ROW_LENGTH	#ARL#
DATA_LENGTH	#DL#
MAX_DATA_LENGTH	#MDL#
INDEX_LENGTH	#IL#
DATA_FREE	#DF#
AUTO_INCREMENT	NULL
CREATE_TIME	#CRT#
UPDATE_TIME	#UT#
CHECK_TIME	#CT#
TABLE_COLLATION	utf8_general_ci
CHECKSUM	NULL
CREATE_OPTIONS	#CO#
TABLE_COMMENT	#TC#
user_comment	
Separator	-----------------------------------------------------
TABLE_CATALOG	def
TABLE_SCHEMA	information_schema
TABLE_NAME	SCHEMATA
TABLE_TYPE	SYSTEM VIEW
ENGINE	MEMORY
VERSION	10
ROW_FORMAT	Fixed
TABLE_ROWS	#TBLR#
AVG_ROW_LENGTH	#ARL#
DATA_LENGTH	#DL#
MAX_DATA_LENGTH	#MDL#
INDEX_LENGTH	#IL#
DATA_FREE	#DF#
AUTO_INCREMENT	NULL
CREATE_TIME	#CRT#
UPDATE_TIME	#UT#
CHECK_TIME	#CT#
TABLE_COLLATION	utf8_general_ci
CHECKSUM	NULL
CREATE_OPTIONS	#CO#
TABLE_COMMENT	#TC#
user_comment	
Separator	-----------------------------------------------------
TABLE_CATALOG	def
TABLE_SCHEMA	information_schema
TABLE_NAME	SCHEMA_PRIVILEGES
TABLE_TYPE	SYSTEM VIEW
ENGINE	MEMORY
VERSION	10
ROW_FORMAT	Fixed
TABLE_ROWS	#TBLR#
AVG_ROW_LENGTH	#ARL#
DATA_LENGTH	#DL#
MAX_DATA_LENGTH	#MDL#
INDEX_LENGTH	#IL#
DATA_FREE	#DF#
AUTO_INCREMENT	NULL
CREATE_TIME	#CRT#
UPDATE_TIME	#UT#
CHECK_TIME	#CT#
TABLE_COLLATION	utf8_general_ci
CHECKSUM	NULL
CREATE_OPTIONS	#CO#
TABLE_COMMENT	#TC#
user_comment	
Separator	-----------------------------------------------------
TABLE_CATALOG	def
TABLE_SCHEMA	information_schema
TABLE_NAME	SESSION_STATUS
TABLE_TYPE	SYSTEM VIEW
ENGINE	MEMORY
VERSION	10
ROW_FORMAT	Fixed
TABLE_ROWS	#TBLR#
AVG_ROW_LENGTH	#ARL#
DATA_LENGTH	#DL#
MAX_DATA_LENGTH	#MDL#
INDEX_LENGTH	#IL#
DATA_FREE	#DF#
AUTO_INCREMENT	NULL
CREATE_TIME	#CRT#
UPDATE_TIME	#UT#
CHECK_TIME	#CT#
TABLE_COLLATION	utf8_general_ci
CHECKSUM	NULL
CREATE_OPTIONS	#CO#
TABLE_COMMENT	#TC#
user_comment	
Separator	-----------------------------------------------------
TABLE_CATALOG	def
TABLE_SCHEMA	information_schema
TABLE_NAME	SESSION_VARIABLES
TABLE_TYPE	SYSTEM VIEW
ENGINE	MEMORY
VERSION	10
ROW_FORMAT	Fixed
TABLE_ROWS	#TBLR#
AVG_ROW_LENGTH	#ARL#
DATA_LENGTH	#DL#
MAX_DATA_LENGTH	#MDL#
INDEX_LENGTH	#IL#
DATA_FREE	#DF#
AUTO_INCREMENT	NULL
CREATE_TIME	#CRT#
UPDATE_TIME	#UT#
CHECK_TIME	#CT#
TABLE_COLLATION	utf8_general_ci
CHECKSUM	NULL
CREATE_OPTIONS	#CO#
TABLE_COMMENT	#TC#
user_comment	
Separator	-----------------------------------------------------
TABLE_CATALOG	def
TABLE_SCHEMA	information_schema
TABLE_NAME	STATISTICS
TABLE_TYPE	SYSTEM VIEW
ENGINE	MEMORY
VERSION	10
ROW_FORMAT	Fixed
TABLE_ROWS	#TBLR#
AVG_ROW_LENGTH	#ARL#
DATA_LENGTH	#DL#
MAX_DATA_LENGTH	#MDL#
INDEX_LENGTH	#IL#
DATA_FREE	#DF#
AUTO_INCREMENT	NULL
CREATE_TIME	#CRT#
UPDATE_TIME	#UT#
CHECK_TIME	#CT#
TABLE_COLLATION	utf8_general_ci
CHECKSUM	NULL
CREATE_OPTIONS	#CO#
TABLE_COMMENT	#TC#
user_comment	
Separator	-----------------------------------------------------
TABLE_CATALOG	def
TABLE_SCHEMA	information_schema
TABLE_NAME	TABLES
TABLE_TYPE	SYSTEM VIEW
ENGINE	MEMORY
VERSION	10
ROW_FORMAT	Fixed
TABLE_ROWS	#TBLR#
AVG_ROW_LENGTH	#ARL#
DATA_LENGTH	#DL#
MAX_DATA_LENGTH	#MDL#
INDEX_LENGTH	#IL#
DATA_FREE	#DF#
AUTO_INCREMENT	NULL
CREATE_TIME	#CRT#
UPDATE_TIME	#UT#
CHECK_TIME	#CT#
TABLE_COLLATION	utf8_general_ci
CHECKSUM	NULL
CREATE_OPTIONS	#CO#
TABLE_COMMENT	#TC#
user_comment	
Separator	-----------------------------------------------------
TABLE_CATALOG	def
TABLE_SCHEMA	information_schema
TABLE_NAME	TABLESPACES
TABLE_TYPE	SYSTEM VIEW
ENGINE	MEMORY
VERSION	10
ROW_FORMAT	Fixed
TABLE_ROWS	#TBLR#
AVG_ROW_LENGTH	#ARL#
DATA_LENGTH	#DL#
MAX_DATA_LENGTH	#MDL#
INDEX_LENGTH	#IL#
DATA_FREE	#DF#
AUTO_INCREMENT	NULL
CREATE_TIME	#CRT#
UPDATE_TIME	#UT#
CHECK_TIME	#CT#
TABLE_COLLATION	utf8_general_ci
CHECKSUM	NULL
CREATE_OPTIONS	#CO#
TABLE_COMMENT	#TC#
user_comment	
Separator	-----------------------------------------------------
TABLE_CATALOG	def
TABLE_SCHEMA	information_schema
TABLE_NAME	TABLE_CONSTRAINTS
TABLE_TYPE	SYSTEM VIEW
ENGINE	MEMORY
VERSION	10
ROW_FORMAT	Fixed
TABLE_ROWS	#TBLR#
AVG_ROW_LENGTH	#ARL#
DATA_LENGTH	#DL#
MAX_DATA_LENGTH	#MDL#
INDEX_LENGTH	#IL#
DATA_FREE	#DF#
AUTO_INCREMENT	NULL
CREATE_TIME	#CRT#
UPDATE_TIME	#UT#
CHECK_TIME	#CT#
TABLE_COLLATION	utf8_general_ci
CHECKSUM	NULL
CREATE_OPTIONS	#CO#
TABLE_COMMENT	#TC#
user_comment	
Separator	-----------------------------------------------------
TABLE_CATALOG	def
TABLE_SCHEMA	information_schema
TABLE_NAME	TABLE_PRIVILEGES
TABLE_TYPE	SYSTEM VIEW
ENGINE	MEMORY
VERSION	10
ROW_FORMAT	Fixed
TABLE_ROWS	#TBLR#
AVG_ROW_LENGTH	#ARL#
DATA_LENGTH	#DL#
MAX_DATA_LENGTH	#MDL#
INDEX_LENGTH	#IL#
DATA_FREE	#DF#
AUTO_INCREMENT	NULL
CREATE_TIME	#CRT#
UPDATE_TIME	#UT#
CHECK_TIME	#CT#
TABLE_COLLATION	utf8_general_ci
CHECKSUM	NULL
CREATE_OPTIONS	#CO#
TABLE_COMMENT	#TC#
user_comment	
Separator	-----------------------------------------------------
TABLE_CATALOG	def
TABLE_SCHEMA	information_schema
TABLE_NAME	TRIGGERS
TABLE_TYPE	SYSTEM VIEW
ENGINE	MyISAM
VERSION	10
ROW_FORMAT	Dynamic
TABLE_ROWS	#TBLR#
AVG_ROW_LENGTH	#ARL#
DATA_LENGTH	#DL#
MAX_DATA_LENGTH	#MDL#
INDEX_LENGTH	#IL#
DATA_FREE	#DF#
AUTO_INCREMENT	NULL
CREATE_TIME	#CRT#
UPDATE_TIME	#UT#
CHECK_TIME	#CT#
TABLE_COLLATION	utf8_general_ci
CHECKSUM	NULL
CREATE_OPTIONS	#CO#
TABLE_COMMENT	#TC#
user_comment	
Separator	-----------------------------------------------------
TABLE_CATALOG	def
TABLE_SCHEMA	information_schema
TABLE_NAME	USER_PRIVILEGES
TABLE_TYPE	SYSTEM VIEW
ENGINE	MEMORY
VERSION	10
ROW_FORMAT	Fixed
TABLE_ROWS	#TBLR#
AVG_ROW_LENGTH	#ARL#
DATA_LENGTH	#DL#
MAX_DATA_LENGTH	#MDL#
INDEX_LENGTH	#IL#
DATA_FREE	#DF#
AUTO_INCREMENT	NULL
CREATE_TIME	#CRT#
UPDATE_TIME	#UT#
CHECK_TIME	#CT#
TABLE_COLLATION	utf8_general_ci
CHECKSUM	NULL
CREATE_OPTIONS	#CO#
TABLE_COMMENT	#TC#
user_comment	
Separator	-----------------------------------------------------
TABLE_CATALOG	def
TABLE_SCHEMA	information_schema
TABLE_NAME	VIEWS
TABLE_TYPE	SYSTEM VIEW
ENGINE	MyISAM
VERSION	10
ROW_FORMAT	Dynamic
TABLE_ROWS	#TBLR#
AVG_ROW_LENGTH	#ARL#
DATA_LENGTH	#DL#
MAX_DATA_LENGTH	#MDL#
INDEX_LENGTH	#IL#
DATA_FREE	#DF#
AUTO_INCREMENT	NULL
CREATE_TIME	#CRT#
UPDATE_TIME	#UT#
CHECK_TIME	#CT#
TABLE_COLLATION	utf8_general_ci
CHECKSUM	NULL
CREATE_OPTIONS	#CO#
TABLE_COMMENT	#TC#
user_comment	
Separator	-----------------------------------------------------
# Switch to connection default and close connection testuser1
DROP USER testuser1@localhost;
DROP DATABASE test1;<|MERGE_RESOLUTION|>--- conflicted
+++ resolved
@@ -11,11 +11,7 @@
 '-----------------------------------------------------' AS "Separator"
 FROM information_schema.tables
 WHERE table_schema = 'information_schema'
-<<<<<<< HEAD
-AND table_name <> 'profiling' AND table_name not like 'innodb_%'
-=======
-AND table_name <> 'profiling' and table_name not like 'ndb%'
->>>>>>> a97f8bd3
+AND table_name <> 'profiling' AND table_name not like 'innodb_%' AND table_name not like 'ndb%'
 ORDER BY table_schema,table_name;
 TABLE_CATALOG	def
 TABLE_SCHEMA	information_schema
@@ -699,11 +695,7 @@
 '-----------------------------------------------------' AS "Separator"
 FROM information_schema.tables
 WHERE table_schema = 'information_schema'
-<<<<<<< HEAD
-AND table_name <> 'profiling' AND table_name not like 'innodb_%'
-=======
-AND table_name <> 'profiling' and table_name not like 'ndb%'
->>>>>>> a97f8bd3
+AND table_name <> 'profiling' AND table_name not like 'innodb_%' AND table_name not like 'ndb%'
 ORDER BY table_schema,table_name;
 TABLE_CATALOG	def
 TABLE_SCHEMA	information_schema
