DROP TABLE IF EXISTS test.t1;
DROP TABLE IF EXISTS test.t2;
DROP TABLE IF EXISTS test.t3;
*****
**** Copy data from table in one table space to table 
**** in different table space
*****
CREATE LOGFILE GROUP lg
ADD UNDOFILE './lg_group/undofile.dat'
 INITIAL_SIZE 16M
UNDO_BUFFER_SIZE = 1M
ENGINE=NDB;
CREATE TABLESPACE ts1
ADD DATAFILE './table_space1/datafile.dat'
 USE LOGFILE GROUP lg
INITIAL_SIZE 25M
ENGINE NDB;
CREATE TABLESPACE ts2
ADD DATAFILE './table_space2/datafile.dat'
 USE LOGFILE GROUP lg
INITIAL_SIZE 20M
ENGINE NDB;
CREATE TABLE test.t1 (a1 int NOT NULL PRIMARY KEY, a2 VARCHAR(256), a3 BLOB) 
TABLESPACE ts1 STORAGE DISK  ENGINE=NDB;
CREATE TABLE test.t2 (a1 int NOT NULL PRIMARY KEY, a2 VARCHAR(256), a3 BLOB) 
TABLESPACE ts2 STORAGE DISK  ENGINE=NDB;
SHOW CREATE TABLE test.t1;
Table	Create Table
t1	CREATE TABLE `t1` (
  `a1` int(11) NOT NULL,
  `a2` varchar(256) DEFAULT NULL,
  `a3` blob,
  PRIMARY KEY (`a1`)
) /*!50100 TABLESPACE ts1 STORAGE DISK */ ENGINE=ndbcluster DEFAULT CHARSET=latin1
SHOW CREATE TABLE test.t2;
Table	Create Table
t2	CREATE TABLE `t2` (
  `a1` int(11) NOT NULL,
  `a2` varchar(256) DEFAULT NULL,
  `a3` blob,
  PRIMARY KEY (`a1`)
) /*!50100 TABLESPACE ts2 STORAGE DISK */ ENGINE=ndbcluster DEFAULT CHARSET=latin1
INSERT INTO test.t1 VALUES (1,'111111','aaaaaaaa');
INSERT INTO test.t1 VALUES (2,'222222','bbbbbbbb');
SELECT * FROM test.t1 ORDER BY a1;
a1	a2	a3
1	111111	aaaaaaaa
2	222222	bbbbbbbb
INSERT INTO test.t2(a1,a2,a3) SELECT * FROM test.t1;
SELECT * FROM test.t2 ORDER BY a1;
a1	a2	a3
1	111111	aaaaaaaa
2	222222	bbbbbbbb
DROP TABLE test.t1, test.t2;
set @vc1 = repeat('a', 200);
set @vc2 = repeat('b', 500);
set @vc3 = repeat('c', 1000);
set @vc4 = repeat('d', 4000);
set @x0 = '01234567012345670123456701234567';
set @x0 = concat(@x0,@x0,@x0,@x0,@x0,@x0,@x0,@x0);
set @b1 = 'b1';
set @b1 = concat(@b1,@b1,@b1,@b1,@b1,@b1,@b1,@b1,@b1,@b1);
set @b1 = concat(@b1,@b1,@b1,@b1,@b1,@b1,@b1,@b1,@b1,@b1);
set @b1 = concat(@b1,@b1,@b1,@b1,@b1,@b1,@b1,@b1,@b1,@b1);
set @b1 = concat(@b1,@x0);
set @d1 = 'dd1';
set @d1 = concat(@d1,@d1,@d1,@d1,@d1,@d1,@d1,@d1,@d1,@d1);
set @d1 = concat(@d1,@d1,@d1,@d1,@d1,@d1,@d1,@d1,@d1,@d1);
set @d1 = concat(@d1,@d1,@d1,@d1,@d1,@d1,@d1,@d1,@d1,@d1);
set @b2 = 'b2';
set @b2 = concat(@b2,@b2,@b2,@b2,@b2,@b2,@b2,@b2,@b2,@b2);
set @b2 = concat(@b2,@b2,@b2,@b2,@b2,@b2,@b2,@b2,@b2,@b2);
set @b2 = concat(@b2,@b2,@b2,@b2,@b2,@b2,@b2,@b2,@b2,@b2);
set @b2 = concat(@b2,@b2,@b2,@b2,@b2,@b2,@b2,@b2,@b2,@b2);
set @d2 = 'dd2';
set @d2 = concat(@d2,@d2,@d2,@d2,@d2,@d2,@d2,@d2,@d2,@d2);
set @d2 = concat(@d2,@d2,@d2,@d2,@d2,@d2,@d2,@d2,@d2,@d2);
set @d2 = concat(@d2,@d2,@d2,@d2,@d2,@d2,@d2,@d2,@d2,@d2);
set @d2 = concat(@d2,@d2,@d2,@d2,@d2,@d2,@d2,@d2,@d2,@d2);
select length(@x0),length(@b1),length(@d1) from dual;
length(@x0)	length(@b1)	length(@d1)
256	2256	3000
select length(@x0),length(@b2),length(@d2) from dual;
length(@x0)	length(@b2)	length(@d2)
256	20000	30000
CREATE TABLE test.t1 (a1 int NOT NULL PRIMARY KEY, a2 VARCHAR(5000), a3 BLOB) 
TABLESPACE ts1 STORAGE DISK  ENGINE=NDB;
CREATE TABLE test.t2 (a1 int NOT NULL PRIMARY KEY, a2 VARCHAR(5000), a3 BLOB) 
TABLESPACE ts2 STORAGE DISK  ENGINE=NDB;
SHOW CREATE TABLE test.t1;
Table	Create Table
t1	CREATE TABLE `t1` (
  `a1` int(11) NOT NULL,
  `a2` varchar(5000) DEFAULT NULL,
  `a3` blob,
  PRIMARY KEY (`a1`)
) /*!50100 TABLESPACE ts1 STORAGE DISK */ ENGINE=ndbcluster DEFAULT CHARSET=latin1
SHOW CREATE TABLE test.t2;
Table	Create Table
t2	CREATE TABLE `t2` (
  `a1` int(11) NOT NULL,
  `a2` varchar(5000) DEFAULT NULL,
  `a3` blob,
  PRIMARY KEY (`a1`)
) /*!50100 TABLESPACE ts2 STORAGE DISK */ ENGINE=ndbcluster DEFAULT CHARSET=latin1
INSERT INTO test.t1 VALUES (1,@vc1,@d1);
INSERT INTO test.t1 VALUES (2,@vc2,@b1);
INSERT INTO test.t1 VALUES (3,@vc3,@d2);
INSERT INTO test.t1 VALUES (4,@vc4,@b2);
SELECT a1,length(a2),substr(a2,180,2),length(a3),substr(a3,1+3*900,3)
FROM test.t1 WHERE a1=1;
a1	length(a2)	substr(a2,180,2)	length(a3)	substr(a3,1+3*900,3)
1	200	aa	3000	dd1
SELECT a1,length(a2),substr(a2,480,2),length(a3),substr(a3,1+2*900,3)
FROM test.t1 where a1=2;
a1	length(a2)	substr(a2,480,2)	length(a3)	substr(a3,1+2*900,3)
2	500	bb	2256	b1b
INSERT INTO test.t2(a1,a2,a3) SELECT * FROM test.t1;
SELECT a1,length(a2),substr(a2,180,2),length(a3),substr(a3,1+3*900,3)
FROM test.t2 WHERE a1=1;
a1	length(a2)	substr(a2,180,2)	length(a3)	substr(a3,1+3*900,3)
1	200	aa	3000	dd1
SELECT a1,length(a2),substr(a2,480,2),length(a3),substr(a3,1+2*900,3)
FROM test.t2 where a1=2;
a1	length(a2)	substr(a2,480,2)	length(a3)	substr(a3,1+2*900,3)
2	500	bb	2256	b1b
DROP TABLE test.t1, test.t2;
*****
**** Insert, Update, Delete from NDB table with BLOB fields
*****
set @vc1 = repeat('a', 200);
set @vc2 = repeat('b', 500);
set @vc3 = repeat('c', 1000);
set @vc4 = repeat('d', 4000);
set @vc5 = repeat('d', 5000);
set @bb1 = repeat('1', 2000);
set @bb2 = repeat('2', 5000);
set @bb3 = repeat('3', 10000);
set @bb4 = repeat('4', 40000);
set @bb5 = repeat('5', 50000);
select length(@vc1),length(@vc2),length(@vc3),length(@vc4),length(@vc5) 
from dual;
length(@vc1)	length(@vc2)	length(@vc3)	length(@vc4)	length(@vc5)
200	500	1000	4000	5000
select length(@bb1),length(@bb2),length(@bb3),length(@bb4),length(@bb5) 
from dual;
length(@bb1)	length(@bb2)	length(@bb3)	length(@bb4)	length(@bb5)
2000	5000	10000	40000	50000
CREATE TABLE test.t1 (a1 int NOT NULL PRIMARY KEY, a2 VARCHAR(5000), a3 BLOB) 
TABLESPACE ts1 STORAGE DISK  ENGINE=NDB;
INSERT INTO test.t1 VALUES (1,@vc1,@bb1);
INSERT INTO test.t1 VALUES (2,@vc2,@bb2);
INSERT INTO test.t1 VALUES (3,@vc3,@bb3);
INSERT INTO test.t1 VALUES (4,@vc4,@bb4);
INSERT INTO test.t1 VALUES (5,@vc5,@bb5);
UPDATE test.t1 SET a2=@vc5, a3=@bb5 WHERE a1=1;
SELECT a1,length(a2),substr(a2,4998,2),length(a3),substr(a3,49997,3)
FROM test.t1 WHERE a1=1;
a1	length(a2)	substr(a2,4998,2)	length(a3)	substr(a3,49997,3)
1	5000	dd	50000	555
UPDATE test.t1 SET a2=@vc4, a3=@bb4 WHERE a1=2;
SELECT a1,length(a2),substr(a2,3998,2),length(a3),substr(a3,39997,3)
FROM test.t1 WHERE a1=2;
a1	length(a2)	substr(a2,3998,2)	length(a3)	substr(a3,39997,3)
2	4000	dd	40000	444
UPDATE test.t1 SET a2=@vc2, a3=@bb2 WHERE a1=3;
SELECT a1,length(a2),substr(a2,498,2),length(a3),substr(a3,3997,3)
FROM test.t1 WHERE a1=3;
a1	length(a2)	substr(a2,498,2)	length(a3)	substr(a3,3997,3)
3	500	bb	5000	222
UPDATE test.t1 SET a2=@vc3, a3=@bb3 WHERE a1=4;
SELECT a1,length(a2),substr(a2,998,2),length(a3),substr(a3,9997,3)
FROM test.t1 WHERE a1=4;
a1	length(a2)	substr(a2,998,2)	length(a3)	substr(a3,9997,3)
4	1000	cc	10000	333
UPDATE test.t1 SET a2=@vc1, a3=@bb1 WHERE a1=5;
SELECT a1,length(a2),substr(a2,198,2),length(a3),substr(a3,1997,3)
FROM test.t1 WHERE a1=5;
a1	length(a2)	substr(a2,198,2)	length(a3)	substr(a3,1997,3)
5	200	aa	2000	111
DELETE FROM test.t1 where a1=5;
SELECT count(*) from test.t1;
count(*)
4
DELETE FROM test.t1 where a1=4;
SELECT count(*) from test.t1;
count(*)
3
DELETE FROM test.t1 where a1=3;
SELECT count(*) from test.t1;
count(*)
2
DELETE FROM test.t1 where a1=2;
SELECT count(*) from test.t1;
count(*)
1
DELETE FROM test.t1 where a1=1;
SELECT count(*) from test.t1;
count(*)
0
DROP TABLE test.t1;
*****
**** Create Stored procedures that use disk based tables
*****
CREATE TABLE test.t1 (a1 int NOT NULL PRIMARY KEY, a2 VARCHAR(256), a3 BLOB)
TABLESPACE ts1 STORAGE DISK  ENGINE=NDB//
CREATE PROCEDURE test.sp1()
BEGIN
INSERT INTO test.t1 values (1,'111111','aaaaaaaa');
END//
CALL test.sp1();
SELECT * FROM test.t1;
a1	a2	a3
1	111111	aaaaaaaa
CREATE PROCEDURE test.sp2(n INT, vc VARCHAR(256), blb BLOB)
BEGIN
UPDATE test.t1 SET a2=vc, a3=blb where a1=n;
END//
CALL test.sp2(1,'222222','bbbbbbbb');
SELECT * FROM test.t1;
a1	a2	a3
1	222222	bbbbbbbb
DELETE FROM test.t1;
DROP PROCEDURE test.sp1;
DROP PROCEDURE test.sp2;
DROP TABLE test.t1;
*****
***** Create function that operate on disk based tables
*****
CREATE TABLE test.t1 (a1 int NOT NULL PRIMARY KEY, a2 VARCHAR(256), a3 BLOB)
TABLESPACE ts1 STORAGE DISK  ENGINE=NDB;
CREATE FUNCTION test.fn1(n INT) RETURNS INT
BEGIN
DECLARE v INT;
SELECT a1 INTO v FROM test.t1 WHERE a1=n;
RETURN v;
END//
CREATE FUNCTION test.fn2(n INT, blb BLOB) RETURNS BLOB
BEGIN
DECLARE vv BLOB;
UPDATE test.t1 SET a3=blb where a1=n;
SELECT a3 INTO vv FROM test.t1 WHERE a1=n;
RETURN vv;
END//
SELECT test.fn1(10) FROM DUAL;
test.fn1(10)
10
SELECT test.fn2(50, 'new BLOB content') FROM DUAL;
test.fn2(50, 'new BLOB content')
new BLOB content
DELETE FROM test.t1;
DROP FUNCTION test.fn1;
DROP FUNCTION test.fn2;
DROP TABLE test.t1;
*****
***** Create triggers that operate on disk based tables
*****
CREATE TABLE test.t1 (a1 int NOT NULL PRIMARY KEY, a2 VARCHAR(256), a3 BLOB)
TABLESPACE ts1 STORAGE DISK  ENGINE=NDB;
CREATE TRIGGER test.trg1 BEFORE INSERT ON test.t1 FOR EACH ROW 
BEGIN 
if isnull(new.a2) then
set new.a2:= 'trg1 works on a2 field';
end if;
if isnull(new.a3) then
set new.a3:= 'trg1 works on a3 field';
end if;
end//
insert into test.t1 (a1) values (1)//
insert into test.t1 (a1,a2) values (2, 'ccccccc')//
select * from test.t1 order by a1//
a1	a2	a3
1	trg1 works on a2 field	trg1 works on a3 field
2	ccccccc	trg1 works on a3 field
DELETE FROM test.t1;
DROP TRIGGER test.trg1;
DROP TABLE test.t1;
*****
***** Create, update views that operate on disk based tables
*****
CREATE TABLE test.t1 (a1 int NOT NULL PRIMARY KEY, a2 VARCHAR(256), a3 BLOB)
TABLESPACE ts1 STORAGE DISK  ENGINE=NDB;
CREATE VIEW test.v1 AS SELECT * FROM test.t1;
SELECT * FROM test.v1 order by a1;
a1	a2	a3
1	aaaaa1	bbbbb1
2	aaaaa2	bbbbb2
3	aaaaa3	bbbbb3
4	aaaaa4	bbbbb4
5	aaaaa5	bbbbb5
6	aaaaa6	bbbbb6
7	aaaaa7	bbbbb7
8	aaaaa8	bbbbb8
9	aaaaa9	bbbbb9
10	aaaaa10	bbbbb10
CHECK TABLE test.v1, test.t1;
Table	Op	Msg_type	Msg_text
test.v1	check	status	OK
test.t1	check	note	The storage engine for the table doesn't support check
UPDATE test.v1 SET a2='zzzzzzzzzzzzzzzzzzzzzzzzzzzzzzzzzzzz' WHERE a1=5;
SELECT * FROM test.v1 order by a1;
a1	a2	a3
1	aaaaa1	bbbbb1
2	aaaaa2	bbbbb2
3	aaaaa3	bbbbb3
4	aaaaa4	bbbbb4
5	zzzzzzzzzzzzzzzzzzzzzzzzzzzzzzzzzzzz	bbbbb5
6	aaaaa6	bbbbb6
7	aaaaa7	bbbbb7
8	aaaaa8	bbbbb8
9	aaaaa9	bbbbb9
10	aaaaa10	bbbbb10
DROP VIEW test.v1;
DELETE FROM test.t1;
DROP TABLE test.t1;
*****
***** Create and use disk based table that use auto inc
*****
CREATE TABLE test.t1 (a1 INT NOT NULL AUTO_INCREMENT PRIMARY KEY, 
a2 VARCHAR(256), a3 BLOB) 
TABLESPACE ts1 STORAGE DISK  ENGINE=NDB;
SELECT * FROM test.t1 ORDER BY a1;
a1	a2	a3
1	aaaaa10	bbbbb10
2	aaaaa9	bbbbb9
3	aaaaa8	bbbbb8
4	aaaaa7	bbbbb7
5	aaaaa6	bbbbb6
6	aaaaa5	bbbbb5
7	aaaaa4	bbbbb4
8	aaaaa3	bbbbb3
9	aaaaa2	bbbbb2
10	aaaaa1	bbbbb1
DELETE FROM test.t1;
DROP TABLE test.t1;
*****
***** Create test that use transaction (commit, rollback)
*****
SET AUTOCOMMIT=0;
CREATE TABLE test.t1 (a1 INT NOT NULL AUTO_INCREMENT PRIMARY KEY, 
a2 VARCHAR(256), a3 BLOB) 
TABLESPACE ts1 STORAGE DISK  ENGINE=NDB;
INSERT INTO test.t1 VALUES(NULL, "aaaaa1", "bbbbb1");
COMMIT;
SELECT * FROM test.t1 ORDER BY a1;
a1	a2	a3
1	aaaaa1	bbbbb1
INSERT INTO test.t1 VALUES(NULL, "aaaaa2", "bbbbb2");
ROLLBACK;
SELECT * FROM test.t1 ORDER BY a1;
a1	a2	a3
1	aaaaa1	bbbbb1
DELETE FROM test.t1;
DROP TABLE test.t1;
SET AUTOCOMMIT=1;
CREATE TABLE test.t1 (a1 INT NOT NULL AUTO_INCREMENT PRIMARY KEY, 
a2 VARCHAR(256), a3 BLOB) 
TABLESPACE ts1 STORAGE DISK  ENGINE=NDB;
START TRANSACTION;
INSERT INTO test.t1 VALUES(NULL, "aaaaa1", "bbbbb1");
COMMIT;
SELECT * FROM test.t1 ORDER BY a1;
a1	a2	a3
1	aaaaa1	bbbbb1
START TRANSACTION;
INSERT INTO test.t1 VALUES(NULL, "aaaaa2", "bbbbb2");
ROLLBACK;
SELECT * FROM test.t1 ORDER BY a1;
a1	a2	a3
1	aaaaa1	bbbbb1
DELETE FROM test.t1;
DROP TABLE test.t1;
*****
***** Create test that uses locks
*****
drop table if exists test.t1;
CREATE TABLE test.t1 (a1 INT NOT NULL AUTO_INCREMENT PRIMARY KEY, 
a2 VARCHAR(256), a3 BLOB) 
TABLESPACE ts1 STORAGE DISK  ENGINE=NDB;
LOCK TABLES test.t1 write;
INSERT INTO test.t1 VALUES(NULL, "aaaaa1", "bbbbb1");
INSERT INTO test.t1 VALUES(NULL, "aaaaa2", "bbbbb2");
SELECT * FROM test.t1 ORDER BY a1;
a1	a2	a3
1	aaaaa1	bbbbb1
2	aaaaa2	bbbbb2
SELECT * FROM test.t1 ORDER BY a1;
a1	a2	a3
1	aaaaa1	bbbbb1
2	aaaaa2	bbbbb2
INSERT INTO test.t1 VALUES(NULL, "aaaaa3", "bbbbb3");
UNLOCK TABLES;
INSERT INTO test.t1 VALUES(NULL, "aaaaa3", "bbbbb3");
SELECT * FROM test.t1 ORDER BY a1;
a1	a2	a3
1	aaaaa1	bbbbb1
2	aaaaa2	bbbbb2
3	aaaaa3	bbbbb3
4	aaaaa3	bbbbb3
DELETE FROM test.t1;
DROP TABLE test.t1;
*****
***** Create large disk base table, do random queries, check cache hits
*****
set @vc1 = repeat('a', 200);
SELECT @vc1 FROM DUAL;
@vc1
aaaaaaaaaaaaaaaaaaaaaaaaaaaaaaaaaaaaaaaaaaaaaaaaaaaaaaaaaaaaaaaaaaaaaaaaaaaaaaaaaaaaaaaaaaaaaaaaaaaaaaaaaaaaaaaaaaaaaaaaaaaaaaaaaaaaaaaaaaaaaaaaaaaaaaaaaaaaaaaaaaaaaaaaaaaaaaaaaaaaaaaaaaaaaaaaaaaaaaaa
set @vc2 = repeat('b', 500);
set @vc3 = repeat('b', 998);
set @x0 = '01234567012345670123456701234567';
set @x0 = concat(@x0,@x0,@x0,@x0,@x0,@x0,@x0,@x0);
set @b1 = 'b1';
set @b1 = concat(@b1,@b1,@b1,@b1,@b1,@b1,@b1,@b1,@b1,@b1);
set @b1 = concat(@b1,@b1,@b1,@b1,@b1,@b1,@b1,@b1,@b1,@b1);
set @b1 = concat(@b1,@b1,@b1,@b1,@b1,@b1,@b1,@b1,@b1,@b1);
set @b1 = concat(@b1,@x0);
set @d1 = 'dd1';
set @d1 = concat(@d1,@d1,@d1,@d1,@d1,@d1,@d1,@d1,@d1,@d1);
set @d1 = concat(@d1,@d1,@d1,@d1,@d1,@d1,@d1,@d1,@d1,@d1);
set @d1 = concat(@d1,@d1,@d1,@d1,@d1,@d1,@d1,@d1,@d1,@d1);
set @b2 = 'b2';
set @b2 = concat(@b2,@b2,@b2,@b2,@b2,@b2,@b2,@b2,@b2,@b2);
set @b2 = concat(@b2,@b2,@b2,@b2,@b2,@b2,@b2,@b2,@b2,@b2);
set @b2 = concat(@b2,@b2,@b2,@b2,@b2,@b2,@b2,@b2,@b2,@b2);
set @b2 = concat(@b2,@b2,@b2,@b2,@b2,@b2,@b2,@b2,@b2,@b2);
set @d2 = 'dd2';
set @d2 = concat(@d2,@d2,@d2,@d2,@d2,@d2,@d2,@d2,@d2,@d2);
set @d2 = concat(@d2,@d2,@d2,@d2,@d2,@d2,@d2,@d2,@d2,@d2);
set @d2 = concat(@d2,@d2,@d2,@d2,@d2,@d2,@d2,@d2,@d2,@d2);
set @d2 = concat(@d2,@d2,@d2,@d2,@d2,@d2,@d2,@d2,@d2,@d2);
select length(@x0),length(@b1),length(@d1) from dual;
length(@x0)	length(@b1)	length(@d1)
256	2256	3000
select length(@x0),length(@b2),length(@d2) from dual;
length(@x0)	length(@b2)	length(@d2)
256	20000	30000
CREATE TABLE test.t1 (a1 int NOT NULL PRIMARY KEY, a2 VARCHAR(1000), a3 BLOB)
TABLESPACE ts1 STORAGE DISK  ENGINE=NDB;
INSERT INTO test.t1 values(1,@vc1,@d1);
INSERT INTO test.t1 values(2,@vc2,@d2);
explain SELECT * from test.t1 WHERE a1 = 1;
id	select_type	table	type	possible_keys	key	key_len	ref	rows	Extra
<<<<<<< HEAD
1	SIMPLE	t1	const	PRIMARY	PRIMARY	4	const	#	NULL
=======
1	SIMPLE	t1	eq_ref	PRIMARY	PRIMARY	4	const	#	
>>>>>>> bbdb3677
SELECT a1,length(a2),substr(a2,1+2*900,2),length(a3),substr(a3,1+3*900,3)
FROM test.t1 WHERE a1=1 ORDER BY a1;
a1	length(a2)	substr(a2,1+2*900,2)	length(a3)	substr(a3,1+3*900,3)
1	200		3000	dd1
SELECT a1,length(a2),substr(a2,1+2*9000,2),length(a3),substr(a3,1+3*9000,3)
FROM test.t1 where a1=2 ORDER BY a1;
a1	length(a2)	substr(a2,1+2*9000,2)	length(a3)	substr(a3,1+3*9000,3)
2	500		30000	dd2
UPDATE test.t1 set a2=@vc2,a3=@d2 where a1=1;
UPDATE test.t1 set a2=@vc1,a3=@d1 where a1=2;
SELECT a1,length(a2),substr(a2,1+2*9000,2),length(a3),substr(a3,1+3*9000,3)
FROM test.t1 where a1=1;
a1	length(a2)	substr(a2,1+2*9000,2)	length(a3)	substr(a3,1+3*9000,3)
1	500		30000	dd2
SELECT a1,length(a2),substr(a2,1+2*900,2),length(a3),substr(a3,1+3*900,3)
FROM test.t1 where a1=2;
a1	length(a2)	substr(a2,1+2*900,2)	length(a3)	substr(a3,1+3*900,3)
2	200		3000	dd1
DELETE FROM test.t1;
DROP TABLE test.t1;
*****
***** Create test that uses COUNT(), SUM(), MAX(), MIN(), NOW(), 
***** USER(), TRUNCATE
*****
CREATE TABLE test.t1 (a1 int NOT NULL PRIMARY KEY, a2 VARCHAR(256),
a3 BLOB, a4 DATE, a5 CHAR(250))
TABLESPACE ts1 STORAGE DISK  ENGINE=NDB;
SELECT COUNT(*) from test.t1;
COUNT(*)
100
SELECT SUM(a1) from test.t1;
SUM(a1)
5050
SELECT MIN(a1) from test.t1;
MIN(a1)
1
SELECT MAX(a1) from test.t1;
MAX(a1)
100
SELECT a5 from test.t1 where a1=50;
a5
root@localhost
SELECT * from test.t1 order by a1;
a1	a2	a3	a4	a5
1	aaaaaaaaaaaaaaaa1	bbbbbbbbbbbbbbbbbb1	2006-06-20	root@localhost
2	aaaaaaaaaaaaaaaa2	bbbbbbbbbbbbbbbbbb2	2006-06-20	root@localhost
3	aaaaaaaaaaaaaaaa3	bbbbbbbbbbbbbbbbbb3	2006-06-20	root@localhost
4	aaaaaaaaaaaaaaaa4	bbbbbbbbbbbbbbbbbb4	2006-06-20	root@localhost
5	aaaaaaaaaaaaaaaa5	bbbbbbbbbbbbbbbbbb5	2006-06-20	root@localhost
6	aaaaaaaaaaaaaaaa6	bbbbbbbbbbbbbbbbbb6	2006-06-20	root@localhost
7	aaaaaaaaaaaaaaaa7	bbbbbbbbbbbbbbbbbb7	2006-06-20	root@localhost
8	aaaaaaaaaaaaaaaa8	bbbbbbbbbbbbbbbbbb8	2006-06-20	root@localhost
9	aaaaaaaaaaaaaaaa9	bbbbbbbbbbbbbbbbbb9	2006-06-20	root@localhost
10	aaaaaaaaaaaaaaaa10	bbbbbbbbbbbbbbbbbb10	2006-06-20	root@localhost
11	aaaaaaaaaaaaaaaa11	bbbbbbbbbbbbbbbbbb11	2006-06-20	root@localhost
12	aaaaaaaaaaaaaaaa12	bbbbbbbbbbbbbbbbbb12	2006-06-20	root@localhost
13	aaaaaaaaaaaaaaaa13	bbbbbbbbbbbbbbbbbb13	2006-06-20	root@localhost
14	aaaaaaaaaaaaaaaa14	bbbbbbbbbbbbbbbbbb14	2006-06-20	root@localhost
15	aaaaaaaaaaaaaaaa15	bbbbbbbbbbbbbbbbbb15	2006-06-20	root@localhost
16	aaaaaaaaaaaaaaaa16	bbbbbbbbbbbbbbbbbb16	2006-06-20	root@localhost
17	aaaaaaaaaaaaaaaa17	bbbbbbbbbbbbbbbbbb17	2006-06-20	root@localhost
18	aaaaaaaaaaaaaaaa18	bbbbbbbbbbbbbbbbbb18	2006-06-20	root@localhost
19	aaaaaaaaaaaaaaaa19	bbbbbbbbbbbbbbbbbb19	2006-06-20	root@localhost
20	aaaaaaaaaaaaaaaa20	bbbbbbbbbbbbbbbbbb20	2006-06-20	root@localhost
21	aaaaaaaaaaaaaaaa21	bbbbbbbbbbbbbbbbbb21	2006-06-20	root@localhost
22	aaaaaaaaaaaaaaaa22	bbbbbbbbbbbbbbbbbb22	2006-06-20	root@localhost
23	aaaaaaaaaaaaaaaa23	bbbbbbbbbbbbbbbbbb23	2006-06-20	root@localhost
24	aaaaaaaaaaaaaaaa24	bbbbbbbbbbbbbbbbbb24	2006-06-20	root@localhost
25	aaaaaaaaaaaaaaaa25	bbbbbbbbbbbbbbbbbb25	2006-06-20	root@localhost
26	aaaaaaaaaaaaaaaa26	bbbbbbbbbbbbbbbbbb26	2006-06-20	root@localhost
27	aaaaaaaaaaaaaaaa27	bbbbbbbbbbbbbbbbbb27	2006-06-20	root@localhost
28	aaaaaaaaaaaaaaaa28	bbbbbbbbbbbbbbbbbb28	2006-06-20	root@localhost
29	aaaaaaaaaaaaaaaa29	bbbbbbbbbbbbbbbbbb29	2006-06-20	root@localhost
30	aaaaaaaaaaaaaaaa30	bbbbbbbbbbbbbbbbbb30	2006-06-20	root@localhost
31	aaaaaaaaaaaaaaaa31	bbbbbbbbbbbbbbbbbb31	2006-06-20	root@localhost
32	aaaaaaaaaaaaaaaa32	bbbbbbbbbbbbbbbbbb32	2006-06-20	root@localhost
33	aaaaaaaaaaaaaaaa33	bbbbbbbbbbbbbbbbbb33	2006-06-20	root@localhost
34	aaaaaaaaaaaaaaaa34	bbbbbbbbbbbbbbbbbb34	2006-06-20	root@localhost
35	aaaaaaaaaaaaaaaa35	bbbbbbbbbbbbbbbbbb35	2006-06-20	root@localhost
36	aaaaaaaaaaaaaaaa36	bbbbbbbbbbbbbbbbbb36	2006-06-20	root@localhost
37	aaaaaaaaaaaaaaaa37	bbbbbbbbbbbbbbbbbb37	2006-06-20	root@localhost
38	aaaaaaaaaaaaaaaa38	bbbbbbbbbbbbbbbbbb38	2006-06-20	root@localhost
39	aaaaaaaaaaaaaaaa39	bbbbbbbbbbbbbbbbbb39	2006-06-20	root@localhost
40	aaaaaaaaaaaaaaaa40	bbbbbbbbbbbbbbbbbb40	2006-06-20	root@localhost
41	aaaaaaaaaaaaaaaa41	bbbbbbbbbbbbbbbbbb41	2006-06-20	root@localhost
42	aaaaaaaaaaaaaaaa42	bbbbbbbbbbbbbbbbbb42	2006-06-20	root@localhost
43	aaaaaaaaaaaaaaaa43	bbbbbbbbbbbbbbbbbb43	2006-06-20	root@localhost
44	aaaaaaaaaaaaaaaa44	bbbbbbbbbbbbbbbbbb44	2006-06-20	root@localhost
45	aaaaaaaaaaaaaaaa45	bbbbbbbbbbbbbbbbbb45	2006-06-20	root@localhost
46	aaaaaaaaaaaaaaaa46	bbbbbbbbbbbbbbbbbb46	2006-06-20	root@localhost
47	aaaaaaaaaaaaaaaa47	bbbbbbbbbbbbbbbbbb47	2006-06-20	root@localhost
48	aaaaaaaaaaaaaaaa48	bbbbbbbbbbbbbbbbbb48	2006-06-20	root@localhost
49	aaaaaaaaaaaaaaaa49	bbbbbbbbbbbbbbbbbb49	2006-06-20	root@localhost
50	aaaaaaaaaaaaaaaa50	bbbbbbbbbbbbbbbbbb50	2006-06-20	root@localhost
51	aaaaaaaaaaaaaaaa51	bbbbbbbbbbbbbbbbbb51	2006-06-20	root@localhost
52	aaaaaaaaaaaaaaaa52	bbbbbbbbbbbbbbbbbb52	2006-06-20	root@localhost
53	aaaaaaaaaaaaaaaa53	bbbbbbbbbbbbbbbbbb53	2006-06-20	root@localhost
54	aaaaaaaaaaaaaaaa54	bbbbbbbbbbbbbbbbbb54	2006-06-20	root@localhost
55	aaaaaaaaaaaaaaaa55	bbbbbbbbbbbbbbbbbb55	2006-06-20	root@localhost
56	aaaaaaaaaaaaaaaa56	bbbbbbbbbbbbbbbbbb56	2006-06-20	root@localhost
57	aaaaaaaaaaaaaaaa57	bbbbbbbbbbbbbbbbbb57	2006-06-20	root@localhost
58	aaaaaaaaaaaaaaaa58	bbbbbbbbbbbbbbbbbb58	2006-06-20	root@localhost
59	aaaaaaaaaaaaaaaa59	bbbbbbbbbbbbbbbbbb59	2006-06-20	root@localhost
60	aaaaaaaaaaaaaaaa60	bbbbbbbbbbbbbbbbbb60	2006-06-20	root@localhost
61	aaaaaaaaaaaaaaaa61	bbbbbbbbbbbbbbbbbb61	2006-06-20	root@localhost
62	aaaaaaaaaaaaaaaa62	bbbbbbbbbbbbbbbbbb62	2006-06-20	root@localhost
63	aaaaaaaaaaaaaaaa63	bbbbbbbbbbbbbbbbbb63	2006-06-20	root@localhost
64	aaaaaaaaaaaaaaaa64	bbbbbbbbbbbbbbbbbb64	2006-06-20	root@localhost
65	aaaaaaaaaaaaaaaa65	bbbbbbbbbbbbbbbbbb65	2006-06-20	root@localhost
66	aaaaaaaaaaaaaaaa66	bbbbbbbbbbbbbbbbbb66	2006-06-20	root@localhost
67	aaaaaaaaaaaaaaaa67	bbbbbbbbbbbbbbbbbb67	2006-06-20	root@localhost
68	aaaaaaaaaaaaaaaa68	bbbbbbbbbbbbbbbbbb68	2006-06-20	root@localhost
69	aaaaaaaaaaaaaaaa69	bbbbbbbbbbbbbbbbbb69	2006-06-20	root@localhost
70	aaaaaaaaaaaaaaaa70	bbbbbbbbbbbbbbbbbb70	2006-06-20	root@localhost
71	aaaaaaaaaaaaaaaa71	bbbbbbbbbbbbbbbbbb71	2006-06-20	root@localhost
72	aaaaaaaaaaaaaaaa72	bbbbbbbbbbbbbbbbbb72	2006-06-20	root@localhost
73	aaaaaaaaaaaaaaaa73	bbbbbbbbbbbbbbbbbb73	2006-06-20	root@localhost
74	aaaaaaaaaaaaaaaa74	bbbbbbbbbbbbbbbbbb74	2006-06-20	root@localhost
75	aaaaaaaaaaaaaaaa75	bbbbbbbbbbbbbbbbbb75	2006-06-20	root@localhost
76	aaaaaaaaaaaaaaaa76	bbbbbbbbbbbbbbbbbb76	2006-06-20	root@localhost
77	aaaaaaaaaaaaaaaa77	bbbbbbbbbbbbbbbbbb77	2006-06-20	root@localhost
78	aaaaaaaaaaaaaaaa78	bbbbbbbbbbbbbbbbbb78	2006-06-20	root@localhost
79	aaaaaaaaaaaaaaaa79	bbbbbbbbbbbbbbbbbb79	2006-06-20	root@localhost
80	aaaaaaaaaaaaaaaa80	bbbbbbbbbbbbbbbbbb80	2006-06-20	root@localhost
81	aaaaaaaaaaaaaaaa81	bbbbbbbbbbbbbbbbbb81	2006-06-20	root@localhost
82	aaaaaaaaaaaaaaaa82	bbbbbbbbbbbbbbbbbb82	2006-06-20	root@localhost
83	aaaaaaaaaaaaaaaa83	bbbbbbbbbbbbbbbbbb83	2006-06-20	root@localhost
84	aaaaaaaaaaaaaaaa84	bbbbbbbbbbbbbbbbbb84	2006-06-20	root@localhost
85	aaaaaaaaaaaaaaaa85	bbbbbbbbbbbbbbbbbb85	2006-06-20	root@localhost
86	aaaaaaaaaaaaaaaa86	bbbbbbbbbbbbbbbbbb86	2006-06-20	root@localhost
87	aaaaaaaaaaaaaaaa87	bbbbbbbbbbbbbbbbbb87	2006-06-20	root@localhost
88	aaaaaaaaaaaaaaaa88	bbbbbbbbbbbbbbbbbb88	2006-06-20	root@localhost
89	aaaaaaaaaaaaaaaa89	bbbbbbbbbbbbbbbbbb89	2006-06-20	root@localhost
90	aaaaaaaaaaaaaaaa90	bbbbbbbbbbbbbbbbbb90	2006-06-20	root@localhost
91	aaaaaaaaaaaaaaaa91	bbbbbbbbbbbbbbbbbb91	2006-06-20	root@localhost
92	aaaaaaaaaaaaaaaa92	bbbbbbbbbbbbbbbbbb92	2006-06-20	root@localhost
93	aaaaaaaaaaaaaaaa93	bbbbbbbbbbbbbbbbbb93	2006-06-20	root@localhost
94	aaaaaaaaaaaaaaaa94	bbbbbbbbbbbbbbbbbb94	2006-06-20	root@localhost
95	aaaaaaaaaaaaaaaa95	bbbbbbbbbbbbbbbbbb95	2006-06-20	root@localhost
96	aaaaaaaaaaaaaaaa96	bbbbbbbbbbbbbbbbbb96	2006-06-20	root@localhost
97	aaaaaaaaaaaaaaaa97	bbbbbbbbbbbbbbbbbb97	2006-06-20	root@localhost
98	aaaaaaaaaaaaaaaa98	bbbbbbbbbbbbbbbbbb98	2006-06-20	root@localhost
99	aaaaaaaaaaaaaaaa99	bbbbbbbbbbbbbbbbbb99	2006-06-20	root@localhost
100	aaaaaaaaaaaaaaaa100	bbbbbbbbbbbbbbbbbb100	2006-06-20	root@localhost
DROP TABLE test.t1;
ALTER TABLESPACE ts1
DROP DATAFILE './table_space1/datafile.dat'
 ENGINE=NDB;
DROP TABLESPACE ts1 ENGINE=NDB;
ALTER TABLESPACE ts2
DROP DATAFILE './table_space2/datafile.dat'
 ENGINE=NDB;
DROP TABLESPACE ts2 ENGINE=NDB;
DROP LOGFILE GROUP lg
ENGINE=NDB;<|MERGE_RESOLUTION|>--- conflicted
+++ resolved
@@ -441,11 +441,7 @@
 INSERT INTO test.t1 values(2,@vc2,@d2);
 explain SELECT * from test.t1 WHERE a1 = 1;
 id	select_type	table	type	possible_keys	key	key_len	ref	rows	Extra
-<<<<<<< HEAD
-1	SIMPLE	t1	const	PRIMARY	PRIMARY	4	const	#	NULL
-=======
-1	SIMPLE	t1	eq_ref	PRIMARY	PRIMARY	4	const	#	
->>>>>>> bbdb3677
+1	SIMPLE	t1	eq_ref	PRIMARY	PRIMARY	4	const	#	NULL
 SELECT a1,length(a2),substr(a2,1+2*900,2),length(a3),substr(a3,1+3*900,3)
 FROM test.t1 WHERE a1=1 ORDER BY a1;
 a1	length(a2)	substr(a2,1+2*900,2)	length(a3)	substr(a3,1+3*900,3)
