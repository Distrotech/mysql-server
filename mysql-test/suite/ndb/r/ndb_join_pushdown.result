--- conflicted
+++ resolved
@@ -2378,7 +2378,7 @@
 Warnings:
 Note	9999	Cannot push table 'x16' as child of 'x0'. Max number of pushable tables exceeded.
 Note	9999	Cannot push table 'x17' as child of 'x0'. Max number of pushable tables exceeded.
-Note	1003	select count(0) AS `count(*)` from `test`.`t3` `x0` join `test`.`t3` `x1` join `test`.`t3` `x2` join `test`.`t3` `x3` join `test`.`t3` `x4` join `test`.`t3` `x5` join `test`.`t3` `x6` join `test`.`t3` `x7` join `test`.`t3` `x8` join `test`.`t3` `x9` join `test`.`t3` `x10` join `test`.`t3` `x11` join `test`.`t3` `x12` join `test`.`t3` `x13` join `test`.`t3` `x14` join `test`.`t3` `x15` join `test`.`t3` `x16` join `test`.`t3` `x17` where ((`test`.`x0`.`d3` = 8) and (`test`.`x1`.`d3` = `test`.`x0`.`b3`) and (`test`.`x2`.`d3` = `test`.`x1`.`b3`) and (`test`.`x3`.`d3` = `test`.`x2`.`b3`) and (`test`.`x4`.`d3` = `test`.`x3`.`b3`) and (`test`.`x5`.`d3` = `test`.`x4`.`b3`) and (`test`.`x6`.`d3` = `test`.`x5`.`b3`) and (`test`.`x7`.`d3` = `test`.`x6`.`b3`) and (`test`.`x8`.`d3` = `test`.`x7`.`b3`) and (`test`.`x9`.`d3` = `test`.`x8`.`b3`) and (`test`.`x10`.`d3` = `test`.`x9`.`b3`) and (`test`.`x11`.`d3` = `test`.`x10`.`b3`) and (`test`.`x12`.`d3` = `test`.`x11`.`b3`) and (`test`.`x13`.`d3` = `test`.`x12`.`b3`) and (`test`.`x14`.`d3` = `test`.`x13`.`b3`) and (`test`.`x15`.`d3` = `test`.`x14`.`b3`) and (`test`.`x16`.`d3` = `test`.`x15`.`b3`) and (`test`.`x17`.`d3` = `test`.`x16`.`b3`))
+Note	1003	/* select#1 */ select count(0) AS `count(*)` from `test`.`t3` `x0` join `test`.`t3` `x1` join `test`.`t3` `x2` join `test`.`t3` `x3` join `test`.`t3` `x4` join `test`.`t3` `x5` join `test`.`t3` `x6` join `test`.`t3` `x7` join `test`.`t3` `x8` join `test`.`t3` `x9` join `test`.`t3` `x10` join `test`.`t3` `x11` join `test`.`t3` `x12` join `test`.`t3` `x13` join `test`.`t3` `x14` join `test`.`t3` `x15` join `test`.`t3` `x16` join `test`.`t3` `x17` where ((`test`.`x0`.`d3` = 8) and (`test`.`x1`.`d3` = `test`.`x0`.`b3`) and (`test`.`x2`.`d3` = `test`.`x1`.`b3`) and (`test`.`x3`.`d3` = `test`.`x2`.`b3`) and (`test`.`x4`.`d3` = `test`.`x3`.`b3`) and (`test`.`x5`.`d3` = `test`.`x4`.`b3`) and (`test`.`x6`.`d3` = `test`.`x5`.`b3`) and (`test`.`x7`.`d3` = `test`.`x6`.`b3`) and (`test`.`x8`.`d3` = `test`.`x7`.`b3`) and (`test`.`x9`.`d3` = `test`.`x8`.`b3`) and (`test`.`x10`.`d3` = `test`.`x9`.`b3`) and (`test`.`x11`.`d3` = `test`.`x10`.`b3`) and (`test`.`x12`.`d3` = `test`.`x11`.`b3`) and (`test`.`x13`.`d3` = `test`.`x12`.`b3`) and (`test`.`x14`.`d3` = `test`.`x13`.`b3`) and (`test`.`x15`.`d3` = `test`.`x14`.`b3`) and (`test`.`x16`.`d3` = `test`.`x15`.`b3`) and (`test`.`x17`.`d3` = `test`.`x16`.`b3`))
 select count(*) from t3 as x0
 join t3 as x1 on x0.b3=x1.d3 and x0.d3=8
 join t3 as x2 on x1.b3=x2.d3
@@ -2471,7 +2471,7 @@
 Warnings:
 Note	9999	Cannot push table 'x32' as child of 'x0'. Max number of pushable tables exceeded.
 Note	9999	Cannot push table 'x33' as child of 'x0'. Max number of pushable tables exceeded.
-Note	1003	select count(0) AS `count(*)` from `test`.`t3` `x0` join `test`.`t3` `x1` join `test`.`t3` `x2` join `test`.`t3` `x3` join `test`.`t3` `x4` join `test`.`t3` `x5` join `test`.`t3` `x6` join `test`.`t3` `x7` join `test`.`t3` `x8` join `test`.`t3` `x9` join `test`.`t3` `x10` join `test`.`t3` `x11` join `test`.`t3` `x12` join `test`.`t3` `x13` join `test`.`t3` `x14` join `test`.`t3` `x15` join `test`.`t3` `x16` join `test`.`t3` `x17` join `test`.`t3` `x18` join `test`.`t3` `x19` join `test`.`t3` `x20` join `test`.`t3` `x21` join `test`.`t3` `x22` join `test`.`t3` `x23` join `test`.`t3` `x24` join `test`.`t3` `x25` join `test`.`t3` `x26` join `test`.`t3` `x27` join `test`.`t3` `x28` join `test`.`t3` `x29` join `test`.`t3` `x30` join `test`.`t3` `x31` join `test`.`t3` `x32` join `test`.`t3` `x33` where ((`test`.`x1`.`a3` = `test`.`x0`.`c3`) and (`test`.`x2`.`a3` = `test`.`x1`.`c3`) and (`test`.`x3`.`a3` = `test`.`x2`.`c3`) and (`test`.`x4`.`a3` = `test`.`x3`.`c3`) and (`test`.`x5`.`a3` = `test`.`x4`.`c3`) and (`test`.`x6`.`a3` = `test`.`x5`.`c3`) and (`test`.`x7`.`a3` = `test`.`x6`.`c3`) and (`test`.`x8`.`a3` = `test`.`x7`.`c3`) and (`test`.`x9`.`a3` = `test`.`x8`.`c3`) and (`test`.`x10`.`a3` = `test`.`x9`.`c3`) and (`test`.`x11`.`a3` = `test`.`x10`.`c3`) and (`test`.`x12`.`a3` = `test`.`x11`.`c3`) and (`test`.`x13`.`a3` = `test`.`x12`.`c3`) and (`test`.`x14`.`a3` = `test`.`x13`.`c3`) and (`test`.`x15`.`a3` = `test`.`x14`.`c3`) and (`test`.`x16`.`a3` = `test`.`x15`.`c3`) and (`test`.`x17`.`a3` = `test`.`x16`.`c3`) and (`test`.`x18`.`a3` = `test`.`x17`.`c3`) and (`test`.`x19`.`a3` = `test`.`x18`.`c3`) and (`test`.`x20`.`a3` = `test`.`x19`.`c3`) and (`test`.`x21`.`a3` = `test`.`x20`.`c3`) and (`test`.`x22`.`a3` = `test`.`x21`.`c3`) and (`test`.`x23`.`a3` = `test`.`x22`.`c3`) and (`test`.`x24`.`a3` = `test`.`x23`.`c3`) and (`test`.`x25`.`a3` = `test`.`x24`.`c3`) and (`test`.`x26`.`a3` = `test`.`x25`.`c3`) and (`test`.`x27`.`a3` = `test`.`x26`.`c3`) and (`test`.`x28`.`a3` = `test`.`x27`.`c3`) and (`test`.`x29`.`a3` = `test`.`x28`.`c3`) and (`test`.`x30`.`a3` = `test`.`x29`.`c3`) and (`test`.`x31`.`a3` = `test`.`x30`.`c3`) and (`test`.`x32`.`a3` = `test`.`x31`.`c3`) and (`test`.`x33`.`a3` = `test`.`x32`.`c3`))
+Note	1003	/* select#1 */ select count(0) AS `count(*)` from `test`.`t3` `x0` join `test`.`t3` `x1` join `test`.`t3` `x2` join `test`.`t3` `x3` join `test`.`t3` `x4` join `test`.`t3` `x5` join `test`.`t3` `x6` join `test`.`t3` `x7` join `test`.`t3` `x8` join `test`.`t3` `x9` join `test`.`t3` `x10` join `test`.`t3` `x11` join `test`.`t3` `x12` join `test`.`t3` `x13` join `test`.`t3` `x14` join `test`.`t3` `x15` join `test`.`t3` `x16` join `test`.`t3` `x17` join `test`.`t3` `x18` join `test`.`t3` `x19` join `test`.`t3` `x20` join `test`.`t3` `x21` join `test`.`t3` `x22` join `test`.`t3` `x23` join `test`.`t3` `x24` join `test`.`t3` `x25` join `test`.`t3` `x26` join `test`.`t3` `x27` join `test`.`t3` `x28` join `test`.`t3` `x29` join `test`.`t3` `x30` join `test`.`t3` `x31` join `test`.`t3` `x32` join `test`.`t3` `x33` where ((`test`.`x1`.`a3` = `test`.`x0`.`c3`) and (`test`.`x2`.`a3` = `test`.`x1`.`c3`) and (`test`.`x3`.`a3` = `test`.`x2`.`c3`) and (`test`.`x4`.`a3` = `test`.`x3`.`c3`) and (`test`.`x5`.`a3` = `test`.`x4`.`c3`) and (`test`.`x6`.`a3` = `test`.`x5`.`c3`) and (`test`.`x7`.`a3` = `test`.`x6`.`c3`) and (`test`.`x8`.`a3` = `test`.`x7`.`c3`) and (`test`.`x9`.`a3` = `test`.`x8`.`c3`) and (`test`.`x10`.`a3` = `test`.`x9`.`c3`) and (`test`.`x11`.`a3` = `test`.`x10`.`c3`) and (`test`.`x12`.`a3` = `test`.`x11`.`c3`) and (`test`.`x13`.`a3` = `test`.`x12`.`c3`) and (`test`.`x14`.`a3` = `test`.`x13`.`c3`) and (`test`.`x15`.`a3` = `test`.`x14`.`c3`) and (`test`.`x16`.`a3` = `test`.`x15`.`c3`) and (`test`.`x17`.`a3` = `test`.`x16`.`c3`) and (`test`.`x18`.`a3` = `test`.`x17`.`c3`) and (`test`.`x19`.`a3` = `test`.`x18`.`c3`) and (`test`.`x20`.`a3` = `test`.`x19`.`c3`) and (`test`.`x21`.`a3` = `test`.`x20`.`c3`) and (`test`.`x22`.`a3` = `test`.`x21`.`c3`) and (`test`.`x23`.`a3` = `test`.`x22`.`c3`) and (`test`.`x24`.`a3` = `test`.`x23`.`c3`) and (`test`.`x25`.`a3` = `test`.`x24`.`c3`) and (`test`.`x26`.`a3` = `test`.`x25`.`c3`) and (`test`.`x27`.`a3` = `test`.`x26`.`c3`) and (`test`.`x28`.`a3` = `test`.`x27`.`c3`) and (`test`.`x29`.`a3` = `test`.`x28`.`c3`) and (`test`.`x30`.`a3` = `test`.`x29`.`c3`) and (`test`.`x31`.`a3` = `test`.`x30`.`c3`) and (`test`.`x32`.`a3` = `test`.`x31`.`c3`) and (`test`.`x33`.`a3` = `test`.`x32`.`c3`))
 select count(*) from t3 as x0
 join t3 as x1 on x0.c3=x1.a3
 join t3 as x2 on x1.c3=x2.a3
@@ -2550,7 +2550,7 @@
 Warnings:
 Note	9999	Cannot push table 'x16' as child of 'x0'. Max number of pushable tables exceeded.
 Note	9999	Cannot push table 'x18' as child of 'x0'. Max number of pushable tables exceeded.
-Note	1003	select count(0) AS `count(*)` from `test`.`t3` `x0` join `test`.`t3` `x1` join `test`.`t3` `x2` join `test`.`t3` `x3` join `test`.`t3` `x4` join `test`.`t3` `x5` join `test`.`t3` `x6` join `test`.`t3` `x7` join `test`.`t3` `x8` join `test`.`t3` `x9` join `test`.`t3` `x10` join `test`.`t3` `x11` join `test`.`t3` `x12` join `test`.`t3` `x13` join `test`.`t3` `x14` join `test`.`t3` `x15` join `test`.`t3` `x16` join `test`.`t3` `x17` join `test`.`t3` `x18` where ((`test`.`x1`.`d3` = `test`.`x0`.`b3`) and (`test`.`x2`.`d3` = `test`.`x1`.`b3`) and (`test`.`x3`.`d3` = `test`.`x2`.`b3`) and (`test`.`x4`.`d3` = `test`.`x3`.`b3`) and (`test`.`x5`.`d3` = `test`.`x4`.`b3`) and (`test`.`x6`.`d3` = `test`.`x5`.`b3`) and (`test`.`x7`.`d3` = `test`.`x6`.`b3`) and (`test`.`x8`.`d3` = `test`.`x7`.`b3`) and (`test`.`x9`.`d3` = `test`.`x8`.`b3`) and (`test`.`x10`.`d3` = `test`.`x9`.`b3`) and (`test`.`x11`.`d3` = `test`.`x10`.`b3`) and (`test`.`x12`.`d3` = `test`.`x11`.`b3`) and (`test`.`x13`.`d3` = `test`.`x12`.`b3`) and (`test`.`x14`.`d3` = `test`.`x13`.`b3`) and (`test`.`x15`.`d3` = `test`.`x14`.`b3`) and (`test`.`x16`.`d3` = `test`.`x15`.`b3`) and (`test`.`x17`.`a3` = `test`.`x15`.`b3`) and (`test`.`x18`.`d3` = `test`.`x16`.`b3`))
+Note	1003	/* select#1 */ select count(0) AS `count(*)` from `test`.`t3` `x0` join `test`.`t3` `x1` join `test`.`t3` `x2` join `test`.`t3` `x3` join `test`.`t3` `x4` join `test`.`t3` `x5` join `test`.`t3` `x6` join `test`.`t3` `x7` join `test`.`t3` `x8` join `test`.`t3` `x9` join `test`.`t3` `x10` join `test`.`t3` `x11` join `test`.`t3` `x12` join `test`.`t3` `x13` join `test`.`t3` `x14` join `test`.`t3` `x15` join `test`.`t3` `x16` join `test`.`t3` `x17` join `test`.`t3` `x18` where ((`test`.`x1`.`d3` = `test`.`x0`.`b3`) and (`test`.`x2`.`d3` = `test`.`x1`.`b3`) and (`test`.`x3`.`d3` = `test`.`x2`.`b3`) and (`test`.`x4`.`d3` = `test`.`x3`.`b3`) and (`test`.`x5`.`d3` = `test`.`x4`.`b3`) and (`test`.`x6`.`d3` = `test`.`x5`.`b3`) and (`test`.`x7`.`d3` = `test`.`x6`.`b3`) and (`test`.`x8`.`d3` = `test`.`x7`.`b3`) and (`test`.`x9`.`d3` = `test`.`x8`.`b3`) and (`test`.`x10`.`d3` = `test`.`x9`.`b3`) and (`test`.`x11`.`d3` = `test`.`x10`.`b3`) and (`test`.`x12`.`d3` = `test`.`x11`.`b3`) and (`test`.`x13`.`d3` = `test`.`x12`.`b3`) and (`test`.`x14`.`d3` = `test`.`x13`.`b3`) and (`test`.`x15`.`d3` = `test`.`x14`.`b3`) and (`test`.`x16`.`d3` = `test`.`x15`.`b3`) and (`test`.`x17`.`a3` = `test`.`x15`.`b3`) and (`test`.`x18`.`d3` = `test`.`x16`.`b3`))
 select count(*) from t3 as x0
 join t3 as x1 on x0.b3=x1.d3
 join t3 as x2 on x1.b3=x2.d3
@@ -4561,12 +4561,7 @@
 1	SIMPLE	x3	ref	ix1	ix1	5	test.x2.a	2	100.00	
 Warnings:
 Note	9999	Can't push table 'x3' as child of 'x1', outer join of scan-child not implemented
-<<<<<<< HEAD
 Note	1003	/* select#1 */ select straight_join `test`.`x1`.`pk` AS `pk`,`test`.`x1`.`u` AS `u`,`test`.`x1`.`a` AS `a`,`test`.`x1`.`b` AS `b`,`test`.`x2`.`pk` AS `pk`,`test`.`x2`.`u` AS `u`,`test`.`x2`.`a` AS `a`,`test`.`x2`.`b` AS `b`,`test`.`x3`.`pk` AS `pk`,`test`.`x3`.`u` AS `u`,`test`.`x3`.`a` AS `a`,`test`.`x3`.`b` AS `b` from `test`.`t1` `x1` left join (`test`.`t1` `x2` join `test`.`t1` `x3`) on(((`test`.`x2`.`pk` = `test`.`x1`.`a`) and (`test`.`x3`.`b` = `test`.`x2`.`a`))) where 1
-update spj_save_counts set val = (select sum(val) from ndbinfo.counters where block_name='DBSPJ' and counter_name='SCAN_ROWS_RETURNED') where counter_name='SCAN_ROWS_RETURNED';
-=======
-Note	1003	select straight_join `test`.`x1`.`pk` AS `pk`,`test`.`x1`.`u` AS `u`,`test`.`x1`.`a` AS `a`,`test`.`x1`.`b` AS `b`,`test`.`x2`.`pk` AS `pk`,`test`.`x2`.`u` AS `u`,`test`.`x2`.`a` AS `a`,`test`.`x2`.`b` AS `b`,`test`.`x3`.`pk` AS `pk`,`test`.`x3`.`u` AS `u`,`test`.`x3`.`a` AS `a`,`test`.`x3`.`b` AS `b` from `test`.`t1` `x1` left join (`test`.`t1` `x2` join `test`.`t1` `x3`) on(((`test`.`x2`.`pk` = `test`.`x1`.`a`) and (`test`.`x3`.`b` = `test`.`x2`.`a`))) where 1
->>>>>>> e65c4af1
 explain extended select straight_join count(*) from t1 as x1 
 join t1 as x2 on x2.b = x1.a
 join t1 as x3 on x3.b = x1.b;
@@ -5476,33 +5471,13 @@
 CONST_PRUNED_RANGE_SCANS_RECEIVED	6
 LOCAL_TABLE_SCANS_SENT	248
 PRUNED_RANGE_SCANS_RECEIVED	25
-<<<<<<< HEAD
-RANGE_SCANS_RECEIVED	725
-READS_NOT_FOUND	6619
-READS_RECEIVED	52
-SCAN_ROWS_RETURNED	76344
-TABLE_SCANS_RECEIVED	244
-select sum(spj_counts_at_end.val - spj_counts_at_startup.val) as 'LOCAL+REMOTE READS_SENT'
-       from spj_counts_at_end, spj_counts_at_startup 
-where spj_counts_at_end.counter_name = spj_counts_at_startup.counter_name
-and (spj_counts_at_end.counter_name = 'LOCAL_READS_SENT'
-       or spj_counts_at_end.counter_name = 'REMOTE_READS_SENT');
-LOCAL+REMOTE READS_SENT
-35281
-drop table spj_save_counts;
-drop table spj_counts_at_startup;
-drop table spj_counts_at_end;
-scan_count
-2387
-=======
-RANGE_SCANS_RECEIVED	722
+RANGE_SCANS_RECEIVED	727
 READS_RECEIVED	58
 TABLE_SCANS_RECEIVED	248
 drop table spj_counts_at_startup;
 drop table spj_counts_at_end;
 scan_count_derived
 1.0
->>>>>>> e65c4af1
 pruned_scan_count
 11
 sorted_scan_count
@@ -5512,9 +5487,5 @@
 pushed_queries_dropped
 12
 pushed_queries_executed
-<<<<<<< HEAD
-539
-=======
-544
->>>>>>> e65c4af1
+548
 set ndb_join_pushdown = @save_ndb_join_pushdown;