--- conflicted
+++ resolved
@@ -140,10 +140,7 @@
 **** On Master ****
 UPDATE t1 SET `nom`="DEAD" WHERE `nid`=1;
 **** On Slave ****
-<<<<<<< HEAD
-=======
 Last_SQL_Error = Error 'Lock wait timeout exceeded; try restarting transaction' on query. Default database: ''. Query: 'COMMIT'
->>>>>>> 406a5ee1
 set GLOBAL slave_transaction_retries=10;
 include/start_slave.inc
 select * from t1 order by nid;
