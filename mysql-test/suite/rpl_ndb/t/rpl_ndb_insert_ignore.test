--- conflicted
+++ resolved
@@ -2,14 +2,7 @@
 # Wrapper for rpl_insert_ignore.test#
 #####################################
 -- source include/have_ndb.inc
-<<<<<<< HEAD
-# Since the master generates row-based events, the slave must be in
-# ROW or MIXED mode to accept the events.
--- source include/have_binlog_format_mixed_or_row.inc
--- source include/ndb_master-slave.inc
-=======
 -- source suite/rpl_ndb/ndb_master-slave.inc
->>>>>>> 406a5ee1
 let $engine_type=NDB;
 let $engine_type2=myisam;
 -- source extra/rpl_tests/rpl_insert_ignore.test