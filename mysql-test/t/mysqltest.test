--- conflicted
+++ resolved
@@ -1286,10 +1286,7 @@
   # Print "hello"
   print "hello\n";
 EOF
-<<<<<<< HEAD
---echo End of 5.1 tests
-=======
 
 
 --echo End of tests
->>>>>>> b0ec75ab
+--echo End of 5.1 tests