-- source include/have_row_based.inc
-- source include/master-slave.inc

connection master;
--disable_warnings
drop database if exists mysqltest1;
create database mysqltest1;
--enable_warnings
use mysqltest1;

set session binlog_format=row;
set global binlog_format=row;

show global variables like "binlog_format%";
show session variables like "binlog_format%";
select @@global.binlog_format, @@session.binlog_format;

CREATE TABLE t1 (a varchar(100));

prepare stmt1 from 'insert into t1 select concat(UUID(),?)';
set @string="emergency_1_";
insert into t1 values("work_2_");
execute stmt1 using @string;
deallocate prepare stmt1;

prepare stmt1 from 'insert into t1 select ?';
insert into t1 values(concat(UUID(),"work_3_"));
execute stmt1 using @string;
deallocate prepare stmt1;

insert into t1 values(concat("for_4_",UUID()));
insert into t1 select "yesterday_5_";

# verify that temp tables prevent a switch to SBR
create temporary table tmp(a char(100));
insert into tmp values("see_6_");
--error ER_TEMP_TABLE_PREVENTS_SWITCH_OUT_OF_RBR
set binlog_format=statement;
insert into t1 select * from tmp;
drop temporary table tmp;

# Now we go to SBR
set binlog_format=statement;
show global variables like "binlog_format%";
show session variables like "binlog_format%";
select @@global.binlog_format, @@session.binlog_format;
set global binlog_format=statement;
show global variables like "binlog_format%";
show session variables like "binlog_format%";
select @@global.binlog_format, @@session.binlog_format;

prepare stmt1 from 'insert into t1 select ?';
set @string="emergency_7_";
insert into t1 values("work_8_");
execute stmt1 using @string;
deallocate prepare stmt1;

prepare stmt1 from 'insert into t1 select ?';
insert into t1 values("work_9_");
execute stmt1 using @string;
deallocate prepare stmt1;

insert into t1 values("for_10_");
insert into t1 select "yesterday_11_";

# test SET DEFAULT (=statement at this point of test)
set binlog_format=default;
select @@global.binlog_format, @@session.binlog_format;
# due to cluster it's hard to set back to default
--error ER_NO_DEFAULT
set global binlog_format=default;
select @@global.binlog_format, @@session.binlog_format;

prepare stmt1 from 'insert into t1 select ?';
set @string="emergency_12_";
insert into t1 values("work_13_");
execute stmt1 using @string;
deallocate prepare stmt1;

prepare stmt1 from 'insert into t1 select ?';
insert into t1 values("work_14_");
execute stmt1 using @string;
deallocate prepare stmt1;

insert into t1 values("for_15_");
insert into t1 select "yesterday_16_";

# and now the mixed mode

set binlog_format=mixed;
select @@global.binlog_format, @@session.binlog_format;
set global binlog_format=mixed;
select @@global.binlog_format, @@session.binlog_format;

prepare stmt1 from 'insert into t1 select concat(UUID(),?)';
set @string="emergency_17_";
insert into t1 values("work_18_");
execute stmt1 using @string;
deallocate prepare stmt1;

prepare stmt1 from 'insert into t1 select ?';
insert into t1 values(concat(UUID(),"work_19_"));
execute stmt1 using @string;
deallocate prepare stmt1;

insert into t1 values(concat("for_20_",UUID()));
insert into t1 select "yesterday_21_";

prepare stmt1 from 'insert into t1 select ?';
insert into t1 values(concat(UUID(),"work_22_"));
execute stmt1 using @string;
deallocate prepare stmt1;

insert into t1 values(concat("for_23_",UUID()));
insert into t1 select "yesterday_24_";

# Test of CREATE TABLE SELECT

create table t2 select rpad(UUID(),100,' ');
create table t3 select 1 union select UUID();
create table t4 select * from t1 where 3 in (select 1 union select 2 union select UUID() union select 3);
create table t5 select * from t1 where 3 in (select 1 union select 2 union select curdate() union select 3);
# what if UUID() is first:
insert into t5 select UUID() from t1 where 3 in (select 1 union select 2 union select 3 union select * from t4);

# inside a stored procedure

delimiter |;
create procedure foo()
begin
insert into t1 values("work_25_");
insert into t1 values(concat("for_26_",UUID()));
insert into t1 select "yesterday_27_";
end|
create procedure foo2()
begin
insert into t1 values(concat("emergency_28_",UUID()));
insert into t1 values("work_29_");
insert into t1 values(concat("for_30_",UUID()));
set session binlog_format=row; # accepted for stored procs
insert into t1 values("more work_31_");
set session binlog_format=mixed;
end|
create function foo3() returns bigint unsigned
begin
  set session binlog_format=row; # rejected for stored funcs
  insert into t1 values("alarm");
  return 100;
end|
create procedure foo4(x varchar(100))
begin
insert into t1 values(concat("work_250_",x));
insert into t1 select "yesterday_270_";
end|
delimiter ;|
call foo();
call foo2();
call foo4("hello");
call foo4(UUID());
call foo4("world");

# test that can't SET in a stored function
--error ER_STORED_FUNCTION_PREVENTS_SWITCH_BINLOG_FORMAT
select foo3();
select * from t1 where a="alarm";

# Tests of stored functions/triggers/views for BUG#20930 "Mixed
# binlogging mode does not work with stored functions, triggers,
# views"

# Function which calls procedure
drop function foo3;
delimiter |;
create function foo3() returns bigint unsigned
begin
  insert into t1 values("foo3_32_");
  call foo();
  return 100;
end|
delimiter ;|
insert into t2 select foo3();

prepare stmt1 from 'insert into t2 select foo3()';
execute stmt1;
execute stmt1;
deallocate prepare stmt1;

# Test if stored function calls stored function which calls procedure
# which requires row-based.

delimiter |;
create function foo4() returns bigint unsigned
begin
  insert into t2 select foo3();
  return 100;
end|
delimiter ;|
select foo4();

prepare stmt1 from 'select foo4()';
execute stmt1;
execute stmt1;
deallocate prepare stmt1;

# A simple stored function
delimiter |;
create function foo5() returns bigint unsigned
begin
  insert into t2 select UUID();
  return 100;
end|
delimiter ;|
select foo5();

prepare stmt1 from 'select foo5()';
execute stmt1;
execute stmt1;
deallocate prepare stmt1;

# A simple stored function where UUID() is in the argument
delimiter |;
create function foo6(x varchar(100)) returns bigint unsigned
begin
  insert into t2 select x;
  return 100;
end|
delimiter ;|
select foo6("foo6_1_");
select foo6(concat("foo6_2_",UUID()));

prepare stmt1 from 'select foo6(concat("foo6_3_",UUID()))';
execute stmt1;
execute stmt1;
deallocate prepare stmt1;


# Test of views using UUID()

create view v1 as select uuid();
create table t11 (data varchar(255));
insert into t11 select * from v1;
# Test of querying INFORMATION_SCHEMA which parses the view's body,
# to verify that it binlogs statement-based (is not polluted by
# the parsing of the view's body).
insert into t11 select TABLE_NAME from INFORMATION_SCHEMA.TABLES where TABLE_SCHEMA='mysqltest1' and TABLE_NAME IN ('v1','t11');
prepare stmt1 from "insert into t11 select TABLE_NAME from INFORMATION_SCHEMA.TABLES where TABLE_SCHEMA='mysqltest1' and TABLE_NAME IN ('v1','t11')";
execute stmt1;
execute stmt1;
deallocate prepare stmt1;

# Test of triggers with UUID()
delimiter |;
create trigger t11_bi before insert on t11 for each row
begin
  set NEW.data = concat(NEW.data,UUID());
end|
delimiter ;|
insert into t11 values("try_560_");

# Test that INSERT DELAYED works in mixed mode (BUG#20649)
insert delayed into t2 values("delay_1_");
insert delayed into t2 values(concat("delay_2_",UUID()));
insert delayed into t2 values("delay_6_");

# Test for BUG#20633 (INSERT DELAYED RAND()/user_variable does not
# replicate fine in statement-based ; we test that in mixed mode it
# works).
insert delayed into t2 values(rand());
set @a=2.345;
insert delayed into t2 values(@a);

sleep 4; # time for the delayed inserts to reach disk

# If you want to do manual testing of the mixed mode regarding UDFs (not
# testable automatically as quite platform- and compiler-dependent),
# you just need to set the variable below to 1, and to
# "make udf_example.so" in sql/, and to copy sql/udf_example.so to
# MYSQL_TEST_DIR/lib/mysql.
let $you_want_to_test_UDF=0;
if ($you_want_to_test_UDF)
{
  CREATE FUNCTION metaphon RETURNS STRING SONAME 'udf_example.so';
  prepare stmt1 from 'insert into t1 select metaphon(?)';
  set @string="emergency_133_";
  insert into t1 values("work_134_");
  execute stmt1 using @string;
  deallocate prepare stmt1;
  prepare stmt1 from 'insert into t1 select ?';
  insert into t1 values(metaphon("work_135_"));
  execute stmt1 using @string;
  deallocate prepare stmt1;
  insert into t1 values(metaphon("for_136_"));
  insert into t1 select "yesterday_137_";
  create table t6 select metaphon("for_138_");
  create table t7 select 1 union select metaphon("for_139_");
  create table t8 select * from t1 where 3 in (select 1 union select 2 union select metaphon("for_140_") union select 3);
  create table t9 select * from t1 where 3 in (select 1 union select 2 union select curdate() union select 3);
}

create table t20 select * from t1; # save for comparing later
create table t21 select * from t2;
create table t22 select * from t3;
drop table t1,t2,t3;

# This tests the fix to
# BUG#19630 stored function inserting into two auto_increment breaks statement-based binlog
# We verify that under the mixed binlog mode, a stored function
# modifying at least two tables having an auto_increment column,
# is binlogged row-based. Indeed in statement-based binlogging,
# only the auto_increment value generated for the first table
# is recorded in the binlog, the value generated for the 2nd table
# lacking.

create table t1 (a int primary key auto_increment, b varchar(100));
create table t2 (a int primary key auto_increment, b varchar(100));
create table t3 (b varchar(100));
delimiter |;
create function f (x varchar(100)) returns int deterministic
begin
 insert into t1 values(null,x);
 insert into t2 values(null,x);
 return 1;
end|
delimiter ;|
select f("try_41_");
# Two operations which compensate each other except that their net
# effect is that they advance the auto_increment counter of t2 on slave:
sync_slave_with_master;
use mysqltest1;
insert into t2 values(2,null),(3,null),(4,null);
delete from t2 where a>=2;

connection master;
# this is the call which didn't replicate well
select f("try_42_");
sync_slave_with_master;

# now use prepared statement and test again, just to see that the RBB
# mode isn't set at PREPARE but at EXECUTE.

insert into t2 values(3,null),(4,null);
delete from t2 where a>=3;

connection master;
prepare stmt1 from 'select f(?)';
set @string="try_43_";
insert into t1 values(null,"try_44_"); # should be SBB
execute stmt1 using @string; # should be RBB
deallocate prepare stmt1;
sync_slave_with_master;

# verify that if only one table has auto_inc, it does not trigger RBB
# (we'll check in binlog further below)

connection master;
create table t12 select * from t1; # save for comparing later
drop table t1;
create table t1 (a int, b varchar(100), key(a));
select f("try_45_");

# restore table's key
create table t13 select * from t1;
drop table t1;
create table t1 (a int primary key auto_increment, b varchar(100));

# now test if it's two functions, each of them inserts in one table

drop function f;
# we need a unique key to have sorting of rows by mysqldump
create table t14 (unique (a)) select * from t2;
truncate table t2;
delimiter |;
create function f1 (x varchar(100)) returns int deterministic
begin
 insert into t1 values(null,x);
 return 1;
end|
create function f2 (x varchar(100)) returns int deterministic
begin
 insert into t2 values(null,x);
 return 1;
end|
delimiter ;|
select f1("try_46_"),f2("try_47_");

sync_slave_with_master;
insert into t2 values(2,null),(3,null),(4,null);
delete from t2 where a>=2;

connection master;
# Test with SELECT and INSERT
select f1("try_48_"),f2("try_49_");
insert into t3 values(concat("try_50_",f1("try_51_"),f2("try_52_")));
sync_slave_with_master;

# verify that if f2 does only read on an auto_inc table, this does not
# switch to RBB
connection master;
drop function f2;
delimiter |;
create function f2 (x varchar(100)) returns int deterministic
begin
 declare y int;
 insert into t1 values(null,x);
 set y = (select count(*) from t2);
 return y;
end|
delimiter ;|
select f1("try_53_"),f2("try_54_");
sync_slave_with_master;

# And now, a normal statement with a trigger (no stored functions)

connection master;
drop function f2;
delimiter |;
create trigger t1_bi before insert on t1 for each row
begin
  insert into t2 values(null,"try_55_");
end|
delimiter ;|
insert into t1 values(null,"try_56_");
# and now remove one auto_increment and verify SBB
alter table t1 modify a int, drop primary key;
insert into t1 values(null,"try_57_");
sync_slave_with_master;

# Test for BUG#20499 "mixed mode with temporary table breaks binlog"
# Slave used to have only 2 rows instead of 3.
connection master;
CREATE TEMPORARY TABLE t15 SELECT UUID();
create table t16 like t15;
INSERT INTO t16 SELECT * FROM t15;
# we'll verify that this one is done RBB
insert into t16 values("try_65_");
drop table t15;
# we'll verify that this one is done SBB
insert into t16 values("try_66_");
sync_slave_with_master;

# and now compare:

connection master;

# first check that data on master is sensible
select count(*) from t1;
select count(*) from t2;
select count(*) from t3;
select count(*) from t4;
select count(*) from t5;
select count(*) from t11;
select count(*) from t20;
select count(*) from t21;
select count(*) from t22;
select count(*) from t12;
select count(*) from t13;
select count(*) from t14;
select count(*) from t16;
if ($you_want_to_test_UDF)
{
  select count(*) from t6;
  select count(*) from t7;
  select count(*) from t8;
  select count(*) from t9;
}

<<<<<<< HEAD
=======
#
# Bug#20863 If binlog format is changed between update and unlock of
#           tables, wrong binlog
#

connection master;
SET SESSION BINLOG_FORMAT=STATEMENT;
CREATE TABLE t11 (song VARCHAR(255));
LOCK TABLES t11 WRITE;
SET SESSION BINLOG_FORMAT=ROW;
INSERT INTO t11 VALUES('Several Species of Small Furry Animals Gathered Together in a Cave and Grooving With a Pict');
SET SESSION BINLOG_FORMAT=STATEMENT;
INSERT INTO t11 VALUES('Careful With That Axe, Eugene');
UNLOCK TABLES;

--query_vertical SELECT * FROM t11
sync_slave_with_master;
USE mysqltest1;
--query_vertical SELECT * FROM t11

connection master;
SET SESSION BINLOG_FORMAT=MIXED;
CREATE TABLE t12 (data LONG);
LOCK TABLES t12 WRITE;
INSERT INTO t12 VALUES(UUID());
UNLOCK TABLES;

--replace_column 2 # 5 #
--replace_regex /table_id: [0-9]+/table_id: #/
show binlog events from 102;
>>>>>>> deb7d012
sync_slave_with_master;

# as we're using UUID we don't SELECT but use "diff" like in rpl_row_UUID
--exec $MYSQL_DUMP --compact --order-by-primary --skip-extended-insert --no-create-info mysqltest1 > $MYSQLTEST_VARDIR/tmp/rpl_switch_stm_row_mixed_master.sql
--exec $MYSQL_DUMP_SLAVE --compact --order-by-primary --skip-extended-insert --no-create-info mysqltest1 > $MYSQLTEST_VARDIR/tmp/rpl_switch_stm_row_mixed_slave.sql

# Let's compare. Note: If they match test will pass, if they do not match
# the test will show that the diff statement failed and not reject file
# will be created. You will need to go to the mysql-test dir and diff
# the files your self to see what is not matching

--exec diff $MYSQLTEST_VARDIR/tmp/rpl_switch_stm_row_mixed_master.sql $MYSQLTEST_VARDIR/tmp/rpl_switch_stm_row_mixed_slave.sql;

connection master;
--replace_column 2 # 5 #
--replace_regex /table_id: [0-9]+/table_id: #/
show binlog events from 102;

# Now test that mysqlbinlog works fine on a binlog generated by the
# mixed mode

# BUG#11312 "DELIMITER is not written to the binary log that causes
# syntax error" makes that mysqlbinlog will fail if we pass it the
# text of queries; this forces us to use --base64-output here.

# BUG#20929 "BINLOG command causes invalid free plus assertion
# failure" makes mysqld segfault when receiving --base64-output

# So I can't enable this piece of test
# SIGH

if ($enable_when_11312_or_20929_fixed)
{
--exec $MYSQL_BINLOG --base64-output $MYSQLTEST_VARDIR/log/master-bin.000001 > $MYSQLTEST_VARDIR/tmp/mysqlbinlog_mixed.sql
drop database mysqltest1;
--exec $MYSQL < $MYSQLTEST_VARDIR/tmp/mysqlbinlog_mixed.sql
--exec $MYSQL_DUMP --compact --order-by-primary --skip-extended-insert --no-create-info mysqltest1 > $MYSQLTEST_VARDIR/tmp/rpl_switch_stm_row_mixed_master.sql
# the old mysqldump output on slave is the same as what it was on
# master before restoring on master.
--exec diff $MYSQLTEST_VARDIR/tmp/rpl_switch_stm_row_mixed_master.sql $MYSQLTEST_VARDIR/tmp/rpl_switch_stm_row_mixed_slave.sql;
}

drop database mysqltest1;
sync_slave_with_master;<|MERGE_RESOLUTION|>--- conflicted
+++ resolved
@@ -464,8 +464,6 @@
   select count(*) from t9;
 }
 
-<<<<<<< HEAD
-=======
 #
 # Bug#20863 If binlog format is changed between update and unlock of
 #           tables, wrong binlog
@@ -496,7 +494,6 @@
 --replace_column 2 # 5 #
 --replace_regex /table_id: [0-9]+/table_id: #/
 show binlog events from 102;
->>>>>>> deb7d012
 sync_slave_with_master;
 
 # as we're using UUID we don't SELECT but use "diff" like in rpl_row_UUID
