
select (select 2);
<<<<<<< HEAD
drop table if exists t1,t2,t3,t4,attend,clinic;
=======
drop table if exists t1,t2,t3,t4,t5;
>>>>>>> f73170d4
create table t1 (a int);
create table t2 (a int, b int);
create table t3 (a int);
create table t4 (a int, b int);
insert into t1 values (2);
insert into t2 values (1,7),(2,7);
insert into t4 values (4,8),(3,8),(5,9);
select (select a from t1 where t1.a=t2.a), a from t2;
select (select a from t1 where t1.a=t2.b), a from t2;
select (select a from t1), a from t2;
select (select a from t3), a from t2;
select * from t2 where t2.a=(select a from t1);
insert into t3 values (6),(7),(3);
select * from t2 where t2.b=(select a from t3 order by 1 desc limit 1);
select * from t2 where t2.b=(select a from t3 order by 1 desc limit 1) 
union (select * from t4 order by a limit 2) limit 3;
select * from t2 where t2.b=(select a from t3 order by 1 desc limit 1) 
union (select * from t4 where t4.b=(select max(t2.a)*4 from t2) order by a);
select (select a from t3 where a<t2.a*4 order by 1 desc limit 1), a from t2;
select (select t3.a from t3 where a<8 order by 1 desc limit 1), a from 
(select * from t2 where a>1) as tt;
select * from t1 where t1.a=(select t2.a from t2 where t2.b=(select max(a) from t3) order by 1 desc limit 1);
select * from t1 where t1.a=(select t2.a from t2 where t2.b=(select max(a) from t3 where t3.a > t1.a) order by 1 desc limit 1);
select * from t1 where t1.a=(select t2.a from t2 where t2.b=(select max(a) from t3 where t3.a < t1.a) order by 1 desc limit 1);
select b,(select avg(t2.a+(select min(t3.a) from t3 where t3.a >= t4.a)) from t2) from t4;
select * from t3 where exists (select * from t2 where t2.b=t3.a);
select * from t3 where not exists (select * from t2 where t2.b=t3.a);
insert into t4 values (12,7),(1,7),(10,9),(9,6),(7,6),(3,9);
select b,max(a) as ma from t4 group by b having b < (select max(t2.a)
from t2 where t2.b=t4.b);
select b,max(a) as ma from t4 group by b having b >= (select max(t2.a)
from t2 where t2.b=t4.b);
<<<<<<< HEAD

create table attend (patient_uq int, clinic_uq int, index i1 (clinic_uq));
create table clinic( uq int primary key, name char(25));
insert into clinic values(1,"Oblastnaia bolnitsa"),(2,"Bolnitsa Krasnogo Kresta");
insert into attend values (1,1),(1,2),(2,2),(1,3);
select * from attend where exists (select * from clinic where uq = clinic_uq);

drop table t1,t2,t3,t4,attend,clinic;
=======
create table t5 (a int);
select (select a from t1 where t1.a=t2.a union select a from t5 where t5.a=t2.a), a from t2;
insert into t5 values (5);
select (select a from t1 where t1.a=t2.a union select a from t5 where t5.a=t2.a), a from t2;
insert into t5 values (2);
select (select a from t1 where t1.a=t2.a union select a from t5 where t5.a=t2.a), a from t2;
-- error 1230
select (select a from t1 where t1.a=t2.a union all select a from t5 where t5.a=t2.a), a from t2;
drop table t1,t2,t3,t4,t5;
>>>>>>> f73170d4
<|MERGE_RESOLUTION|>--- conflicted
+++ resolved
@@ -1,10 +1,6 @@
 
 select (select 2);
-<<<<<<< HEAD
-drop table if exists t1,t2,t3,t4,attend,clinic;
-=======
-drop table if exists t1,t2,t3,t4,t5;
->>>>>>> f73170d4
+drop table if exists t1,t2,t3,t4,t5,attend,clinic;
 create table t1 (a int);
 create table t2 (a int, b int);
 create table t3 (a int);
@@ -37,16 +33,6 @@
 from t2 where t2.b=t4.b);
 select b,max(a) as ma from t4 group by b having b >= (select max(t2.a)
 from t2 where t2.b=t4.b);
-<<<<<<< HEAD
-
-create table attend (patient_uq int, clinic_uq int, index i1 (clinic_uq));
-create table clinic( uq int primary key, name char(25));
-insert into clinic values(1,"Oblastnaia bolnitsa"),(2,"Bolnitsa Krasnogo Kresta");
-insert into attend values (1,1),(1,2),(2,2),(1,3);
-select * from attend where exists (select * from clinic where uq = clinic_uq);
-
-drop table t1,t2,t3,t4,attend,clinic;
-=======
 create table t5 (a int);
 select (select a from t1 where t1.a=t2.a union select a from t5 where t5.a=t2.a), a from t2;
 insert into t5 values (5);
@@ -55,5 +41,10 @@
 select (select a from t1 where t1.a=t2.a union select a from t5 where t5.a=t2.a), a from t2;
 -- error 1230
 select (select a from t1 where t1.a=t2.a union all select a from t5 where t5.a=t2.a), a from t2;
-drop table t1,t2,t3,t4,t5;
->>>>>>> f73170d4
+create table attend (patient_uq int, clinic_uq int, index i1 (clinic_uq));
+create table clinic( uq int primary key, name char(25));
+insert into clinic values(1,"Oblastnaia bolnitsa"),(2,"Bolnitsa Krasnogo Kresta");
+insert into attend values (1,1),(1,2),(2,2),(1,3);
+select * from attend where exists (select * from clinic where uq = clinic_uq);
+
+drop table t1,t2,t3,t4,t5,attend,clinic;