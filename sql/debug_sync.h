#ifndef DEBUG_SYNC_INCLUDED
#define DEBUG_SYNC_INCLUDED

<<<<<<< HEAD
/* Copyright (C) 2008 Sun Microsystems, Inc.
=======
/* Copyright (c) 2009, 2011, Oracle and/or its affiliates. All rights reserved.
>>>>>>> 70332ec1

   This program is free software; you can redistribute it and/or modify
   it under the terms of the GNU General Public License as published by
   the Free Software Foundation; version 2 of the License.

   This program is distributed in the hope that it will be useful,
   but WITHOUT ANY WARRANTY; without even the implied warranty of
   MERCHANTABILITY or FITNESS FOR A PARTICULAR PURPOSE.  See the
   GNU General Public License for more details.

   You should have received a copy of the GNU General Public License
   along with this program; if not, write to the Free Software
   Foundation, Inc., 59 Temple Place, Suite 330, Boston, MA  02111-1307  USA */

/**
  @file

  Declarations for the Debug Sync Facility. See debug_sync.cc for details.
*/

#ifdef USE_PRAGMA_INTERFACE
#pragma interface                      /* gcc class implementation */
#endif

#include <my_global.h>

class THD;

#if defined(ENABLED_DEBUG_SYNC)

/* Macro to be put in the code at synchronization points. */
#define DEBUG_SYNC(_thd_, _sync_point_name_)                            \
          do { if (unlikely(opt_debug_sync_timeout))                    \
               debug_sync(_thd_, STRING_WITH_LEN(_sync_point_name_));   \
             } while (0)

/* Command line option --debug-sync-timeout. See mysqld.cc. */
extern MYSQL_PLUGIN_IMPORT uint opt_debug_sync_timeout;

/* Default WAIT_FOR timeout if command line option is given without argument. */
#define DEBUG_SYNC_DEFAULT_WAIT_TIMEOUT 300

/* Debug Sync prototypes. See debug_sync.cc. */
extern int  debug_sync_init(void);
extern void debug_sync_end(void);
extern void debug_sync_init_thread(THD *thd);
extern void debug_sync_end_thread(THD *thd);
extern void debug_sync(THD *thd, const char *sync_point_name, size_t name_len);
extern bool debug_sync_set_action(THD *thd, const char *action_str, size_t len);

#else /* defined(ENABLED_DEBUG_SYNC) */

#define DEBUG_SYNC(_thd_, _sync_point_name_)    /* disabled DEBUG_SYNC */

#endif /* defined(ENABLED_DEBUG_SYNC) */

#endif /* DEBUG_SYNC_INCLUDED */<|MERGE_RESOLUTION|>--- conflicted
+++ resolved
@@ -1,11 +1,7 @@
 #ifndef DEBUG_SYNC_INCLUDED
 #define DEBUG_SYNC_INCLUDED
 
-<<<<<<< HEAD
-/* Copyright (C) 2008 Sun Microsystems, Inc.
-=======
 /* Copyright (c) 2009, 2011, Oracle and/or its affiliates. All rights reserved.
->>>>>>> 70332ec1
 
    This program is free software; you can redistribute it and/or modify
    it under the terms of the GNU General Public License as published by
