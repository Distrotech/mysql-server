--- conflicted
+++ resolved
@@ -1393,15 +1393,12 @@
   CHARSET_INFO *cs=thd->thd_charset;
   const char   *host=thd->host ? thd->host : thd->ip ? thd->ip : "";
   uint32       res_length=(strlen(thd->user)+strlen(host)+10) * cs->mbmaxlen;
-<<<<<<< HEAD
-
-=======
-  
+
 #ifdef EMBEDDED_LIBRARY
   if (str->copy("localuser@localhost", (uint)strlen("localuser@localhost"), cs))
     return &empty_string;
 #else
->>>>>>> 53c73108
+
   if (str->alloc(res_length))
   {
       null_value=1;
