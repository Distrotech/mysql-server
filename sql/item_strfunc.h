--- conflicted
+++ resolved
@@ -18,10 +18,7 @@
 
 
 /* This file defines all string functions */
-<<<<<<< HEAD
-=======
 #include "crypt_genhash_impl.h"
->>>>>>> f97b4529
 
 class MY_LOCALE;
 
