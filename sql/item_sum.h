#ifndef ITEM_SUM_INCLUDED
#define ITEM_SUM_INCLUDED

/* Copyright (c) 2000, 2011, Oracle and/or its affiliates. All rights reserved.

   This program is free software; you can redistribute it and/or modify
   it under the terms of the GNU General Public License as published by
   the Free Software Foundation; version 2 of the License.

   This program is distributed in the hope that it will be useful,
   but WITHOUT ANY WARRANTY; without even the implied warranty of
   MERCHANTABILITY or FITNESS FOR A PARTICULAR PURPOSE.  See the
   GNU General Public License for more details.

   You should have received a copy of the GNU General Public License
   along with this program; if not, write to the Free Software
   Foundation, Inc., 51 Franklin St, Fifth Floor, Boston, MA 02110-1301  USA */


/* classes for sum functions */

#include <my_tree.h>
#include "sql_udf.h"                            /* udf_handler */

class Item_sum;
class Aggregator_distinct;
class Aggregator_simple;

/**
  The abstract base class for the Aggregator_* classes.
  It implements the data collection functions (setup/add/clear)
  as either pass-through to the real functionality or
  as collectors into an Unique (for distinct) structure.

  Note that update_field/reset_field are not in that
  class, because they're simply not called when
  GROUP BY/DISTINCT can be handled with help of index on grouped 
  fields (quick_group = 0);
*/

class Aggregator : public Sql_alloc
{
  friend class Item_sum;
  friend class Item_sum_sum;
  friend class Item_sum_count;
  friend class Item_sum_avg;

  /* 
    All members are protected as this class is not usable outside of an 
    Item_sum descendant.
  */
protected:
  /* the aggregate function class to act on */
  Item_sum *item_sum;

  /**
    When feeding back the data in endup() from Unique/temp table back to
    Item_sum::add() methods we must read the data from Unique (and not 
    recalculate the functions that are given as arguments to the aggregate
    function. 
    This flag is to tell the add() methods to take the data from the Unique
    instead by calling the relevant val_..() method
  */

  bool use_distinct_values;

public:
  Aggregator (Item_sum *arg): item_sum(arg), use_distinct_values(FALSE) {}
  virtual ~Aggregator () {}                   /* Keep gcc happy */

  enum Aggregator_type { SIMPLE_AGGREGATOR, DISTINCT_AGGREGATOR }; 
  virtual Aggregator_type Aggrtype() = 0;

  /**
    Called before adding the first row. 
    Allocates and sets up the internal aggregation structures used, 
    e.g. the Unique instance used to calculate distinct.
  */
  virtual bool setup(THD *) = 0;

  /**
    Called when we need to wipe out all the data from the aggregator :
    all the values acumulated and all the state.
    Cleans up the internal structures and resets them to their initial state.
  */
  virtual void clear() = 0;

  /**
    Called when there's a new value to be aggregated.
    Updates the internal state of the aggregator to reflect the new value.
  */
  virtual bool add() = 0;

  /**
    Called when there are no more data and the final value is to be retrieved.
    Finalises the state of the aggregator, so the final result can be retrieved.
  */
  virtual void endup() = 0;

  /** Decimal value of being-aggregated argument */
  virtual my_decimal *arg_val_decimal(my_decimal * value) = 0;
  /** Floating point value of being-aggregated argument */
  virtual double arg_val_real() = 0;
  /**
     NULLness of being-aggregated argument; can be called only after
     arg_val_decimal() or arg_val_real().
  */
  virtual bool arg_is_null() = 0;
};


class st_select_lex;

/**
  Class Item_sum is the base class used for special expressions that SQL calls
  'set functions'. These expressions are formed with the help of aggregate
  functions such as SUM, MAX, GROUP_CONCAT etc.

 GENERAL NOTES

  A set function cannot be used in certain positions where expressions are
  accepted. There are some quite explicable restrictions for the usage of 
  set functions.

  In the query:
    SELECT AVG(b) FROM t1 WHERE SUM(b) > 20 GROUP by a
  the usage of the set function AVG(b) is legal, while the usage of SUM(b)
  is illegal. A WHERE condition must contain expressions that can be 
  evaluated for each row of the table. Yet the expression SUM(b) can be
  evaluated only for each group of rows with the same value of column a.
  In the query:
    SELECT AVG(b) FROM t1 WHERE c > 30 GROUP BY a HAVING SUM(b) > 20
  both set function expressions AVG(b) and SUM(b) are legal.

  We can say that in a query without nested selects an occurrence of a
  set function in an expression of the SELECT list or/and in the HAVING
  clause is legal, while in the WHERE clause it's illegal.

  The general rule to detect whether a set function is legal in a query with
  nested subqueries is much more complicated.

  Consider the the following query:
    SELECT t1.a FROM t1 GROUP BY t1.a
      HAVING t1.a > ALL (SELECT t2.c FROM t2 WHERE SUM(t1.b) < t2.c).
  The set function SUM(b) is used here in the WHERE clause of the subquery.
  Nevertheless it is legal since it is under the HAVING clause of the query
  to which this function relates. The expression SUM(t1.b) is evaluated
  for each group defined in the main query, not for groups of the subquery.

  The problem of finding the query where to aggregate a particular
  set function is not so simple as it seems to be.

  In the query: 
    SELECT t1.a FROM t1 GROUP BY t1.a
     HAVING t1.a > ALL(SELECT t2.c FROM t2 GROUP BY t2.c
                         HAVING SUM(t1.a) < t2.c)
  the set function can be evaluated for both outer and inner selects.
  If we evaluate SUM(t1.a) for the outer query then we get the value of t1.a
  multiplied by the cardinality of a group in table t1. In this case 
  in each correlated subquery SUM(t1.a) is used as a constant. But we also
  can evaluate SUM(t1.a) for the inner query. In this case t1.a will be a
  constant for each correlated subquery and summation is performed
  for each group of table t2.
  (Here it makes sense to remind that the query
    SELECT c FROM t GROUP BY a HAVING SUM(1) < a 
  is quite legal in our SQL).

  So depending on what query we assign the set function to we
  can get different result sets.

  The general rule to detect the query where a set function is to be
  evaluated can be formulated as follows.
  Consider a set function S(E) where E is an expression with occurrences
  of column references C1, ..., CN. Resolve these column references against
  subqueries that contain the set function S(E). Let Q be the innermost
  subquery of those subqueries. (It should be noted here that S(E)
  in no way can be evaluated in the subquery embedding the subquery Q,
  otherwise S(E) would refer to at least one unbound column reference)
  If S(E) is used in a construct of Q where set functions are allowed then
  we evaluate S(E) in Q.
  Otherwise we look for a innermost subquery containing S(E) of those where
  usage of S(E) is allowed.

  Let's demonstrate how this rule is applied to the following queries.

  1. SELECT t1.a FROM t1 GROUP BY t1.a
       HAVING t1.a > ALL(SELECT t2.b FROM t2 GROUP BY t2.b
                           HAVING t2.b > ALL(SELECT t3.c FROM t3 GROUP BY t3.c
                                                HAVING SUM(t1.a+t2.b) < t3.c))
  For this query the set function SUM(t1.a+t2.b) depends on t1.a and t2.b
  with t1.a defined in the outermost query, and t2.b defined for its
  subquery. The set function is in the HAVING clause of the subquery and can
  be evaluated in this subquery.

  2. SELECT t1.a FROM t1 GROUP BY t1.a
       HAVING t1.a > ALL(SELECT t2.b FROM t2
                           WHERE t2.b > ALL (SELECT t3.c FROM t3 GROUP BY t3.c
                                               HAVING SUM(t1.a+t2.b) < t3.c))
  Here the set function SUM(t1.a+t2.b)is in the WHERE clause of the second
  subquery - the most upper subquery where t1.a and t2.b are defined.
  If we evaluate the function in this subquery we violate the context rules.
  So we evaluate the function in the third subquery (over table t3) where it
  is used under the HAVING clause.

  3. SELECT t1.a FROM t1 GROUP BY t1.a
       HAVING t1.a > ALL(SELECT t2.b FROM t2
                           WHERE t2.b > ALL (SELECT t3.c FROM t3 
                                               WHERE SUM(t1.a+t2.b) < t3.c))
  In this query evaluation of SUM(t1.a+t2.b) is not legal neither in the second
  nor in the third subqueries. So this query is invalid.

  Mostly set functions cannot be nested. In the query
    SELECT t1.a from t1 GROUP BY t1.a HAVING AVG(SUM(t1.b)) > 20
  the expression SUM(b) is not acceptable, though it is under a HAVING clause.
  Yet it is acceptable in the query:
    SELECT t.1 FROM t1 GROUP BY t1.a HAVING SUM(t1.b) > 20.

  An argument of a set function does not have to be a reference to a table
  column as we saw it in examples above. This can be a more complex expression
    SELECT t1.a FROM t1 GROUP BY t1.a HAVING SUM(t1.b+1) > 20.
  The expression SUM(t1.b+1) has a very clear semantics in this context:
  we sum up the values of t1.b+1 where t1.b varies for all values within a
  group of rows that contain the same t1.a value.

  A set function for an outer query yields a constant within a subquery. So
  the semantics of the query
    SELECT t1.a FROM t1 GROUP BY t1.a
      HAVING t1.a IN (SELECT t2.c FROM t2 GROUP BY t2.c
                        HAVING AVG(t2.c+SUM(t1.b)) > 20)
  is still clear. For a group of the rows with the same t1.a values we
  calculate the value of SUM(t1.b). This value 's' is substituted in the
  the subquery:
    SELECT t2.c FROM t2 GROUP BY t2.c HAVING AVG(t2.c+s)
  than returns some result set.

  By the same reason the following query with a subquery 
    SELECT t1.a FROM t1 GROUP BY t1.a
      HAVING t1.a IN (SELECT t2.c FROM t2 GROUP BY t2.c
                        HAVING AVG(SUM(t1.b)) > 20)
  is also acceptable.

 IMPLEMENTATION NOTES

  Three methods were added to the class to check the constraints specified
  in the previous section. These methods utilize several new members.

  The field 'nest_level' contains the number of the level for the subquery
  containing the set function. The main SELECT is of level 0, its subqueries
  are of levels 1, the subqueries of the latter are of level 2 and so on.

  The field 'aggr_level' is to contain the nest level of the subquery
  where the set function is aggregated.

  The field 'max_arg_level' is for the maximun of the nest levels of the
  unbound column references occurred in the set function. A column reference
  is unbound  within a set function if it is not bound by any subquery
  used as a subexpression in this function. A column reference is bound by
  a subquery if it is a reference to the column by which the aggregation
  of some set function that is used in the subquery is calculated.
  For the set function used in the query
    SELECT t1.a FROM t1 GROUP BY t1.a
      HAVING t1.a > ALL(SELECT t2.b FROM t2 GROUP BY t2.b
                          HAVING t2.b > ALL(SELECT t3.c FROM t3 GROUP BY t3.c
                                              HAVING SUM(t1.a+t2.b) < t3.c))
  the value of max_arg_level is equal to 1 since t1.a is bound in the main
  query, and t2.b is bound by the first subquery whose nest level is 1.
  Obviously a set function cannot be aggregated in the subquery whose
  nest level is less than max_arg_level. (Yet it can be aggregated in the
  subqueries whose nest level is greater than max_arg_level.)
  In the query
    SELECT t.a FROM t1 HAVING AVG(t1.a+(SELECT MIN(t2.c) FROM t2))
  the value of the max_arg_level for the AVG set function is 0 since
  the reference t2.c is bound in the subquery.

  The field 'max_sum_func_level' is to contain the maximum of the
  nest levels of the set functions that are used as subexpressions of
  the arguments of the given set function, but not aggregated in any
  subquery within this set function. A nested set function s1 can be
  used within set function s0 only if s1.max_sum_func_level <
  s0.max_sum_func_level. Set function s1 is considered as nested
  for set function s0 if s1 is not calculated in any subquery
  within s0.

  A set function that is used as a subexpression in an argument of another
  set function refers to the latter via the field 'in_sum_func'.

  The condition imposed on the usage of set functions are checked when
  we traverse query subexpressions with the help of the recursive method
  fix_fields. When we apply this method to an object of the class
  Item_sum, first, on the descent, we call the method init_sum_func_check
  that initialize members used at checking. Then, on the ascent, we
  call the method check_sum_func that validates the set function usage
  and reports an error if it is illegal.
  The method register_sum_func serves to link the items for the set functions
  that are aggregated in the embedding (sub)queries. Circular chains of such
  functions are attached to the corresponding st_select_lex structures
  through the field inner_sum_func_list.

  Exploiting the fact that the members mentioned above are used in one
  recursive function we could have allocated them on the thread stack.
  Yet we don't do it now.
  
  We assume that the nesting level of subquries does not exceed 127.
  TODO: to catch queries where the limit is exceeded to make the
  code clean here.  
    
*/

class Item_sum :public Item_result_field
{
  friend class Aggregator_distinct;
  friend class Aggregator_simple;

protected:
  /**
    Aggregator class instance. Not set initially. Allocated only after
    it is determined if the incoming data are already distinct.
  */
  Aggregator *aggr;

private:
  /**
    Used in making ROLLUP. Set for the ROLLUP copies of the original
    Item_sum and passed to create_tmp_field() to cause it to work
    over the temp table buffer that is referenced by
    Item_result_field::result_field.
  */
  bool force_copy_fields;

  /**
    Indicates how the aggregate function was specified by the parser :
    1 if it was written as AGGREGATE(DISTINCT),
    0 if it was AGGREGATE()
  */
  bool with_distinct;

public:

  bool has_force_copy_fields() const { return force_copy_fields; }
  bool has_with_distinct()     const { return with_distinct; }

  enum Sumfunctype
  { COUNT_FUNC, COUNT_DISTINCT_FUNC, SUM_FUNC, SUM_DISTINCT_FUNC, AVG_FUNC,
    AVG_DISTINCT_FUNC, MIN_FUNC, MAX_FUNC, STD_FUNC,
    VARIANCE_FUNC, SUM_BIT_FUNC, UDF_SUM_FUNC, GROUP_CONCAT_FUNC
  };

  Item **ref_by; /* pointer to a ref to the object used to register it */
  Item_sum *next; /* next in the circular chain of registered objects  */
  Item_sum *in_sum_func;  /* embedding set function if any */ 
  st_select_lex * aggr_sel; /* select where the function is aggregated       */ 
  int8 nest_level;        /* number of the nesting level of the set function */
  int8 aggr_level;        /* nesting level of the aggregating subquery       */
  int8 max_arg_level;     /* max level of unbound column references          */
  int8 max_sum_func_level;/* max level of aggregation for embedded functions */
  bool quick_group;			/* If incremental update of fields */
  /*
    This list is used by the check for mixing non aggregated fields and
    sum functions in the ONLY_FULL_GROUP_BY_MODE. We save all outer fields
    directly or indirectly used under this function it as it's unclear
    at the moment of fixing outer field whether it's aggregated or not.
  */
  List<Item_field> outer_fields;

protected:  
  uint arg_count;
  Item **args, *tmp_args[2];
  /* 
    Copy of the arguments list to hold the original set of arguments.
    Used in EXPLAIN EXTENDED instead of the current argument list because 
    the current argument list can be altered by usage of temporary tables.
  */
  Item **orig_args, *tmp_orig_args[2];
  table_map used_tables_cache;
  bool forced_const;
  static ulonglong ram_limitation(THD *thd);

public:  

  void mark_as_sum_func();
  Item_sum() :quick_group(1), arg_count(0), forced_const(FALSE)
  {
    mark_as_sum_func();
    init_aggregator();
  }
  Item_sum(Item *a) :quick_group(1), arg_count(1), args(tmp_args),
    orig_args(tmp_orig_args), forced_const(FALSE)
  {
    args[0]=a;
    mark_as_sum_func();
    init_aggregator();
  }
  Item_sum( Item *a, Item *b ) :quick_group(1), arg_count(2), args(tmp_args),
    orig_args(tmp_orig_args), forced_const(FALSE)
  {
    args[0]=a; args[1]=b;
    mark_as_sum_func();
    init_aggregator();
  }
  Item_sum(List<Item> &list);
  //Copy constructor, need to perform subselects with temporary tables
  Item_sum(THD *thd, Item_sum *item);
  enum Type type() const { return SUM_FUNC_ITEM; }
  virtual enum Sumfunctype sum_func () const=0;
  /**
    Resets the aggregate value to its default and aggregates the current
    value of its attribute(s).
  */  
  inline bool reset_and_add() 
  { 
    aggregator_clear(); 
    return aggregator_add(); 
  };

  /*
    Called when new group is started and results are being saved in
    a temporary table. Similarly to reset_and_add() it resets the 
    value to its default and aggregates the value of its 
    attribute(s), but must also store it in result_field. 
    This set of methods (result_item(), reset_field, update_field()) of
    Item_sum is used only if quick_group is not null. Otherwise
    copy_or_same() is used to obtain a copy of this item.
  */
  virtual void reset_field()=0;
  /*
    Called for each new value in the group, when temporary table is in use.
    Similar to add(), but uses temporary table field to obtain current value,
    Updated value is then saved in the field.
  */
  virtual void update_field()=0;
  virtual bool keep_field_type(void) const { return 0; }
  virtual void fix_length_and_dec() { maybe_null=1; null_value=1; }
  virtual Item *result_item(Field *field)
    { return new Item_field(field); }
  table_map used_tables() const { return used_tables_cache; }
  void update_used_tables ();
  bool is_null() { return null_value; }
  void make_const () 
  { 
    used_tables_cache= 0; 
    forced_const= TRUE; 
  }
  virtual bool const_item() const { return forced_const; }
  virtual bool const_during_execution() const { return false; }
  virtual void print(String *str, enum_query_type query_type);
  void fix_num_length_and_dec();

  /**
    Mark an aggregate as having no rows.

    This function is called by the execution engine to assign 'NO ROWS
    FOUND' value to an aggregate item, when the underlying result set
    has no rows. Such value, in a general case, may be different from
    the default value of the item after 'clear()': e.g. a numeric item
    may be initialized to 0 by clear() and to NULL by
    no_rows_in_result().
  */
  virtual void no_rows_in_result()
  {
    set_aggregator(with_distinct ?
                   Aggregator::DISTINCT_AGGREGATOR :
                   Aggregator::SIMPLE_AGGREGATOR);
    aggregator_clear();
  }
  virtual void make_unique() { force_copy_fields= TRUE; }
  Item *get_tmp_table_item(THD *thd);
  virtual Field *create_tmp_field(bool group, TABLE *table);
  bool walk(Item_processor processor, bool walk_subquery, uchar *argument);
  bool init_sum_func_check(THD *thd);
  bool check_sum_func(THD *thd, Item **ref);
  bool register_sum_func(THD *thd, Item **ref);
  st_select_lex *depended_from() 
    { return (nest_level == aggr_level ? 0 : aggr_sel); }

  Item *get_arg(uint i) { return args[i]; }
  Item *set_arg(uint i, THD *thd, Item *new_val);
  uint get_arg_count() { return arg_count; }

  /* Initialization of distinct related members */
  void init_aggregator()
  {
    aggr= NULL;
    with_distinct= FALSE;
    force_copy_fields= FALSE;
  }

  /**
    Called to initialize the aggregator.
  */

  inline bool aggregator_setup(THD *thd) { return aggr->setup(thd); };

  /**
    Called to cleanup the aggregator.
  */

  inline void aggregator_clear() { aggr->clear(); }

  /**
    Called to add value to the aggregator.
  */

  inline bool aggregator_add() { return aggr->add(); };

  /* stores the declared DISTINCT flag (from the parser) */
  void set_distinct(bool distinct)
  {
    with_distinct= distinct;
    quick_group= with_distinct ? 0 : 1;
  }

  /*
    Set the type of aggregation : DISTINCT or not.

    May be called multiple times.
  */

  int set_aggregator(Aggregator::Aggregator_type aggregator);

  virtual void clear()= 0;
  virtual bool add()= 0;
  virtual bool setup(THD *thd) { return false; }

  virtual void cleanup();
};


class Unique;


/**
 The distinct aggregator. 
 Implements AGGFN (DISTINCT ..)
 Collects all the data into an Unique (similarly to what Item_sum_distinct 
 does currently) and then (if applicable) iterates over the list of 
 unique values and pumps them back into its object
*/

class Aggregator_distinct : public Aggregator
{
  friend class Item_sum_sum;

  /* 
    flag to prevent consecutive runs of endup(). Normally in endup there are 
    expensive calculations (like walking the distinct tree for example) 
    which we must do only once if there are no data changes.
    We can re-use the data for the second and subsequent val_xxx() calls.
    endup_done set to TRUE also means that the calculated values for
    the aggregate functions are correct and don't need recalculation.
  */
  bool endup_done;

  /*
    Used depending on the type of the aggregate function and the presence of
    blob columns in it:
    - For COUNT(DISTINCT) and no blob fields this points to a real temporary
      table. It's used as a hash table.
    - For AVG/SUM(DISTINCT) or COUNT(DISTINCT) with blob fields only the
      in-memory data structure of a temporary table is constructed.
      It's used by the Field classes to transform data into row format.
  */
  TABLE *table;
  
  /*
    An array of field lengths on row allocated and used only for 
    COUNT(DISTINCT) with multiple columns and no blobs. Used in 
    Aggregator_distinct::composite_key_cmp (called from Unique to compare 
    nodes
  */
  uint32 *field_lengths;

  /*
    Used in conjunction with 'table' to support the access to Field classes 
    for COUNT(DISTINCT). Needed by copy_fields()/copy_funcs().
  */
  TMP_TABLE_PARAM *tmp_table_param;
  
  /*
    If there are no blobs in the COUNT(DISTINCT) arguments, we can use a tree,
    which is faster than heap table. In that case, we still use the table
    to help get things set up, but we insert nothing in it. 
    For AVG/SUM(DISTINCT) we always use this tree (as it takes a single 
    argument) to get the distinct rows.
  */
  Unique *tree;

  /* 
    The length of the temp table row. Must be a member of the class as it
    gets passed down to simple_raw_key_cmp () as a compare function argument
    to Unique. simple_raw_key_cmp () is used as a fast comparison function 
    when the entire row can be binary compared.
  */  
  uint tree_key_length;

  /* 
    Set to true if the result is known to be always NULL.
    If set deactivates creation and usage of the temporary table (in the 
    'table' member) and the Unique instance (in the 'tree' member) as well as 
    the calculation of the final value on the first call to 
    Item_[sum|avg|count]::val_xxx(). 
  */
  bool always_null;

public:
  Aggregator_distinct (Item_sum *sum) :
    Aggregator(sum), table(NULL), tmp_table_param(NULL), tree(NULL),
    always_null(FALSE) {}
  virtual ~Aggregator_distinct ();
  Aggregator_type Aggrtype() { return DISTINCT_AGGREGATOR; }

  bool setup(THD *);
  void clear(); 
  bool add();
  void endup();
  virtual my_decimal *arg_val_decimal(my_decimal * value);
  virtual double arg_val_real();
  virtual bool arg_is_null();

  bool unique_walk_function(void *element);
  static int composite_key_cmp(void* arg, uchar* key1, uchar* key2);
};


/**
  The pass-through aggregator. 
  Implements AGGFN (DISTINCT ..) by knowing it gets distinct data on input. 
  So it just pumps them back to the Item_sum descendant class.
*/
class Aggregator_simple : public Aggregator
{
public:

  Aggregator_simple (Item_sum *sum) :
    Aggregator(sum) {}
  Aggregator_type Aggrtype() { return Aggregator::SIMPLE_AGGREGATOR; }

  bool setup(THD * thd) { return item_sum->setup(thd); }
  void clear() { item_sum->clear(); }
  bool add() { return item_sum->add(); }
  void endup() {};
  virtual my_decimal *arg_val_decimal(my_decimal * value);
  virtual double arg_val_real();
  virtual bool arg_is_null();
};


class Item_sum_num :public Item_sum
{
protected:
  /*
   val_xxx() functions may be called several times during the execution of a 
   query. Derived classes that require extensive calculation in val_xxx()
   maintain cache of aggregate value. This variable governs the validity of 
   that cache.
  */
  bool is_evaluated;
public:
  Item_sum_num() :Item_sum(),is_evaluated(FALSE) {}
  Item_sum_num(Item *item_par) 
    :Item_sum(item_par), is_evaluated(FALSE) {}
  Item_sum_num(Item *a, Item* b) :Item_sum(a,b),is_evaluated(FALSE) {}
  Item_sum_num(List<Item> &list) 
    :Item_sum(list), is_evaluated(FALSE) {}
  Item_sum_num(THD *thd, Item_sum_num *item) 
    :Item_sum(thd, item),is_evaluated(item->is_evaluated) {}
  bool fix_fields(THD *, Item **);
  longlong val_int()
  {
    DBUG_ASSERT(fixed == 1);
    return (longlong) rint(val_real());             /* Real as default */
  }
  String *val_str(String*str);
  my_decimal *val_decimal(my_decimal *);
  bool get_date(MYSQL_TIME *ltime, uint fuzzydate)
  {
    return get_date_from_numeric(ltime, fuzzydate); /* Decimal or real */
  }
  bool get_time(MYSQL_TIME *ltime)
  {
    return get_time_from_numeric(ltime); /* Decimal or real */
  }
  void reset_field();
};


class Item_sum_int :public Item_sum_num
{
public:
  Item_sum_int(Item *item_par) :Item_sum_num(item_par) {}
  Item_sum_int(List<Item> &list) :Item_sum_num(list) {}
  Item_sum_int(THD *thd, Item_sum_int *item) :Item_sum_num(thd, item) {}
  double val_real() { DBUG_ASSERT(fixed == 1); return (double) val_int(); }
  String *val_str(String*str);
  my_decimal *val_decimal(my_decimal *);
  bool get_date(MYSQL_TIME *ltime, uint fuzzydate)
  {
    return get_date_from_int(ltime, fuzzydate);
  }
  bool get_time(MYSQL_TIME *ltime)
  {
    return get_time_from_int(ltime);
  }
  enum Item_result result_type () const { return INT_RESULT; }
  void fix_length_and_dec()
  { decimals=0; max_length=21; maybe_null=null_value=0; }
};


class Item_sum_sum :public Item_sum_num
{
protected:
  Item_result hybrid_type;
  double sum;
  my_decimal dec_buffs[2];
  uint curr_dec_buff;
  void fix_length_and_dec();

public:
  Item_sum_sum(Item *item_par, bool distinct) :Item_sum_num(item_par) 
  {
    set_distinct(distinct);
  }
  Item_sum_sum(THD *thd, Item_sum_sum *item);
  enum Sumfunctype sum_func () const 
  { 
    return has_with_distinct() ? SUM_DISTINCT_FUNC : SUM_FUNC; 
  }
  void clear();
  bool add();
  double val_real();
  longlong val_int();
  String *val_str(String*str);
  my_decimal *val_decimal(my_decimal *);
  enum Item_result result_type () const { return hybrid_type; }
  void reset_field();
  void update_field();
  void no_rows_in_result() {}
  const char *func_name() const 
  { 
    return has_with_distinct() ? "sum(distinct " : "sum("; 
  }
  Item *copy_or_same(THD* thd);
};


class Item_sum_count :public Item_sum_int
{
  longlong count;

  friend class Aggregator_distinct;

  void clear();
  bool add();
  void cleanup();

  public:
  Item_sum_count(Item *item_par)
    :Item_sum_int(item_par),count(0)
  {}

  /**
    Constructs an instance for COUNT(DISTINCT)

    @param list  a list of the arguments to the aggregate function

    This constructor is called by the parser only for COUNT (DISTINCT).
  */

  Item_sum_count(List<Item> &list)
    :Item_sum_int(list),count(0)
  {
    set_distinct(TRUE);
  }
  Item_sum_count(THD *thd, Item_sum_count *item)
    :Item_sum_int(thd, item), count(item->count)
  {}
  enum Sumfunctype sum_func () const 
  { 
    return has_with_distinct() ? COUNT_DISTINCT_FUNC : COUNT_FUNC; 
  }
  void no_rows_in_result() { count=0; }
  void make_const(longlong count_arg) 
  { 
    count=count_arg;
    Item_sum::make_const();
  }
  longlong val_int();
  void reset_field();
  void update_field();
  const char *func_name() const 
  { 
    return has_with_distinct() ? "count(distinct " : "count(";
  }
  Item *copy_or_same(THD* thd);
};


/* Item to get the value of a stored sum function */

class Item_sum_avg;

/**
  Common abstract class for:
    Item_avg_field
    Item_variance_field
*/
class Item_sum_num_field: public Item_result_field
{
protected:
  Field *field;
  Item_result hybrid_type;
public:
  longlong val_int()
  {
    /* can't be fix_fields()ed */
    return (longlong) rint(val_real());
  }
  bool get_date(MYSQL_TIME *ltime, uint fuzzydate)
  {
    return get_date_from_numeric(ltime, fuzzydate); /* Decimal or real */
  }
  bool get_time(MYSQL_TIME *ltime)
  {
    return get_time_from_numeric(ltime); /* Decimal or real */
  }
  enum_field_types field_type() const
  {
    return hybrid_type == DECIMAL_RESULT ?
      MYSQL_TYPE_NEWDECIMAL : MYSQL_TYPE_DOUBLE;
  }
  enum Item_result result_type () const { return hybrid_type; }
  bool is_null() { update_null_value(); return null_value; }
};


class Item_avg_field :public Item_sum_num_field
{
public:
  uint f_precision, f_scale, dec_bin_size;
  uint prec_increment;
  Item_avg_field(Item_result res_type, Item_sum_avg *item);
  enum Type type() const { return FIELD_AVG_ITEM; }
  double val_real();
  my_decimal *val_decimal(my_decimal *);
  String *val_str(String*);
  void fix_length_and_dec() {}
  const char *func_name() const { DBUG_ASSERT(0); return "avg_field"; }
};


class Item_sum_avg :public Item_sum_sum
{
public:
  ulonglong count;
  uint prec_increment;
  uint f_precision, f_scale, dec_bin_size;
  Item_sum_avg(Item *item_par, bool distinct) 
    :Item_sum_sum(item_par, distinct), count(0) 
  {}
  Item_sum_avg(THD *thd, Item_sum_avg *item)
    :Item_sum_sum(thd, item), count(item->count),
    prec_increment(item->prec_increment) {}

  void fix_length_and_dec();
  enum Sumfunctype sum_func () const 
  {
    return has_with_distinct() ? AVG_DISTINCT_FUNC : AVG_FUNC;
  }
  void clear();
  bool add();
  double val_real();
  // In SPs we might force the "wrong" type with select into a declare variable
  longlong val_int() { return (longlong) rint(val_real()); }
  my_decimal *val_decimal(my_decimal *);
  String *val_str(String *str);
  void reset_field();
  void update_field();
  Item *result_item(Field *field)
  { return new Item_avg_field(hybrid_type, this); }
  void no_rows_in_result() {}
  const char *func_name() const 
  { 
    return has_with_distinct() ? "avg(distinct " : "avg("; 
  }
  Item *copy_or_same(THD* thd);
  Field *create_tmp_field(bool group, TABLE *table);
  void cleanup()
  {
    count= 0;
    Item_sum_sum::cleanup();
  }
};

class Item_sum_variance;

class Item_variance_field :public Item_sum_num_field
{
protected:
  uint f_precision0, f_scale0;
  uint f_precision1, f_scale1;
  uint dec_bin_size0, dec_bin_size1;
  uint sample;
  uint prec_increment;
public:
  Item_variance_field(Item_sum_variance *item);
  enum Type type() const {return FIELD_VARIANCE_ITEM; }
  double val_real();
  String *val_str(String *str)
  { return val_string_from_real(str); }
  my_decimal *val_decimal(my_decimal *dec_buf)
  { return val_decimal_from_real(dec_buf); }
  void fix_length_and_dec() {}
  const char *func_name() const { DBUG_ASSERT(0); return "variance_field"; }
};


/*
  variance(a) =

  =  sum (ai - avg(a))^2 / count(a) )
  =  sum (ai^2 - 2*ai*avg(a) + avg(a)^2) / count(a)
  =  (sum(ai^2) - sum(2*ai*avg(a)) + sum(avg(a)^2))/count(a) = 
  =  (sum(ai^2) - 2*avg(a)*sum(a) + count(a)*avg(a)^2)/count(a) = 
  =  (sum(ai^2) - 2*sum(a)*sum(a)/count(a) + count(a)*sum(a)^2/count(a)^2 )/count(a) = 
  =  (sum(ai^2) - 2*sum(a)^2/count(a) + sum(a)^2/count(a) )/count(a) = 
  =  (sum(ai^2) - sum(a)^2/count(a))/count(a)

But, this falls prey to catastrophic cancellation.  Instead, use the recurrence formulas

  M_{1} = x_{1}, ~ M_{k} = M_{k-1} + (x_{k} - M_{k-1}) / k newline 
  S_{1} = 0, ~ S_{k} = S_{k-1} + (x_{k} - M_{k-1}) times (x_{k} - M_{k}) newline
  for 2 <= k <= n newline
  ital variance = S_{n} / (n-1)

*/

class Item_sum_variance : public Item_sum_num
{
  void fix_length_and_dec();

public:
  Item_result hybrid_type;
  int cur_dec;
  double recurrence_m, recurrence_s;    /* Used in recurrence relation. */
  ulonglong count;
  uint f_precision0, f_scale0;
  uint f_precision1, f_scale1;
  uint dec_bin_size0, dec_bin_size1;
  uint sample;
  uint prec_increment;

  Item_sum_variance(Item *item_par, uint sample_arg) :Item_sum_num(item_par),
    hybrid_type(REAL_RESULT), count(0), sample(sample_arg)
    {}
  Item_sum_variance(THD *thd, Item_sum_variance *item);
  enum Sumfunctype sum_func () const { return VARIANCE_FUNC; }
  void clear();
  bool add();
  double val_real();
  my_decimal *val_decimal(my_decimal *);
  void reset_field();
  void update_field();
  Item *result_item(Field *field)
  { return new Item_variance_field(this); }
  void no_rows_in_result() {}
  const char *func_name() const
    { return sample ? "var_samp(" : "variance("; }
  Item *copy_or_same(THD* thd);
  Field *create_tmp_field(bool group, TABLE *table);
  enum Item_result result_type () const { return REAL_RESULT; }
  void cleanup()
  {
    count= 0;
    Item_sum_num::cleanup();
  }
};

class Item_sum_std;

class Item_std_field :public Item_variance_field
{
public:
  Item_std_field(Item_sum_std *item);
  enum Type type() const { return FIELD_STD_ITEM; }
  double val_real();
  my_decimal *val_decimal(my_decimal *);
  enum Item_result result_type () const { return REAL_RESULT; }
  enum_field_types field_type() const { return MYSQL_TYPE_DOUBLE;}
  const char *func_name() const { DBUG_ASSERT(0); return "std_field"; }
};

/*
   standard_deviation(a) = sqrt(variance(a))
*/

class Item_sum_std :public Item_sum_variance
{
  public:
  Item_sum_std(Item *item_par, uint sample_arg)
    :Item_sum_variance(item_par, sample_arg) {}
  Item_sum_std(THD *thd, Item_sum_std *item)
    :Item_sum_variance(thd, item)
    {}
  enum Sumfunctype sum_func () const { return STD_FUNC; }
  double val_real();
  Item *result_item(Field *field)
    { return new Item_std_field(this); }
  const char *func_name() const { return "std("; }
  Item *copy_or_same(THD* thd);
  enum Item_result result_type () const { return REAL_RESULT; }
  enum_field_types field_type() const { return MYSQL_TYPE_DOUBLE;}
};

// This class is a string or number function depending on num_func
class Arg_comparator;
class Item_cache;
class Item_sum_hybrid :public Item_sum
{
protected:
  Item_cache *value, *arg_cache;
  Arg_comparator *cmp;
  Item_result hybrid_type;
  enum_field_types hybrid_field_type;
  int cmp_sign;
  bool was_values;  // Set if we have found at least one row (for max/min only)

  public:
  Item_sum_hybrid(Item *item_par,int sign)
    :Item_sum(item_par), value(0), arg_cache(0), cmp(0),
    hybrid_type(INT_RESULT), hybrid_field_type(MYSQL_TYPE_LONGLONG),
    cmp_sign(sign), was_values(TRUE)
  { collation.set(&my_charset_bin); }
  Item_sum_hybrid(THD *thd, Item_sum_hybrid *item)
    :Item_sum(thd, item), value(item->value), arg_cache(0),
    hybrid_type(item->hybrid_type), hybrid_field_type(item->hybrid_field_type),
    cmp_sign(item->cmp_sign), was_values(item->was_values)
  { }
  bool fix_fields(THD *, Item **);
  void setup_hybrid(Item *item, Item *value_arg);
  void clear();
  double val_real();
  longlong val_int();
  longlong val_time_temporal();
  longlong val_date_temporal();
  my_decimal *val_decimal(my_decimal *);
  bool get_date(MYSQL_TIME *ltime, uint fuzzydate);
  bool get_time(MYSQL_TIME *ltime);
  void reset_field();
  String *val_str(String *);
  bool keep_field_type(void) const { return 1; }
  enum Item_result result_type () const { return hybrid_type; }
  enum enum_field_types field_type() const { return hybrid_field_type; }
  void update_field();
  void min_max_update_str_field();
  void min_max_update_temporal_field();
  void min_max_update_real_field();
  void min_max_update_int_field();
  void min_max_update_decimal_field();
  void cleanup();
  bool any_value() { return was_values; }
  void no_rows_in_result();
<<<<<<< HEAD
  Field *create_tmp_field(bool group, TABLE *table,
			  uint convert_blob_length);
=======
  Field *create_tmp_field(bool group, TABLE *table);
>>>>>>> f97b4529
};


class Item_sum_min :public Item_sum_hybrid
{
public:
  Item_sum_min(Item *item_par) :Item_sum_hybrid(item_par,1) {}
  Item_sum_min(THD *thd, Item_sum_min *item) :Item_sum_hybrid(thd, item) {}
  enum Sumfunctype sum_func () const {return MIN_FUNC;}

  bool add();
  const char *func_name() const { return "min("; }
  Item *copy_or_same(THD* thd);
};


class Item_sum_max :public Item_sum_hybrid
{
public:
  Item_sum_max(Item *item_par) :Item_sum_hybrid(item_par,-1) {}
  Item_sum_max(THD *thd, Item_sum_max *item) :Item_sum_hybrid(thd, item) {}
  enum Sumfunctype sum_func () const {return MAX_FUNC;}

  bool add();
  const char *func_name() const { return "max("; }
  Item *copy_or_same(THD* thd);
};


class Item_sum_bit :public Item_sum_int
{
protected:
  ulonglong reset_bits,bits;

public:
  Item_sum_bit(Item *item_par,ulonglong reset_arg)
    :Item_sum_int(item_par),reset_bits(reset_arg),bits(reset_arg) {}
  Item_sum_bit(THD *thd, Item_sum_bit *item):
    Item_sum_int(thd, item), reset_bits(item->reset_bits), bits(item->bits) {}
  enum Sumfunctype sum_func () const {return SUM_BIT_FUNC;}
  void clear();
  longlong val_int();
  void reset_field();
  void update_field();
  void fix_length_and_dec()
  { decimals= 0; max_length=21; unsigned_flag= 1; maybe_null= null_value= 0; }
  void cleanup()
  {
    bits= reset_bits;
    Item_sum_int::cleanup();
  }
};


class Item_sum_or :public Item_sum_bit
{
public:
  Item_sum_or(Item *item_par) :Item_sum_bit(item_par,LL(0)) {}
  Item_sum_or(THD *thd, Item_sum_or *item) :Item_sum_bit(thd, item) {}
  bool add();
  const char *func_name() const { return "bit_or("; }
  Item *copy_or_same(THD* thd);
};


class Item_sum_and :public Item_sum_bit
{
  public:
  Item_sum_and(Item *item_par) :Item_sum_bit(item_par, ULONGLONG_MAX) {}
  Item_sum_and(THD *thd, Item_sum_and *item) :Item_sum_bit(thd, item) {}
  bool add();
  const char *func_name() const { return "bit_and("; }
  Item *copy_or_same(THD* thd);
};

class Item_sum_xor :public Item_sum_bit
{
  public:
  Item_sum_xor(Item *item_par) :Item_sum_bit(item_par,LL(0)) {}
  Item_sum_xor(THD *thd, Item_sum_xor *item) :Item_sum_bit(thd, item) {}
  bool add();
  const char *func_name() const { return "bit_xor("; }
  Item *copy_or_same(THD* thd);
};


/*
  User defined aggregates
*/

#ifdef HAVE_DLOPEN

class Item_udf_sum : public Item_sum
{
protected:
  udf_handler udf;

public:
  Item_udf_sum(udf_func *udf_arg)
    :Item_sum(), udf(udf_arg)
  { quick_group=0; }
  Item_udf_sum(udf_func *udf_arg, List<Item> &list)
    :Item_sum(list), udf(udf_arg)
  { quick_group=0;}
  Item_udf_sum(THD *thd, Item_udf_sum *item)
    :Item_sum(thd, item), udf(item->udf)
  { udf.not_original= TRUE; }
  const char *func_name() const { return udf.name(); }
  bool fix_fields(THD *thd, Item **ref)
  {
    DBUG_ASSERT(fixed == 0);

    if (init_sum_func_check(thd))
      return TRUE;

    fixed= 1;
    if (udf.fix_fields(thd, this, this->arg_count, this->args))
      return TRUE;

    memcpy (orig_args, args, sizeof (Item *) * arg_count);
    return check_sum_func(thd, ref);
  }
  enum Sumfunctype sum_func () const { return UDF_SUM_FUNC; }
  virtual bool have_field_update(void) const { return 0; }

  void clear();
  bool add();
  void reset_field() {};
  void update_field() {};
  void cleanup();
  virtual void print(String *str, enum_query_type query_type);
};


class Item_sum_udf_float :public Item_udf_sum
{
 public:
  Item_sum_udf_float(udf_func *udf_arg)
    :Item_udf_sum(udf_arg) {}
  Item_sum_udf_float(udf_func *udf_arg, List<Item> &list)
    :Item_udf_sum(udf_arg, list) {}
  Item_sum_udf_float(THD *thd, Item_sum_udf_float *item)
    :Item_udf_sum(thd, item) {}
  longlong val_int()
  {
    DBUG_ASSERT(fixed == 1);
    return (longlong) rint(Item_sum_udf_float::val_real());
  }
  double val_real();
  String *val_str(String*str);
  my_decimal *val_decimal(my_decimal *);
  bool get_date(MYSQL_TIME *ltime, uint fuzzydate)
  {
    return get_date_from_real(ltime, fuzzydate);
  }
  bool get_time(MYSQL_TIME *ltime)
  {
    return get_time_from_real(ltime);
  }
  void fix_length_and_dec() { fix_num_length_and_dec(); }
  Item *copy_or_same(THD* thd);
};


class Item_sum_udf_int :public Item_udf_sum
{
public:
  Item_sum_udf_int(udf_func *udf_arg)
    :Item_udf_sum(udf_arg) {}
  Item_sum_udf_int(udf_func *udf_arg, List<Item> &list)
    :Item_udf_sum(udf_arg, list) {}
  Item_sum_udf_int(THD *thd, Item_sum_udf_int *item)
    :Item_udf_sum(thd, item) {}
  longlong val_int();
  double val_real()
    { DBUG_ASSERT(fixed == 1); return (double) Item_sum_udf_int::val_int(); }
  String *val_str(String*str);
  my_decimal *val_decimal(my_decimal *);
  bool get_date(MYSQL_TIME *ltime, uint fuzzydate)
  {
    return get_date_from_int(ltime, fuzzydate);
  }
  bool get_time(MYSQL_TIME *ltime)
  {
    return get_time_from_int(ltime);
  }
  enum Item_result result_type () const { return INT_RESULT; }
  void fix_length_and_dec() { decimals=0; max_length=21; }
  Item *copy_or_same(THD* thd);
};


class Item_sum_udf_str :public Item_udf_sum
{
public:
  Item_sum_udf_str(udf_func *udf_arg)
    :Item_udf_sum(udf_arg) {}
  Item_sum_udf_str(udf_func *udf_arg, List<Item> &list)
    :Item_udf_sum(udf_arg,list) {}
  Item_sum_udf_str(THD *thd, Item_sum_udf_str *item)
    :Item_udf_sum(thd, item) {}
  String *val_str(String *);
  double val_real()
  {
    int err_not_used;
    char *end_not_used;
    String *res;
    res=val_str(&str_value);
    return res ? my_strntod(res->charset(),(char*) res->ptr(),res->length(),
			    &end_not_used, &err_not_used) : 0.0;
  }
  longlong val_int()
  {
    int err_not_used;
    char *end;
    String *res;
    const CHARSET_INFO *cs;

    if (!(res= val_str(&str_value)))
      return 0;                                 /* Null value */
    cs= res->charset();
    end= (char*) res->ptr()+res->length();
    return cs->cset->strtoll10(cs, res->ptr(), &end, &err_not_used);
  }
  my_decimal *val_decimal(my_decimal *dec);
  bool get_date(MYSQL_TIME *ltime, uint fuzzydate)
  {
    return get_date_from_string(ltime, fuzzydate);
  }
  bool get_time(MYSQL_TIME *ltime)
  {
    return get_time_from_string(ltime);
  }
  enum Item_result result_type () const { return STRING_RESULT; }
  void fix_length_and_dec();
  Item *copy_or_same(THD* thd);
};


class Item_sum_udf_decimal :public Item_udf_sum
{
public:
  Item_sum_udf_decimal(udf_func *udf_arg)
    :Item_udf_sum(udf_arg) {}
  Item_sum_udf_decimal(udf_func *udf_arg, List<Item> &list)
    :Item_udf_sum(udf_arg, list) {}
  Item_sum_udf_decimal(THD *thd, Item_sum_udf_decimal *item)
    :Item_udf_sum(thd, item) {}
  String *val_str(String *);
  double val_real();
  longlong val_int();
  my_decimal *val_decimal(my_decimal *);
  bool get_date(MYSQL_TIME *ltime, uint fuzzydate)
  {
    return get_date_from_decimal(ltime, fuzzydate);
  }
  bool get_time(MYSQL_TIME *ltime)
  {
    return get_time_from_decimal(ltime);
  }
  enum Item_result result_type () const { return DECIMAL_RESULT; }
  void fix_length_and_dec() { fix_num_length_and_dec(); }
  Item *copy_or_same(THD* thd);
};

#else /* Dummy functions to get sql_yacc.cc compiled */

class Item_sum_udf_float :public Item_sum_num
{
 public:
  Item_sum_udf_float(udf_func *udf_arg)
    :Item_sum_num() {}
  Item_sum_udf_float(udf_func *udf_arg, List<Item> &list) :Item_sum_num() {}
  Item_sum_udf_float(THD *thd, Item_sum_udf_float *item)
    :Item_sum_num(thd, item) {}
  enum Sumfunctype sum_func () const { return UDF_SUM_FUNC; }
  double val_real() { DBUG_ASSERT(fixed == 1); return 0.0; }
  void clear() {}
  bool add() { return 0; }  
  void update_field() {}
};


class Item_sum_udf_int :public Item_sum_num
{
public:
  Item_sum_udf_int(udf_func *udf_arg)
    :Item_sum_num() {}
  Item_sum_udf_int(udf_func *udf_arg, List<Item> &list) :Item_sum_num() {}
  Item_sum_udf_int(THD *thd, Item_sum_udf_int *item)
    :Item_sum_num(thd, item) {}
  enum Sumfunctype sum_func () const { return UDF_SUM_FUNC; }
  longlong val_int() { DBUG_ASSERT(fixed == 1); return 0; }
  double val_real() { DBUG_ASSERT(fixed == 1); return 0; }
  void clear() {}
  bool add() { return 0; }  
  void update_field() {}
};


class Item_sum_udf_decimal :public Item_sum_num
{
 public:
  Item_sum_udf_decimal(udf_func *udf_arg)
    :Item_sum_num() {}
  Item_sum_udf_decimal(udf_func *udf_arg, List<Item> &list)
    :Item_sum_num() {}
  Item_sum_udf_decimal(THD *thd, Item_sum_udf_float *item)
    :Item_sum_num(thd, item) {}
  enum Sumfunctype sum_func () const { return UDF_SUM_FUNC; }
  double val_real() { DBUG_ASSERT(fixed == 1); return 0.0; }
  my_decimal *val_decimal(my_decimal *) { DBUG_ASSERT(fixed == 1); return 0; }
  void clear() {}
  bool add() { return 0; }
  void update_field() {}
};


class Item_sum_udf_str :public Item_sum_num
{
public:
  Item_sum_udf_str(udf_func *udf_arg)
    :Item_sum_num() {}
  Item_sum_udf_str(udf_func *udf_arg, List<Item> &list)
    :Item_sum_num() {}
  Item_sum_udf_str(THD *thd, Item_sum_udf_str *item)
    :Item_sum_num(thd, item) {}
  String *val_str(String *)
    { DBUG_ASSERT(fixed == 1); null_value=1; return 0; }
  double val_real() { DBUG_ASSERT(fixed == 1); null_value=1; return 0.0; }
  longlong val_int() { DBUG_ASSERT(fixed == 1); null_value=1; return 0; }
  enum Item_result result_type () const { return STRING_RESULT; }
  void fix_length_and_dec() { maybe_null=1; max_length=0; }
  enum Sumfunctype sum_func () const { return UDF_SUM_FUNC; }
  void clear() {}
  bool add() { return 0; }  
  void update_field() {}
};

#endif /* HAVE_DLOPEN */

C_MODE_START
int group_concat_key_cmp_with_distinct(const void* arg, const void* key1,
                                       const void* key2);
int group_concat_key_cmp_with_order(const void* arg, const void* key1,
                                    const void* key2);
int dump_leaf_key(void* key_arg,
                  element_count count __attribute__((unused)),
                  void* item_arg);
C_MODE_END

class Item_func_group_concat : public Item_sum
{
  TMP_TABLE_PARAM *tmp_table_param;
  String result;
  String *separator;
  TREE tree_base;
  TREE *tree;

  /**
     If DISTINCT is used with this GROUP_CONCAT, this member is used to filter
     out duplicates. 
     @see Item_func_group_concat::setup
     @see Item_func_group_concat::add
     @see Item_func_group_concat::clear
   */
  Unique *unique_filter;
  TABLE *table;
  ORDER **order;
  Name_resolution_context *context;
  /** The number of ORDER BY items. */
  uint arg_count_order;
  /** The number of selected items, aka the expr list. */
  uint arg_count_field;
  uint row_count;
  bool distinct;
  bool warning_for_row;
  bool always_null;
  bool force_copy_fields;
  bool no_appended;
  /*
    Following is 0 normal object and pointer to original one for copy
    (to correctly free resources)
  */
  Item_func_group_concat *original;

  friend int group_concat_key_cmp_with_distinct(const void* arg,
                                                const void* key1,
                                                const void* key2);
  friend int group_concat_key_cmp_with_order(const void* arg,
                                             const void* key1,
					     const void* key2);
  friend int dump_leaf_key(void* key_arg,
                           element_count count __attribute__((unused)),
			   void* item_arg);

public:
  Item_func_group_concat(Name_resolution_context *context_arg,
                         bool is_distinct, List<Item> *is_select,
                         SQL_I_List<ORDER> *is_order, String *is_separator);

  Item_func_group_concat(THD *thd, Item_func_group_concat *item);
  ~Item_func_group_concat();
  void cleanup();

  enum Sumfunctype sum_func () const {return GROUP_CONCAT_FUNC;}
  const char *func_name() const { return "group_concat"; }
  virtual Item_result result_type () const { return STRING_RESULT; }
  virtual Field *make_string_field(TABLE *table);
  enum_field_types field_type() const
  {
    if (max_length/collation.collation->mbmaxlen > CONVERT_IF_BIGGER_TO_BLOB )
      return MYSQL_TYPE_BLOB;
    else
      return MYSQL_TYPE_VARCHAR;
  }
  void clear();
  bool add();
  void reset_field() { DBUG_ASSERT(0); }        // not used
  void update_field() { DBUG_ASSERT(0); }       // not used
  bool fix_fields(THD *,Item **);
  bool setup(THD *thd);
  void make_unique();
  double val_real()
  {
    String *res;  res=val_str(&str_value);
    return res ? my_atof(res->c_ptr()) : 0.0;
  }
  longlong val_int()
  {
    String *res;
    char *end_ptr;
    int error;
    if (!(res= val_str(&str_value)))
      return (longlong) 0;
    end_ptr= (char*) res->ptr()+ res->length();
    return my_strtoll10(res->ptr(), &end_ptr, &error);
  }
  my_decimal *val_decimal(my_decimal *decimal_value)
  {
    return val_decimal_from_string(decimal_value);
  }
  bool get_date(MYSQL_TIME *ltime, uint fuzzydate)
  {
    return get_date_from_string(ltime, fuzzydate);
  }
  bool get_time(MYSQL_TIME *ltime)
  {
    return get_time_from_string(ltime);
  }
  String* val_str(String* str);
  Item *copy_or_same(THD* thd);
  void no_rows_in_result() {}
  virtual void print(String *str, enum_query_type query_type);
  virtual bool change_context_processor(uchar *cntx)
    { context= (Name_resolution_context *)cntx; return FALSE; }
};

#endif /* ITEM_SUM_INCLUDED */<|MERGE_RESOLUTION|>--- conflicted
+++ resolved
@@ -1059,12 +1059,7 @@
   void cleanup();
   bool any_value() { return was_values; }
   void no_rows_in_result();
-<<<<<<< HEAD
-  Field *create_tmp_field(bool group, TABLE *table,
-			  uint convert_blob_length);
-=======
   Field *create_tmp_field(bool group, TABLE *table);
->>>>>>> f97b4529
 };
 
 
