<<<<<<< HEAD
/* Copyright (c) 2000, 2010, Oracle and/or its affiliates. All rights reserved.
=======
/* Copyright (c) 2000, 2011, Oracle and/or its affiliates. All rights reserved.
>>>>>>> 4fa8f9dc

   This program is free software; you can redistribute it and/or modify
   it under the terms of the GNU General Public License as published by
   the Free Software Foundation; version 2 of the License.

   This program is distributed in the hope that it will be useful,
   but WITHOUT ANY WARRANTY; without even the implied warranty of
   MERCHANTABILITY or FITNESS FOR A PARTICULAR PURPOSE.  See the
   GNU General Public License for more details.

   You should have received a copy of the GNU General Public License
<<<<<<< HEAD
   along with this program; if not, write to the Free Software Foundation,
   51 Franklin Street, Suite 500, Boston, MA 02110-1335 USA */
=======
   along with this program; if not, write to the Free Software
   Foundation, Inc., 51 Franklin St, Fifth Floor, Boston, MA 02110-1301  USA */
>>>>>>> 4fa8f9dc


#ifdef MYSQL_CLIENT

#include "sql_priv.h"

#else

#include "sql_priv.h"
#include "unireg.h"
#include "my_global.h" // REQUIRED by log_event.h > m_string.h > my_bitmap.h
#include "log_event.h"
#include "sql_base.h"                           // close_thread_tables
#include "sql_cache.h"                       // QUERY_CACHE_FLAGS_SIZE
#include "sql_locale.h" // MY_LOCALE, my_locale_by_number, my_locale_en_US
#include "key.h"        // key_copy
#include "lock.h"       // mysql_unlock_tables
#include "sql_parse.h"  // mysql_test_parse_for_slave
#include "tztime.h"     // struct Time_zone
#include "sql_load.h"   // mysql_load
#include "sql_db.h"     // load_db_opt_by_name
#include "rpl_slave.h"
#include "rpl_rli.h"
#include "rpl_mi.h"
#include "rpl_filter.h"
#include "rpl_record.h"
#include "transaction.h"
#include <my_dir.h>

#endif /* MYSQL_CLIENT */

#include <base64.h>
#include <my_bitmap.h>
#include "rpl_utility.h"


/**
  BINLOG_CHECKSUM variable.
*/
const char *binlog_checksum_type_names[]= {
  "NONE",
  "CRC32",
  NullS
};

unsigned int binlog_checksum_type_length[]= {
  sizeof("NONE") - 1,
  sizeof("CRC32") - 1,
  0
};

TYPELIB binlog_checksum_typelib=
{
  array_elements(binlog_checksum_type_names) - 1, "",
  binlog_checksum_type_names,
  binlog_checksum_type_length
};



#define log_cs	&my_charset_latin1

#define FLAGSTR(V,F) ((V)&(F)?#F" ":"")


/*
  Size of buffer for printing a double in format %.<PREC>g

  optional '-' + optional zero + '.'  + PREC digits + 'e' + sign +
  exponent digits + '\0'
*/
#define FMT_G_BUFSIZE(PREC) (3 + (PREC) + 5 + 1)

/* 
   replication event checksum is introduced in the following "checksum-home" version.
   The checksum-aware servers extract FD's version to decide whether the FD event
   carries checksum info.
*/
const uchar checksum_version_split[3]= {5, 6, 1};
const ulong checksum_version_product=
  (checksum_version_split[0] * 256 + checksum_version_split[1]) * 256 +
  checksum_version_split[2];

#if !defined(MYSQL_CLIENT) && defined(HAVE_REPLICATION)
static int rows_event_stmt_cleanup(Relay_log_info const *rli, THD* thd);

static const char *HA_ERR(int i)
{
  switch (i) {
  case HA_ERR_KEY_NOT_FOUND: return "HA_ERR_KEY_NOT_FOUND";
  case HA_ERR_FOUND_DUPP_KEY: return "HA_ERR_FOUND_DUPP_KEY";
  case HA_ERR_RECORD_CHANGED: return "HA_ERR_RECORD_CHANGED";
  case HA_ERR_WRONG_INDEX: return "HA_ERR_WRONG_INDEX";
  case HA_ERR_CRASHED: return "HA_ERR_CRASHED";
  case HA_ERR_WRONG_IN_RECORD: return "HA_ERR_WRONG_IN_RECORD";
  case HA_ERR_OUT_OF_MEM: return "HA_ERR_OUT_OF_MEM";
  case HA_ERR_NOT_A_TABLE: return "HA_ERR_NOT_A_TABLE";
  case HA_ERR_WRONG_COMMAND: return "HA_ERR_WRONG_COMMAND";
  case HA_ERR_OLD_FILE: return "HA_ERR_OLD_FILE";
  case HA_ERR_NO_ACTIVE_RECORD: return "HA_ERR_NO_ACTIVE_RECORD";
  case HA_ERR_RECORD_DELETED: return "HA_ERR_RECORD_DELETED";
  case HA_ERR_RECORD_FILE_FULL: return "HA_ERR_RECORD_FILE_FULL";
  case HA_ERR_INDEX_FILE_FULL: return "HA_ERR_INDEX_FILE_FULL";
  case HA_ERR_END_OF_FILE: return "HA_ERR_END_OF_FILE";
  case HA_ERR_UNSUPPORTED: return "HA_ERR_UNSUPPORTED";
  case HA_ERR_TO_BIG_ROW: return "HA_ERR_TO_BIG_ROW";
  case HA_WRONG_CREATE_OPTION: return "HA_WRONG_CREATE_OPTION";
  case HA_ERR_FOUND_DUPP_UNIQUE: return "HA_ERR_FOUND_DUPP_UNIQUE";
  case HA_ERR_UNKNOWN_CHARSET: return "HA_ERR_UNKNOWN_CHARSET";
  case HA_ERR_WRONG_MRG_TABLE_DEF: return "HA_ERR_WRONG_MRG_TABLE_DEF";
  case HA_ERR_CRASHED_ON_REPAIR: return "HA_ERR_CRASHED_ON_REPAIR";
  case HA_ERR_CRASHED_ON_USAGE: return "HA_ERR_CRASHED_ON_USAGE";
  case HA_ERR_LOCK_WAIT_TIMEOUT: return "HA_ERR_LOCK_WAIT_TIMEOUT";
  case HA_ERR_LOCK_TABLE_FULL: return "HA_ERR_LOCK_TABLE_FULL";
  case HA_ERR_READ_ONLY_TRANSACTION: return "HA_ERR_READ_ONLY_TRANSACTION";
  case HA_ERR_LOCK_DEADLOCK: return "HA_ERR_LOCK_DEADLOCK";
  case HA_ERR_CANNOT_ADD_FOREIGN: return "HA_ERR_CANNOT_ADD_FOREIGN";
  case HA_ERR_NO_REFERENCED_ROW: return "HA_ERR_NO_REFERENCED_ROW";
  case HA_ERR_ROW_IS_REFERENCED: return "HA_ERR_ROW_IS_REFERENCED";
  case HA_ERR_NO_SAVEPOINT: return "HA_ERR_NO_SAVEPOINT";
  case HA_ERR_NON_UNIQUE_BLOCK_SIZE: return "HA_ERR_NON_UNIQUE_BLOCK_SIZE";
  case HA_ERR_NO_SUCH_TABLE: return "HA_ERR_NO_SUCH_TABLE";
  case HA_ERR_TABLE_EXIST: return "HA_ERR_TABLE_EXIST";
  case HA_ERR_NO_CONNECTION: return "HA_ERR_NO_CONNECTION";
  case HA_ERR_NULL_IN_SPATIAL: return "HA_ERR_NULL_IN_SPATIAL";
  case HA_ERR_TABLE_DEF_CHANGED: return "HA_ERR_TABLE_DEF_CHANGED";
  case HA_ERR_NO_PARTITION_FOUND: return "HA_ERR_NO_PARTITION_FOUND";
  case HA_ERR_RBR_LOGGING_FAILED: return "HA_ERR_RBR_LOGGING_FAILED";
  case HA_ERR_DROP_INDEX_FK: return "HA_ERR_DROP_INDEX_FK";
  case HA_ERR_FOREIGN_DUPLICATE_KEY: return "HA_ERR_FOREIGN_DUPLICATE_KEY";
  case HA_ERR_TABLE_NEEDS_UPGRADE: return "HA_ERR_TABLE_NEEDS_UPGRADE";
  case HA_ERR_TABLE_READONLY: return "HA_ERR_TABLE_READONLY";
  case HA_ERR_AUTOINC_READ_FAILED: return "HA_ERR_AUTOINC_READ_FAILED";
  case HA_ERR_AUTOINC_ERANGE: return "HA_ERR_AUTOINC_ERANGE";
  case HA_ERR_GENERIC: return "HA_ERR_GENERIC";
  case HA_ERR_RECORD_IS_THE_SAME: return "HA_ERR_RECORD_IS_THE_SAME";
  case HA_ERR_LOGGING_IMPOSSIBLE: return "HA_ERR_LOGGING_IMPOSSIBLE";
  case HA_ERR_CORRUPT_EVENT: return "HA_ERR_CORRUPT_EVENT";
  case HA_ERR_ROWS_EVENT_APPLY : return "HA_ERR_ROWS_EVENT_APPLY";
  }
  return 0;
}

/**
  Delay to delete the Rows_query log event until all its rows event are applied

  @param ev    log event should be deleted
  @param rli   Relay_log_info structure for the slave IO thread.
*/
void handle_rows_query_log_event(Log_event *ev, Relay_log_info *rli)
{
  DBUG_ENTER("handle_rows_query_log_event");
  Log_event_type ev_type= ev->get_type_code();

  /* Delete the Rows_query log event after its last rows event are applied */
  if ((ev_type == WRITE_ROWS_EVENT || ev_type == DELETE_ROWS_EVENT ||
       ev_type == UPDATE_ROWS_EVENT) && rli->rows_query_ev != NULL &&
      ((Rows_log_event*) ev)->get_flags(Rows_log_event::STMT_END_F))
  {
    delete rli->rows_query_ev;
    rli->rows_query_ev= NULL;
    rli->info_thd->set_query(NULL, 0);
  }

  /* Record the Rows_query log event until all its rows event are applied */
  if (ev_type == ROWS_QUERY_LOG_EVENT)
  {
    DBUG_ASSERT(rli->rows_query_ev == NULL);
    rli->rows_query_ev= (Rows_query_log_event*) ev;
  }

  DBUG_VOID_RETURN;
}

/**
   Error reporting facility for Rows_log_event::do_apply_event

   @param level     error, warning or info
   @param ha_error  HA_ERR_ code
   @param rli       pointer to the active Relay_log_info instance
   @param thd       pointer to the slave thread's thd
   @param table     pointer to the event's table object
   @param type      the type of the event
   @param log_name  the master binlog file name
   @param pos       the master binlog file pos (the next after the event)

*/
static void inline slave_rows_error_report(enum loglevel level, int ha_error,
                                           Relay_log_info const *rli, THD *thd,
                                           TABLE *table, const char * type,
                                           const char *log_name, ulong pos)
{
  const char *handler_error= HA_ERR(ha_error);
  char buff[MAX_SLAVE_ERRMSG], *slider;
  const char *buff_end= buff + sizeof(buff);
  uint len;
  List_iterator_fast<MYSQL_ERROR> it(thd->get_stmt_wi()->warn_list());
  MYSQL_ERROR *err;
  buff[0]= 0;

  for (err= it++, slider= buff; err && slider < buff_end - 1;
       slider += len, err= it++)
  {
    len= my_snprintf(slider, buff_end - slider,
                     " %s, Error_code: %d;", err->get_message_text(),
                     err->get_sql_errno());
  }

  if (ha_error != 0)
    rli->report(level, thd->is_error() ? thd->get_stmt_da()->sql_errno() : 0,
                "Could not execute %s event on table %s.%s;"
                "%s handler error %s; "
                "the event's master log %s, end_log_pos %lu",
                type, table->s->db.str, table->s->table_name.str,
                buff, handler_error == NULL ? "<unknown>" : handler_error,
                log_name, pos);
  else
    rli->report(level, thd->is_error() ? thd->get_stmt_da()->sql_errno() : 0,
                "Could not execute %s event on table %s.%s;"
                "%s the event's master log %s, end_log_pos %lu",
                type, table->s->db.str, table->s->table_name.str,
                buff, log_name, pos);
}

static void set_thd_db(THD *thd, const char *db, uint32 db_len)
{
  char lcase_db_buf[NAME_LEN +1]; 
  LEX_STRING new_db;
  new_db.length= db_len;
  if (lower_case_table_names == 1)
  {
    strmov(lcase_db_buf, db); 
    my_casedn_str(system_charset_info, lcase_db_buf);
    new_db.str= lcase_db_buf;
  }
  else 
    new_db.str= (char*) db;

  new_db.str= (char*) rpl_filter->get_rewrite_db(new_db.str,
                                                 &new_db.length);
  thd->set_db(new_db.str, new_db.length);
}

#endif


/*
  pretty_print_str()
*/

#ifdef MYSQL_CLIENT
static void pretty_print_str(IO_CACHE* cache, const char* str, int len)
{
  const char* end = str + len;
  my_b_printf(cache, "\'");
  while (str < end)
  {
    char c;
    switch ((c=*str++)) {
    case '\n': my_b_printf(cache, "\\n"); break;
    case '\r': my_b_printf(cache, "\\r"); break;
    case '\\': my_b_printf(cache, "\\\\"); break;
    case '\b': my_b_printf(cache, "\\b"); break;
    case '\t': my_b_printf(cache, "\\t"); break;
    case '\'': my_b_printf(cache, "\\'"); break;
    case 0   : my_b_printf(cache, "\\0"); break;
    default:
      my_b_printf(cache, "%c", c);
      break;
    }
  }
  my_b_printf(cache, "\'");
}
#endif /* MYSQL_CLIENT */

#if defined(HAVE_REPLICATION) && !defined(MYSQL_CLIENT)

static void clear_all_errors(THD *thd, Relay_log_info *rli)
{
  thd->is_slave_error = 0;
  thd->clear_error();
  rli->clear_error();
}

inline int idempotent_error_code(int err_code)
{
  int ret= 0;

  switch (err_code)
  {
    case 0:
      ret= 1;
    break;
    /*
      The following list of "idempotent" errors
      means that an error from the list might happen
      because of idempotent (more than once)
      applying of a binlog file.
      Notice, that binlog has a  ddl operation its
      second applying may cause

      case HA_ERR_TABLE_DEF_CHANGED:
      case HA_ERR_CANNOT_ADD_FOREIGN:

      which are not included into to the list.

      Note that HA_ERR_RECORD_DELETED is not in the list since
      do_exec_row() should not return that error code.
    */
    case HA_ERR_RECORD_CHANGED:
    case HA_ERR_KEY_NOT_FOUND:
    case HA_ERR_END_OF_FILE:
    case HA_ERR_FOUND_DUPP_KEY:
    case HA_ERR_FOUND_DUPP_UNIQUE:
    case HA_ERR_FOREIGN_DUPLICATE_KEY:
    case HA_ERR_NO_REFERENCED_ROW:
    case HA_ERR_ROW_IS_REFERENCED:
      ret= 1;
    break;
    default:
      ret= 0;
    break;
  }
  return (ret);
}

/**
  Ignore error code specified on command line.
*/

inline int ignored_error_code(int err_code)
{
#ifdef HAVE_NDB_BINLOG
  /*
    The following error codes are hard-coded and will always be ignored.
  */
  switch (err_code)
  {
  case ER_DB_CREATE_EXISTS:
  case ER_DB_DROP_EXISTS:
    return 1;
  default:
    /* Nothing to do */
    break;
  }
#endif
  return ((err_code == ER_SLAVE_IGNORED_TABLE) ||
          (use_slave_mask && bitmap_is_set(&slave_error_mask, err_code)));
}

/*
  This function converts an engine's error to a server error.
   
  If the thread does not have an error already reported, it tries to 
  define it by calling the engine's method print_error. However, if a 
  mapping is not found, it uses the ER_UNKNOWN_ERROR and prints out a 
  warning message.
*/ 
int convert_handler_error(int error, THD* thd, TABLE *table)
{
  uint actual_error= (thd->is_error() ? thd->get_stmt_da()->sql_errno() :
                           0);

  if (actual_error == 0)
  {
    table->file->print_error(error, MYF(0));
    actual_error= (thd->is_error() ? thd->get_stmt_da()->sql_errno() :
                        ER_UNKNOWN_ERROR);
    if (actual_error == ER_UNKNOWN_ERROR)
      if (global_system_variables.log_warnings)
        sql_print_warning("Unknown error detected %d in handler", error);
  }

  return (actual_error);
}

inline bool concurrency_error_code(int error)
{
  switch (error)
  {
  case ER_LOCK_WAIT_TIMEOUT:
  case ER_LOCK_DEADLOCK:
  case ER_XA_RBDEADLOCK:
    return TRUE;
  default: 
    return (FALSE);
  }
}

inline bool unexpected_error_code(int unexpected_error)
{
  switch (unexpected_error) 
  {
  case ER_NET_READ_ERROR:
  case ER_NET_ERROR_ON_WRITE:
  case ER_QUERY_INTERRUPTED:
  case ER_SERVER_SHUTDOWN:
  case ER_NEW_ABORTING_CONNECTION:
    return(TRUE);
  default:
    return(FALSE);
  }
}

/*
  pretty_print_str()
*/

static char *pretty_print_str(char *packet, const char *str, int len)
{
  const char *end= str + len;
  char *pos= packet;
  *pos++= '\'';
  while (str < end)
  {
    char c;
    switch ((c=*str++)) {
    case '\n': *pos++= '\\'; *pos++= 'n'; break;
    case '\r': *pos++= '\\'; *pos++= 'r'; break;
    case '\\': *pos++= '\\'; *pos++= '\\'; break;
    case '\b': *pos++= '\\'; *pos++= 'b'; break;
    case '\t': *pos++= '\\'; *pos++= 't'; break;
    case '\'': *pos++= '\\'; *pos++= '\''; break;
    case 0   : *pos++= '\\'; *pos++= '0'; break;
    default:
      *pos++= c;
      break;
    }
  }
  *pos++= '\'';
  return pos;
}
#endif /* !MYSQL_CLIENT */


#if defined(HAVE_REPLICATION) && !defined(MYSQL_CLIENT)

/**
  Creates a temporary name for load data infile:.

  @param buf		      Store new filename here
  @param file_id	      File_id (part of file name)
  @param event_server_id     Event_id (part of file name)
  @param ext		      Extension for file name

  @return
    Pointer to start of extension
*/

static char *slave_load_file_stem(char *buf, uint file_id,
                                  int event_server_id, const char *ext)
{
  char *res;
  fn_format(buf,PREFIX_SQL_LOAD,slave_load_tmpdir, "", MY_UNPACK_FILENAME);
  to_unix_path(buf);

  buf = strend(buf);
  buf = int10_to_str(::server_id, buf, 10);
  *buf++ = '-';
  buf = int10_to_str(event_server_id, buf, 10);
  *buf++ = '-';
  res= int10_to_str(file_id, buf, 10);
  strmov(res, ext);                             // Add extension last
  return res;                                   // Pointer to extension
}
#endif


#if defined(HAVE_REPLICATION) && !defined(MYSQL_CLIENT)

/**
  Delete all temporary files used for SQL_LOAD.
*/

static void cleanup_load_tmpdir()
{
  MY_DIR *dirp;
  FILEINFO *file;
  uint i;
  char fname[FN_REFLEN], prefbuf[31], *p;

  if (!(dirp=my_dir(slave_load_tmpdir,MYF(0))))
    return;

  /* 
     When we are deleting temporary files, we should only remove
     the files associated with the server id of our server.
     We don't use event_server_id here because since we've disabled
     direct binlogging of Create_file/Append_file/Exec_load events
     we cannot meet Start_log event in the middle of events from one 
     LOAD DATA.
  */
  p= strmake(prefbuf, STRING_WITH_LEN(PREFIX_SQL_LOAD));
  p= int10_to_str(::server_id, p, 10);
  *(p++)= '-';
  *p= 0;

  for (i=0 ; i < (uint)dirp->number_off_files; i++)
  {
    file=dirp->dir_entry+i;
    if (is_prefix(file->name, prefbuf))
    {
      fn_format(fname,file->name,slave_load_tmpdir,"",MY_UNPACK_FILENAME);
      mysql_file_delete(key_file_misc, fname, MYF(0));
    }
  }

  my_dirend(dirp);
}
#endif


/*
  write_str()
*/

static bool write_str(IO_CACHE *file, const char *str, uint length)
{
  uchar tmp[1];
  tmp[0]= (uchar) length;
  return (my_b_safe_write(file, tmp, sizeof(tmp)) ||
	  my_b_safe_write(file, (uchar*) str, length));
}


/*
  read_str()
*/

static inline int read_str(const char **buf, const char *buf_end,
                           const char **str, uint8 *len)
{
  if (*buf + ((uint) (uchar) **buf) >= buf_end)
    return 1;
  *len= (uint8) **buf;
  *str= (*buf)+1;
  (*buf)+= (uint) *len+1;
  return 0;
}


/**
  Transforms a string into "" or its expression in 0x... form.
*/

char *str_to_hex(char *to, const char *from, uint len)
{
  if (len)
  {
    *to++= '0';
    *to++= 'x';
    to= octet2hex(to, from, len);
  }
  else
    to= strmov(to, "\"\"");
  return to;                               // pointer to end 0 of 'to'
}

#ifndef MYSQL_CLIENT

/**
  Append a version of the 'from' string suitable for use in a query to
  the 'to' string.  To generate a correct escaping, the character set
  information in 'csinfo' is used.
*/

int
append_query_string(const CHARSET_INFO *csinfo,
                    String const *from, String *to)
{
  char *beg, *ptr;
  uint32 const orig_len= to->length();
  if (to->reserve(orig_len + from->length()*2+3))
    return 1;

  beg= to->c_ptr_quick() + to->length();
  ptr= beg;
  if (csinfo->escape_with_backslash_is_dangerous)
    ptr= str_to_hex(ptr, from->ptr(), from->length());
  else
  {
    *ptr++= '\'';
    ptr+= escape_string_for_mysql(csinfo, ptr, 0,
                                  from->ptr(), from->length());
    *ptr++='\'';
  }
  to->length(orig_len + ptr - beg);
  return 0;
}
#endif


/**
  Prints a "session_var=value" string. Used by mysqlbinlog to print some SET
  commands just before it prints a query.
*/

#ifdef MYSQL_CLIENT

static void print_set_option(IO_CACHE* file, uint32 bits_changed,
                             uint32 option, uint32 flags, const char* name,
                             bool* need_comma)
{
  if (bits_changed & option)
  {
    if (*need_comma)
      my_b_printf(file,", ");
    my_b_printf(file,"%s=%d", name, test(flags & option));
    *need_comma= 1;
  }
}
#endif
/**************************************************************************
	Log_event methods (= the parent class of all events)
**************************************************************************/

/**
  @return
  returns the human readable name of the event's type
*/

const char* Log_event::get_type_str(Log_event_type type)
{
  switch(type) {
  case START_EVENT_V3:  return "Start_v3";
  case STOP_EVENT:   return "Stop";
  case QUERY_EVENT:  return "Query";
  case ROTATE_EVENT: return "Rotate";
  case INTVAR_EVENT: return "Intvar";
  case LOAD_EVENT:   return "Load";
  case NEW_LOAD_EVENT:   return "New_load";
  case CREATE_FILE_EVENT: return "Create_file";
  case APPEND_BLOCK_EVENT: return "Append_block";
  case DELETE_FILE_EVENT: return "Delete_file";
  case EXEC_LOAD_EVENT: return "Exec_load";
  case RAND_EVENT: return "RAND";
  case XID_EVENT: return "Xid";
  case USER_VAR_EVENT: return "User var";
  case FORMAT_DESCRIPTION_EVENT: return "Format_desc";
  case TABLE_MAP_EVENT: return "Table_map";
  case PRE_GA_WRITE_ROWS_EVENT: return "Write_rows_event_old";
  case PRE_GA_UPDATE_ROWS_EVENT: return "Update_rows_event_old";
  case PRE_GA_DELETE_ROWS_EVENT: return "Delete_rows_event_old";
  case WRITE_ROWS_EVENT: return "Write_rows";
  case UPDATE_ROWS_EVENT: return "Update_rows";
  case DELETE_ROWS_EVENT: return "Delete_rows";
  case BEGIN_LOAD_QUERY_EVENT: return "Begin_load_query";
  case EXECUTE_LOAD_QUERY_EVENT: return "Execute_load_query";
  case INCIDENT_EVENT: return "Incident";
  case IGNORABLE_LOG_EVENT: return "Ignorable";
  case ROWS_QUERY_LOG_EVENT: return "Rows_query";
  default: return "Unknown";				/* impossible */
  }
}

const char* Log_event::get_type_str()
{
  return get_type_str(get_type_code());
}


/*
  Log_event::Log_event()
*/

#ifndef MYSQL_CLIENT
Log_event::Log_event(THD* thd_arg, uint16 flags_arg,
                     enum_event_cache_type cache_type_arg,
                     enum_event_logging_type logging_type_arg)
  :log_pos(0), temp_buf(0), exec_time(0), flags(flags_arg),
<<<<<<< HEAD
   cache_type(Log_event::EVENT_INVALID_CACHE), crc(0), thd(thd_arg),
   checksum_alg(BINLOG_CHECKSUM_ALG_UNDEF)
=======
  event_cache_type(cache_type_arg),
  event_logging_type(logging_type_arg),
  crc(0), thd(thd_arg), checksum_alg(BINLOG_CHECKSUM_ALG_UNDEF)
>>>>>>> 4fa8f9dc
{
  server_id=	thd->server_id;
  when=		thd->start_time;
}

/**
  This minimal constructor is for when you are not even sure that there
  is a valid THD. For example in the server when we are shutting down or
  flushing logs after receiving a SIGHUP (then we must write a Rotate to
  the binlog but we have no THD, so we need this minimal constructor).
*/

<<<<<<< HEAD
Log_event::Log_event()
  :temp_buf(0), exec_time(0), flags(0),  crc(0), thd(0),
   checksum_alg(BINLOG_CHECKSUM_ALG_UNDEF)
=======
Log_event::Log_event(enum_event_cache_type cache_type_arg,
                     enum_event_logging_type logging_type_arg)
  :temp_buf(0), exec_time(0), flags(0), event_cache_type(cache_type_arg),
  event_logging_type(logging_type_arg), crc(0), thd(0),
  checksum_alg(BINLOG_CHECKSUM_ALG_UNDEF)
>>>>>>> 4fa8f9dc
{
  server_id=	::server_id;
  /*
    We can't call my_time() here as this would cause a call before
    my_init() is called
  */
  when=		0;
  log_pos=	0;
}
#endif /* !MYSQL_CLIENT */


/*
  Log_event::Log_event()
*/

Log_event::Log_event(const char* buf,
                     const Format_description_log_event* description_event)
<<<<<<< HEAD
  :temp_buf(0), exec_time(0), cache_type(Log_event::EVENT_INVALID_CACHE),
    crc(0), checksum_alg(BINLOG_CHECKSUM_ALG_UNDEF)
=======
  :temp_buf(0), exec_time(0),
  event_cache_type(EVENT_INVALID_CACHE),
  event_logging_type(EVENT_INVALID_LOGGING),
  crc(0), checksum_alg(BINLOG_CHECKSUM_ALG_UNDEF)
>>>>>>> 4fa8f9dc
{
#ifndef MYSQL_CLIENT
  thd = 0;
#endif
  when = uint4korr(buf);
  server_id = uint4korr(buf + SERVER_ID_OFFSET);
  data_written= uint4korr(buf + EVENT_LEN_OFFSET);
  if (description_event->binlog_version==1)
  {
    log_pos= 0;
    flags= 0;
    return;
  }
  /* 4.0 or newer */
  log_pos= uint4korr(buf + LOG_POS_OFFSET);
  /*
    If the log is 4.0 (so here it can only be a 4.0 relay log read by
    the SQL thread or a 4.0 master binlog read by the I/O thread),
    log_pos is the beginning of the event: we transform it into the end
    of the event, which is more useful.
    But how do you know that the log is 4.0: you know it if
    description_event is version 3 *and* you are not reading a
    Format_desc (remember that mysqlbinlog starts by assuming that 5.0
    logs are in 4.0 format, until it finds a Format_desc).
  */
  if (description_event->binlog_version==3 &&
      buf[EVENT_TYPE_OFFSET]<FORMAT_DESCRIPTION_EVENT && log_pos)
  {
      /*
        If log_pos=0, don't change it. log_pos==0 is a marker to mean
        "don't change rli->group_master_log_pos" (see
        inc_group_relay_log_pos()). As it is unreal log_pos, adding the
        event len's is nonsense. For example, a fake Rotate event should
        not have its log_pos (which is 0) changed or it will modify
        Exec_master_log_pos in SHOW SLAVE STATUS, displaying a nonsense
        value of (a non-zero offset which does not exist in the master's
        binlog, so which will cause problems if the user uses this value
        in CHANGE MASTER).
      */
    log_pos+= data_written; /* purecov: inspected */
  }
  DBUG_PRINT("info", ("log_pos: %lu", (ulong) log_pos));

  flags= uint2korr(buf + FLAGS_OFFSET);
  if ((buf[EVENT_TYPE_OFFSET] == FORMAT_DESCRIPTION_EVENT) ||
      (buf[EVENT_TYPE_OFFSET] == ROTATE_EVENT))
  {
    /*
      These events always have a header which stops here (i.e. their
      header is FROZEN).
    */
    /*
      Initialization to zero of all other Log_event members as they're
      not specified. Currently there are no such members; in the future
      there will be an event UID (but Format_description and Rotate
      don't need this UID, as they are not propagated through
      --log-slave-updates (remember the UID is used to not play a query
      twice when you have two masters which are slaves of a 3rd master).
      Then we are done.
    */
    return;
  }
  /* otherwise, go on with reading the header from buf (nothing now) */
}

#ifndef MYSQL_CLIENT
#ifdef HAVE_REPLICATION

int Log_event::do_update_pos(Relay_log_info *rli)
{
  DBUG_ASSERT(!rli->belongs_to_client());
  /*
    rli is null when (as far as I (Guilhem) know) the caller is
    Load_log_event::do_apply_event *and* that one is called from
    Execute_load_log_event::do_apply_event.  In this case, we don't
    do anything here ; Execute_load_log_event::do_apply_event will
    call Log_event::do_apply_event again later with the proper rli.
    Strictly speaking, if we were sure that rli is null only in the
    case discussed above, 'if (rli)' is useless here.  But as we are
    not 100% sure, keep it for now.

    Matz: I don't think we will need this check with this refactoring.
  */
  if (rli)
    rli->stmt_done(log_pos);
  return 0;                                   // Cannot fail currently
}


Log_event::enum_skip_reason
Log_event::do_shall_skip(Relay_log_info *rli)
{
  DBUG_PRINT("info", ("ev->server_id=%lu, ::server_id=%lu,"
                      " rli->replicate_same_server_id=%d,"
                      " rli->slave_skip_counter=%d",
                      (ulong) server_id, (ulong) ::server_id,
                      rli->replicate_same_server_id,
                      rli->slave_skip_counter));
  if ((server_id == ::server_id && !rli->replicate_same_server_id) ||
      (rli->slave_skip_counter == 1 && rli->is_in_group()))
    return EVENT_SKIP_IGNORE;
  else if (rli->slave_skip_counter > 0)
    return EVENT_SKIP_COUNT;
  else
    return EVENT_SKIP_NOT;
}


/*
  Log_event::pack_info()
*/

void Log_event::pack_info(Protocol *protocol)
{
  protocol->store("", &my_charset_bin);
}


/**
  Only called by SHOW BINLOG EVENTS
*/
int Log_event::net_send(Protocol *protocol, const char* log_name, my_off_t pos)
{
  const char *p= strrchr(log_name, FN_LIBCHAR);
  const char *event_type;
  if (p)
    log_name = p + 1;

  protocol->prepare_for_resend();
  protocol->store(log_name, &my_charset_bin);
  protocol->store((ulonglong) pos);
  event_type = get_type_str();
  protocol->store(event_type, strlen(event_type), &my_charset_bin);
  protocol->store((uint32) server_id);
  protocol->store((ulonglong) log_pos);
  pack_info(protocol);
  return protocol->write();
}
#endif /* HAVE_REPLICATION */


/**
  init_show_field_list() prepares the column names and types for the
  output of SHOW BINLOG EVENTS; it is used only by SHOW BINLOG
  EVENTS.
*/

void Log_event::init_show_field_list(List<Item>* field_list)
{
  field_list->push_back(new Item_empty_string("Log_name", 20));
  field_list->push_back(new Item_return_int("Pos", MY_INT32_NUM_DECIMAL_DIGITS,
					    MYSQL_TYPE_LONGLONG));
  field_list->push_back(new Item_empty_string("Event_type", 20));
  field_list->push_back(new Item_return_int("Server_id", 10,
					    MYSQL_TYPE_LONG));
  field_list->push_back(new Item_return_int("End_log_pos",
                                            MY_INT32_NUM_DECIMAL_DIGITS,
					    MYSQL_TYPE_LONGLONG));
  field_list->push_back(new Item_empty_string("Info", 20));
}

/**
   A decider of whether to trigger checksum computation or not.
   To be invoked in Log_event::write() stack.
   The decision is positive 

    S,M) if it's been marked for checksumming with @c checksum_alg
    
    M) otherwise, if @@global.binlog_checksum is not NONE and the event is 
       directly written to the binlog file.
       The to-be-cached event decides at @c write_cache() time.

   Otherwise the decision is negative.

   @note   A side effect of the method is altering Log_event::checksum_alg
           it the latter was undefined at calling.

   @return true (positive) or false (negative)
*/
my_bool Log_event::need_checksum()
{
  DBUG_ENTER("Log_event::need_checksum");
<<<<<<< HEAD
  my_bool ret;
=======
  my_bool ret= FALSE;
>>>>>>> 4fa8f9dc
  /* 
     few callers of Log_event::write 
     (incl FD::write, FD constructing code on the slave side, Rotate relay log
     and Stop event) 
     provides their checksum alg preference through Log_event::checksum_alg.
  */
<<<<<<< HEAD
  ret= (checksum_alg != BINLOG_CHECKSUM_ALG_UNDEF) ?
    (checksum_alg != BINLOG_CHECKSUM_ALG_OFF) :
    ((binlog_checksum_options != BINLOG_CHECKSUM_ALG_OFF) &&
     (cache_type == Log_event::EVENT_NO_CACHE))? binlog_checksum_options :
    FALSE;
=======
  if (checksum_alg != BINLOG_CHECKSUM_ALG_UNDEF)
    ret= (checksum_alg != BINLOG_CHECKSUM_ALG_OFF);
  else if (binlog_checksum_options != BINLOG_CHECKSUM_ALG_OFF &&
           event_cache_type == Log_event::EVENT_NO_CACHE)
    ret= binlog_checksum_options;
  else
    ret= FALSE;
>>>>>>> 4fa8f9dc

  /*
    FD calls the methods before data_written has been calculated.
    The following invariant claims if the current is not the first
    call (and therefore data_written is not zero) then `ret' must be
    TRUE. It may not be null because FD is always checksummed.
  */
  
  DBUG_ASSERT(get_type_code() != FORMAT_DESCRIPTION_EVENT || ret ||
              data_written == 0);

  if (checksum_alg == BINLOG_CHECKSUM_ALG_UNDEF)
    checksum_alg= ret ? // calculated value stored
      binlog_checksum_options : (uint8) BINLOG_CHECKSUM_ALG_OFF;

  DBUG_ASSERT(!ret || 
              ((checksum_alg == binlog_checksum_options ||
               /* 
                  Stop event closes the relay-log and its checksum alg
                  preference is set by the caller can be different
                  from the server's binlog_checksum_options.
               */
               get_type_code() == STOP_EVENT ||
               /* 
                  Rotate:s can be checksummed regardless of the server's
                  binlog_checksum_options. That applies to both
                  the local RL's Rotate and the master's Rotate
                  which IO thread instantiates via queue_binlog_ver_3_event.
               */
               get_type_code() == ROTATE_EVENT
               ||  /* FD is always checksummed */
               get_type_code() == FORMAT_DESCRIPTION_EVENT) && 
               checksum_alg != BINLOG_CHECKSUM_ALG_OFF));

  DBUG_ASSERT(checksum_alg != BINLOG_CHECKSUM_ALG_UNDEF);

  DBUG_ASSERT(((get_type_code() != ROTATE_EVENT &&
                get_type_code() != STOP_EVENT) ||
               get_type_code() != FORMAT_DESCRIPTION_EVENT) ||
<<<<<<< HEAD
              cache_type == Log_event::EVENT_NO_CACHE);
=======
              event_cache_type == Log_event::EVENT_NO_CACHE);
>>>>>>> 4fa8f9dc

  DBUG_RETURN(ret);
}

bool Log_event::wrapper_my_b_safe_write(IO_CACHE* file, const uchar* buf, ulong size)
{
  if (need_checksum() && size != 0)
    crc= my_checksum(crc, buf, size);

  return my_b_safe_write(file, buf, size);
}

bool Log_event::write_footer(IO_CACHE* file) 
{
  /*
     footer contains the checksum-algorithm descriptor 
     followed by the checksum value
  */
  if (need_checksum())
  {
    uchar buf[BINLOG_CHECKSUM_LEN];
    int4store(buf, crc);
    return (my_b_safe_write(file, (uchar*) buf, sizeof(buf)));
  }
  return 0;
}

/*
  Log_event::write()
*/

bool Log_event::write_header(IO_CACHE* file, ulong event_data_length)
{
  uchar header[LOG_EVENT_HEADER_LEN];
  ulong now;
  bool ret;
  DBUG_ENTER("Log_event::write_header");

  /* Store number of bytes that will be written by this event */
  data_written= event_data_length + sizeof(header);

  if (need_checksum())
  {
    crc= my_checksum(0L, NULL, 0);
    data_written += BINLOG_CHECKSUM_LEN;
  }

  /*
    log_pos != 0 if this is relay-log event. In this case we should not
    change the position
  */

  if (is_artificial_event())
  {
    /*
      Artificial events are automatically generated and do not exist
      in master's binary log, so log_pos should be set to 0.
    */
    log_pos= 0;
  }
  else  if (!log_pos)
  {
    /*
      Calculate position of end of event

      Note that with a SEQ_READ_APPEND cache, my_b_tell() does not
      work well.  So this will give slightly wrong positions for the
      Format_desc/Rotate/Stop events which the slave writes to its
      relay log. For example, the initial Format_desc will have
      end_log_pos=91 instead of 95. Because after writing the first 4
      bytes of the relay log, my_b_tell() still reports 0. Because
      my_b_append() does not update the counter which my_b_tell()
      later uses (one should probably use my_b_append_tell() to work
      around this).  To get right positions even when writing to the
      relay log, we use the (new) my_b_safe_tell().

      Note that this raises a question on the correctness of all these
      DBUG_ASSERT(my_b_tell()=rli->event_relay_log_pos).

      If in a transaction, the log_pos which we calculate below is not
      very good (because then my_b_safe_tell() returns start position
      of the BEGIN, so it's like the statement was at the BEGIN's
      place), but it's not a very serious problem (as the slave, when
      it is in a transaction, does not take those end_log_pos into
      account (as it calls inc_event_relay_log_pos()). To be fixed
      later, so that it looks less strange. But not bug.
    */

    log_pos= my_b_safe_tell(file)+data_written;
  }

  now= (ulong) get_time();                              // Query start time
  if (DBUG_EVALUATE_IF("inc_event_time_by_1_hour",1,0)  &&
      DBUG_EVALUATE_IF("dec_event_time_by_1_hour",1,0))
  {
    /** 
       This assertion guarantees that these debug flags are not
       used at the same time (they would cancel each other).
    */
    DBUG_ASSERT(0);
  } 
  else
  {
    DBUG_EXECUTE_IF("inc_event_time_by_1_hour", now= now + 3600;);
    DBUG_EXECUTE_IF("dec_event_time_by_1_hour", now= now - 3600;);
  }

  /*
    Header will be of size LOG_EVENT_HEADER_LEN for all events, except for
    FORMAT_DESCRIPTION_EVENT and ROTATE_EVENT, where it will be
    LOG_EVENT_MINIMAL_HEADER_LEN (remember these 2 have a frozen header,
    because we read them before knowing the format).
  */

  int4store(header, now);              // timestamp
  header[EVENT_TYPE_OFFSET]= get_type_code();
  int4store(header+ SERVER_ID_OFFSET, server_id);
  int4store(header+ EVENT_LEN_OFFSET, data_written);
  int4store(header+ LOG_POS_OFFSET, log_pos);
  /*
    recording checksum of FD event computed with dropped
    possibly active LOG_EVENT_BINLOG_IN_USE_F flag.
    Similar step at verication: the active flag is dropped before
    checksum computing.
  */
  if (header[EVENT_TYPE_OFFSET] != FORMAT_DESCRIPTION_EVENT ||
      !need_checksum() || !(flags & LOG_EVENT_BINLOG_IN_USE_F))
  {
    int2store(header+ FLAGS_OFFSET, flags);
    ret= wrapper_my_b_safe_write(file, header, sizeof(header)) != 0;
  }
  else
  {
    ret= (wrapper_my_b_safe_write(file, header, FLAGS_OFFSET) != 0);
    if (!ret)
    {
      flags &= ~LOG_EVENT_BINLOG_IN_USE_F;
      int2store(header + FLAGS_OFFSET, flags);
      crc= my_checksum(crc, header + FLAGS_OFFSET, sizeof(flags));
      flags |= LOG_EVENT_BINLOG_IN_USE_F;    
      int2store(header + FLAGS_OFFSET, flags);
      ret= (my_b_safe_write(file, header + FLAGS_OFFSET, sizeof(flags)) != 0);
    }
    if (!ret)
      ret= (wrapper_my_b_safe_write(file, header + FLAGS_OFFSET + sizeof(flags),
                                    sizeof(header)
                                    - (FLAGS_OFFSET + sizeof(flags))) != 0);
  }
  DBUG_RETURN( ret);
}


/**
  This needn't be format-tolerant, because we only read
  LOG_EVENT_MINIMAL_HEADER_LEN (we just want to read the event's length).
*/

int Log_event::read_log_event(IO_CACHE* file, String* packet,
                              mysql_mutex_t* log_lock,
                              uint8 checksum_alg_arg)
{
  ulong data_len;
  int result=0;
  char buf[LOG_EVENT_MINIMAL_HEADER_LEN];
  uchar ev_offset= packet->length();
  DBUG_ENTER("Log_event::read_log_event");

  if (log_lock)
    mysql_mutex_lock(log_lock);
  if (my_b_read(file, (uchar*) buf, sizeof(buf)))
  {
    /*
      If the read hits eof, we must report it as eof so the caller
      will know it can go into cond_wait to be woken up on the next
      update to the log.
    */
    DBUG_PRINT("error",("file->error: %d", file->error));
    if (!file->error)
      result= LOG_READ_EOF;
    else
      result= (file->error > 0 ? LOG_READ_TRUNC : LOG_READ_IO);
    goto end;
  }
  data_len= uint4korr(buf + EVENT_LEN_OFFSET);
  if (data_len < LOG_EVENT_MINIMAL_HEADER_LEN ||
      data_len > max(current_thd->variables.max_allowed_packet,
                     opt_binlog_rows_event_max_size + MAX_LOG_EVENT_HEADER))
  {
    DBUG_PRINT("error",("data_len: %lu", data_len));
    result= ((data_len < LOG_EVENT_MINIMAL_HEADER_LEN) ? LOG_READ_BOGUS :
	     LOG_READ_TOO_LARGE);
    goto end;
  }

  /* Append the log event header to packet */
  if (packet->append(buf, sizeof(buf)))
  {
    /* Failed to allocate packet */
    result= LOG_READ_MEM;
    goto end;
  }
  data_len-= LOG_EVENT_MINIMAL_HEADER_LEN;
  if (data_len)
  {
    /* Append rest of event, read directly from file into packet */
    if (packet->append(file, data_len))
    {
      /*
        Fatal error occured when appending rest of the event
        to packet, possible failures:
	1. EOF occured when reading from file, it's really an error
           as data_len is >=0 there's supposed to be more bytes available.
           file->error will have been set to number of bytes left to read
        2. Read was interrupted, file->error would normally be set to -1
        3. Failed to allocate memory for packet, my_errno
           will be ENOMEM(file->error shuold be 0, but since the
           memory allocation occurs before the call to read it might
           be uninitialized)
      */
      result= (my_errno == ENOMEM ? LOG_READ_MEM :
               (file->error >= 0 ? LOG_READ_TRUNC: LOG_READ_IO));
      /* Implicit goto end; */
    }
    else
    {
      /* Corrupt the event for Dump thread*/
      DBUG_EXECUTE_IF("corrupt_read_log_event",
	uchar *debug_event_buf_c = (uchar*) packet->ptr() + ev_offset;
        if (debug_event_buf_c[EVENT_TYPE_OFFSET] != FORMAT_DESCRIPTION_EVENT)
        {
          int debug_cor_pos = rand() % (data_len + sizeof(buf) - BINLOG_CHECKSUM_LEN);
          debug_event_buf_c[debug_cor_pos] =~ debug_event_buf_c[debug_cor_pos];
          DBUG_PRINT("info", ("Corrupt the event at Log_event::read_log_event: byte on position %d", debug_cor_pos));
          DBUG_SET("-d,corrupt_read_log_event");
	}
      );                                                                                           
      /*
        CRC verification of the Dump thread
      */
      if (opt_master_verify_checksum &&
          event_checksum_test((uchar*) packet->ptr() + ev_offset,
                              data_len + sizeof(buf),
                              checksum_alg_arg))
      {
        result= LOG_READ_CHECKSUM_FAILURE;
        goto end;
      }
    }
  }

end:
  if (log_lock)
    mysql_mutex_unlock(log_lock);
  DBUG_RETURN(result);
}
#endif /* !MYSQL_CLIENT */

#ifndef MYSQL_CLIENT
#define UNLOCK_MUTEX if (log_lock) mysql_mutex_unlock(log_lock);
#define LOCK_MUTEX if (log_lock) mysql_mutex_lock(log_lock);
#else
#define UNLOCK_MUTEX
#define LOCK_MUTEX
#endif

#ifndef MYSQL_CLIENT
/**
  @note
    Allocates memory;  The caller is responsible for clean-up.
*/
Log_event* Log_event::read_log_event(IO_CACHE* file,
                                     mysql_mutex_t* log_lock,
                                     const Format_description_log_event
                                     *description_event,
                                     my_bool crc_check)
#else
Log_event* Log_event::read_log_event(IO_CACHE* file,
                                     const Format_description_log_event
                                     *description_event,
                                     my_bool crc_check)
#endif
{
  DBUG_ENTER("Log_event::read_log_event");
  DBUG_ASSERT(description_event != 0);
  char head[LOG_EVENT_MINIMAL_HEADER_LEN];
  /*
    First we only want to read at most LOG_EVENT_MINIMAL_HEADER_LEN, just to
    check the event for sanity and to know its length; no need to really parse
    it. We say "at most" because this could be a 3.23 master, which has header
    of 13 bytes, whereas LOG_EVENT_MINIMAL_HEADER_LEN is 19 bytes (it's
    "minimal" over the set {MySQL >=4.0}).
  */
  uint header_size= min(description_event->common_header_len,
                        LOG_EVENT_MINIMAL_HEADER_LEN);

  LOCK_MUTEX;
  DBUG_PRINT("info", ("my_b_tell: %lu", (ulong) my_b_tell(file)));
  if (my_b_read(file, (uchar *) head, header_size))
  {
    DBUG_PRINT("info", ("Log_event::read_log_event(IO_CACHE*,Format_desc*) \
failed my_b_read"));
    UNLOCK_MUTEX;
    /*
      No error here; it could be that we are at the file's end. However
      if the next my_b_read() fails (below), it will be an error as we
      were able to read the first bytes.
    */
    DBUG_RETURN(0);
  }
  ulong data_len = uint4korr(head + EVENT_LEN_OFFSET);
  char *buf= 0;
  const char *error= 0;
  Log_event *res=  0;
#ifndef max_allowed_packet
  THD *thd=current_thd;
  uint max_allowed_packet= thd ? thd->variables.max_allowed_packet : ~(ulong)0;
#endif

  if (data_len > max(max_allowed_packet,
                     opt_binlog_rows_event_max_size + MAX_LOG_EVENT_HEADER))
  {
    error = "Event too big";
    goto err;
  }

  if (data_len < header_size)
  {
    error = "Event too small";
    goto err;
  }

  // some events use the extra byte to null-terminate strings
  if (!(buf = (char*) my_malloc(data_len+1, MYF(MY_WME))))
  {
    error = "Out of memory";
    goto err;
  }
  buf[data_len] = 0;
  memcpy(buf, head, header_size);
  if (my_b_read(file, (uchar*) buf + header_size, data_len - header_size))
  {
    error = "read error";
    goto err;
  }
  if ((res= read_log_event(buf, data_len, &error, description_event, crc_check)))
    res->register_temp_buf(buf);

err:
  UNLOCK_MUTEX;
  if (!res)
  {
    DBUG_ASSERT(error != 0);
    sql_print_error("Error in Log_event::read_log_event(): "
                    "'%s', data_len: %lu, event_type: %d",
		    error,data_len,head[EVENT_TYPE_OFFSET]);
    my_free(buf);
    /*
      The SQL slave thread will check if file->error<0 to know
      if there was an I/O error. Even if there is no "low-level" I/O errors
      with 'file', any of the high-level above errors is worrying
      enough to stop the SQL thread now ; as we are skipping the current event,
      going on with reading and successfully executing other events can
      only corrupt the slave's databases. So stop.
      The file->error is also checked to record the position of
      the last valid event when master server recovers.
    */
    file->error= -1;
  }
  DBUG_RETURN(res);
}


/**
  Binlog format tolerance is in (buf, event_len, description_event)
  constructors.
*/

Log_event* Log_event::read_log_event(const char* buf, uint event_len,
				     const char **error,
                                     const Format_description_log_event *description_event,
                                     my_bool crc_check)
{
  Log_event* ev;
  uint8 alg;
  DBUG_ENTER("Log_event::read_log_event(char*,...)");
  DBUG_ASSERT(description_event != 0);
  DBUG_PRINT("info", ("binlog_version: %d", description_event->binlog_version));
  DBUG_DUMP("data", (unsigned char*) buf, event_len);

  /* Check the integrity */
  if (event_len < EVENT_LEN_OFFSET ||
      buf[EVENT_TYPE_OFFSET] >= ENUM_END_EVENT ||
      (uint) event_len != uint4korr(buf+EVENT_LEN_OFFSET))
  {
    *error="Sanity check failed";		// Needed to free buffer
    DBUG_RETURN(NULL); // general sanity check - will fail on a partial read
  }

  uint event_type= buf[EVENT_TYPE_OFFSET];
  // all following START events in the current file are without checksum
  if (event_type == START_EVENT_V3)
    (const_cast< Format_description_log_event *>(description_event))->checksum_alg= BINLOG_CHECKSUM_ALG_OFF;
  /*
    CRC verification by SQL and Show-Binlog-Events master side.
    The caller has to provide @description_event->checksum_alg to
    be the last seen FD's (A) descriptor.
    If event is FD the descriptor is in it.
    Notice, FD of the binlog can be only in one instance and therefore
    Show-Binlog-Events executing master side thread needs just to know
    the only FD's (A) value -  whereas RL can contain more.
    In the RL case, the alg is kept in FD_e (@description_event) which is reset 
    to the newer read-out event after its execution with possibly new alg descriptor.
    Therefore in a typical sequence of RL:
    {FD_s^0, FD_m, E_m^1} E_m^1 
    will be verified with (A) of FD_m.

    See legends definition on MYSQL_BIN_LOG::relay_log_checksum_alg docs
    lines (log.h).

    Notice, a pre-checksum FD version forces alg := BINLOG_CHECKSUM_ALG_UNDEF.
  */
  alg= (event_type != FORMAT_DESCRIPTION_EVENT) ?
    description_event->checksum_alg : get_checksum_alg(buf, event_len);
  // Emulate the corruption during reading an event
  DBUG_EXECUTE_IF("corrupt_read_log_event_char",
    if (event_type != FORMAT_DESCRIPTION_EVENT)
    {
      char *debug_event_buf_c = (char *)buf;
      int debug_cor_pos = rand() % (event_len - BINLOG_CHECKSUM_LEN);
      debug_event_buf_c[debug_cor_pos] =~ debug_event_buf_c[debug_cor_pos];
      DBUG_PRINT("info", ("Corrupt the event at Log_event::read_log_event(char*,...): byte on position %d", debug_cor_pos));
      DBUG_SET("-d,corrupt_read_log_event_char");
    }
  );                                                 
  if (crc_check &&
      event_checksum_test((uchar *) buf, event_len, alg))
  {
<<<<<<< HEAD
#ifdef MYSQL_CLIENT
    *error= "Event crc check failed! Most likely there is event corruption.";
=======
    *error= "Event crc check failed! Most likely there is event corruption.";
#ifdef MYSQL_CLIENT
>>>>>>> 4fa8f9dc
    if (force_opt)
    {
      ev= new Unknown_log_event(buf, description_event);
      DBUG_RETURN(ev);
    }
<<<<<<< HEAD
    else
      DBUG_RETURN(NULL);
#else
    *error= ER(ER_BINLOG_READ_EVENT_CHECKSUM_FAILURE);
    sql_print_error("%s", ER(ER_BINLOG_READ_EVENT_CHECKSUM_FAILURE));
    DBUG_RETURN(NULL);
#endif
=======
#endif
    DBUG_RETURN(NULL);
>>>>>>> 4fa8f9dc
  }

  if (event_type > description_event->number_of_event_types &&
      event_type != FORMAT_DESCRIPTION_EVENT)
  {
    /*
      It is unsafe to use the description_event if its post_header_len
      array does not include the event type.
    */
    DBUG_PRINT("error", ("event type %d found, but the current "
                         "Format_description_log_event supports only %d event "
                         "types", event_type,
                         description_event->number_of_event_types));
    ev= NULL;
  }
  else
  {
    /*
      In some previuos versions (see comment in
      Format_description_log_event::Format_description_log_event(char*,...)),
      event types were assigned different id numbers than in the
      present version. In order to replicate from such versions to the
      present version, we must map those event type id's to our event
      type id's.  The mapping is done with the event_type_permutation
      array, which was set up when the Format_description_log_event
      was read.
    */
    if (description_event->event_type_permutation)
    {
      int new_event_type= description_event->event_type_permutation[event_type];
      DBUG_PRINT("info", ("converting event type %d to %d (%s)",
                   event_type, new_event_type,
                   get_type_str((Log_event_type)new_event_type)));
      event_type= new_event_type;
    }

    if (alg != BINLOG_CHECKSUM_ALG_UNDEF &&
        (event_type == FORMAT_DESCRIPTION_EVENT ||
         alg != BINLOG_CHECKSUM_ALG_OFF))
      event_len= event_len - BINLOG_CHECKSUM_LEN;
    
    switch(event_type) {
    case QUERY_EVENT:
      ev  = new Query_log_event(buf, event_len, description_event, QUERY_EVENT);
      break;
    case LOAD_EVENT:
      ev = new Load_log_event(buf, event_len, description_event);
      break;
    case NEW_LOAD_EVENT:
      ev = new Load_log_event(buf, event_len, description_event);
      break;
    case ROTATE_EVENT:
      ev = new Rotate_log_event(buf, event_len, description_event);
      break;
    case CREATE_FILE_EVENT:
      ev = new Create_file_log_event(buf, event_len, description_event);
      break;
    case APPEND_BLOCK_EVENT:
      ev = new Append_block_log_event(buf, event_len, description_event);
      break;
    case DELETE_FILE_EVENT:
      ev = new Delete_file_log_event(buf, event_len, description_event);
      break;
    case EXEC_LOAD_EVENT:
      ev = new Execute_load_log_event(buf, event_len, description_event);
      break;
    case START_EVENT_V3: /* this is sent only by MySQL <=4.x */
      ev = new Start_log_event_v3(buf, description_event);
      break;
    case STOP_EVENT:
      ev = new Stop_log_event(buf, description_event);
      break;
    case INTVAR_EVENT:
      ev = new Intvar_log_event(buf, description_event);
      break;
    case XID_EVENT:
      ev = new Xid_log_event(buf, description_event);
      break;
    case RAND_EVENT:
      ev = new Rand_log_event(buf, description_event);
      break;
    case USER_VAR_EVENT:
      ev = new User_var_log_event(buf, description_event);
      break;
    case FORMAT_DESCRIPTION_EVENT:
      ev = new Format_description_log_event(buf, event_len, description_event);
      break;
#if defined(HAVE_REPLICATION) 
    case PRE_GA_WRITE_ROWS_EVENT:
      ev = new Write_rows_log_event_old(buf, event_len, description_event);
      break;
    case PRE_GA_UPDATE_ROWS_EVENT:
      ev = new Update_rows_log_event_old(buf, event_len, description_event);
      break;
    case PRE_GA_DELETE_ROWS_EVENT:
      ev = new Delete_rows_log_event_old(buf, event_len, description_event);
      break;
    case WRITE_ROWS_EVENT:
      ev = new Write_rows_log_event(buf, event_len, description_event);
      break;
    case UPDATE_ROWS_EVENT:
      ev = new Update_rows_log_event(buf, event_len, description_event);
      break;
    case DELETE_ROWS_EVENT:
      ev = new Delete_rows_log_event(buf, event_len, description_event);
      break;
    case TABLE_MAP_EVENT:
      ev = new Table_map_log_event(buf, event_len, description_event);
      break;
#endif
    case BEGIN_LOAD_QUERY_EVENT:
      ev = new Begin_load_query_log_event(buf, event_len, description_event);
      break;
    case EXECUTE_LOAD_QUERY_EVENT:
      ev= new Execute_load_query_log_event(buf, event_len, description_event);
      break;
    case INCIDENT_EVENT:
      ev = new Incident_log_event(buf, event_len, description_event);
      break;
    case ROWS_QUERY_LOG_EVENT:
      ev= new Rows_query_log_event(buf, event_len, description_event);
      break;
    default:
      /*
        Create an object of Ignorable_log_event for unrecognized sub-class.
        So that SLAVE SQL THREAD will only update the position and continue.
      */
      if (uint2korr(buf + FLAGS_OFFSET) & LOG_EVENT_IGNORABLE_F)
      {
        ev= new Ignorable_log_event(buf, description_event);
      }
      else
      {
        DBUG_PRINT("error",("Unknown event code: %d",
                            (int) buf[EVENT_TYPE_OFFSET]));
        ev= NULL;
      }
      break;
    }
  }

  if (ev)
  {
    ev->checksum_alg= alg;
    if (ev->checksum_alg != BINLOG_CHECKSUM_ALG_OFF &&
        ev->checksum_alg != BINLOG_CHECKSUM_ALG_UNDEF)
      ev->crc= uint4korr(buf + (event_len));
  }

  DBUG_PRINT("read_event", ("%s(type_code: %d; event_len: %d)",
                            ev ? ev->get_type_str() : "<unknown>",
                            buf[EVENT_TYPE_OFFSET],
                            event_len));
  /*
    is_valid() are small event-specific sanity tests which are
    important; for example there are some my_malloc() in constructors
    (e.g. Query_log_event::Query_log_event(char*...)); when these
    my_malloc() fail we can't return an error out of the constructor
    (because constructor is "void") ; so instead we leave the pointer we
    wanted to allocate (e.g. 'query') to 0 and we test it in is_valid().
    Same for Format_description_log_event, member 'post_header_len'.

    SLAVE_EVENT is never used, so it should not be read ever.
  */
  if (!ev || !ev->is_valid() || (event_type == SLAVE_EVENT))
  {
    DBUG_PRINT("error",("Found invalid event in binary log"));

    delete ev;
#ifdef MYSQL_CLIENT
    if (!force_opt) /* then mysqlbinlog dies */
    {
      *error= "Found invalid event in binary log";
      DBUG_RETURN(0);
    }
    ev= new Unknown_log_event(buf, description_event);
#else
    *error= "Found invalid event in binary log";
    DBUG_RETURN(0);
#endif
  }
  DBUG_RETURN(ev);  
}

#ifdef MYSQL_CLIENT

/*
  Log_event::print_header()
*/

void Log_event::print_header(IO_CACHE* file,
                             PRINT_EVENT_INFO* print_event_info,
                             bool is_more __attribute__((unused)))
{
  char llbuff[22];
  my_off_t hexdump_from= print_event_info->hexdump_from;
  DBUG_ENTER("Log_event::print_header");

  my_b_printf(file, "#");
  print_timestamp(file);
  my_b_printf(file, " server id %lu  end_log_pos %s ", (ulong) server_id,
              llstr(log_pos,llbuff));

  /* print the checksum */

  if (checksum_alg != BINLOG_CHECKSUM_ALG_OFF &&
      checksum_alg != BINLOG_CHECKSUM_ALG_UNDEF)
  {
    char checksum_buf[BINLOG_CHECKSUM_LEN * 2 + 4]; // to fit to "0x%lx "
    size_t const bytes_written=
      my_snprintf(checksum_buf, sizeof(checksum_buf), "0x%08lx ", (ulong) crc);
    my_b_printf(file, "%s ", get_type(&binlog_checksum_typelib, checksum_alg));
    my_b_printf(file, checksum_buf, bytes_written);
  }

  /* mysqlbinlog --hexdump */
  if (print_event_info->hexdump_from)
  {
    my_b_printf(file, "\n");
    uchar *ptr= (uchar*)temp_buf;
    my_off_t size=
      uint4korr(ptr + EVENT_LEN_OFFSET) - LOG_EVENT_MINIMAL_HEADER_LEN;
    my_off_t i;

    /* Header len * 4 >= header len * (2 chars + space + extra space) */
    char *h, hex_string[LOG_EVENT_MINIMAL_HEADER_LEN*4]= {0};
    char *c, char_string[16+1]= {0};

    /* Pretty-print event common header if header is exactly 19 bytes */
    if (print_event_info->common_header_len == LOG_EVENT_MINIMAL_HEADER_LEN)
    {
      char emit_buf[256];               // Enough for storing one line
      my_b_printf(file, "# Position  Timestamp   Type   Master ID        "
                  "Size      Master Pos    Flags \n");
      size_t const bytes_written=
        my_snprintf(emit_buf, sizeof(emit_buf),
                    "# %8.8lx %02x %02x %02x %02x   %02x   "
                    "%02x %02x %02x %02x   %02x %02x %02x %02x   "
                    "%02x %02x %02x %02x   %02x %02x\n",
                    (unsigned long) hexdump_from,
                    ptr[0], ptr[1], ptr[2], ptr[3], ptr[4], ptr[5], ptr[6],
                    ptr[7], ptr[8], ptr[9], ptr[10], ptr[11], ptr[12], ptr[13],
                    ptr[14], ptr[15], ptr[16], ptr[17], ptr[18]);
      DBUG_ASSERT(static_cast<size_t>(bytes_written) < sizeof(emit_buf));
      my_b_write(file, (uchar*) emit_buf, bytes_written);
      ptr += LOG_EVENT_MINIMAL_HEADER_LEN;
      hexdump_from += LOG_EVENT_MINIMAL_HEADER_LEN;
    }

    /* Rest of event (without common header) */
    for (i= 0, c= char_string, h=hex_string;
	 i < size;
	 i++, ptr++)
    {
      my_snprintf(h, 4, "%02x ", *ptr);
      h += 3;

      *c++= my_isalnum(&my_charset_bin, *ptr) ? *ptr : '.';

      if (i % 16 == 15)
      {
        /*
          my_b_printf() does not support full printf() formats, so we
          have to do it this way.

          TODO: Rewrite my_b_printf() to support full printf() syntax.
         */
        char emit_buf[256];
        size_t const bytes_written=
          my_snprintf(emit_buf, sizeof(emit_buf),
                      "# %8.8lx %-48.48s |%16s|\n",
                      (unsigned long) (hexdump_from + (i & 0xfffffff0)),
                      hex_string, char_string);
        DBUG_ASSERT(static_cast<size_t>(bytes_written) < sizeof(emit_buf));
	my_b_write(file, (uchar*) emit_buf, bytes_written);
	hex_string[0]= 0;
	char_string[0]= 0;
	c= char_string;
	h= hex_string;
      }
      else if (i % 8 == 7) *h++ = ' ';
    }
    *c= '\0';

    if (hex_string[0])
    {
      char emit_buf[256];
      size_t const bytes_written=
        my_snprintf(emit_buf, sizeof(emit_buf),
                    "# %8.8lx %-48.48s |%s|\n",
                    (unsigned long) (hexdump_from + (i & 0xfffffff0)),
                    hex_string, char_string);
      DBUG_ASSERT(static_cast<size_t>(bytes_written) < sizeof(emit_buf));
      my_b_write(file, (uchar*) emit_buf, bytes_written);
    }
    /*
      need a # to prefix the rest of printouts for example those of
      Rows_log_event::print_helper().
    */
    my_b_write(file, reinterpret_cast<const uchar*>("# "), 2);
  }
  DBUG_VOID_RETURN;
}


/**
  Prints a quoted string to io cache.
  Control characters are displayed as hex sequence, e.g. \x00
  
  @param[in] file              IO cache
  @param[in] prt               Pointer to string
  @param[in] length            String length
*/

static void
my_b_write_quoted(IO_CACHE *file, const uchar *ptr, uint length)
{
  const uchar *s;
  my_b_printf(file, "'");
  for (s= ptr; length > 0 ; s++, length--)
  {
    if (*s > 0x1F)
      my_b_write(file, s, 1);
    else
    {
      uchar hex[10];
      size_t len= my_snprintf((char*) hex, sizeof(hex), "%s%02x", "\\x", *s);
      my_b_write(file, hex, len);
    }
  }
  my_b_printf(file, "'");
}


/**
  Prints a bit string to io cache in format  b'1010'.
  
  @param[in] file              IO cache
  @param[in] ptr               Pointer to string
  @param[in] nbits             Number of bits
*/
static void
my_b_write_bit(IO_CACHE *file, const uchar *ptr, uint nbits)
{
  uint bitnum, nbits8= ((nbits + 7) / 8) * 8, skip_bits= nbits8 - nbits;
  my_b_printf(file, "b'");
  for (bitnum= skip_bits ; bitnum < nbits8; bitnum++)
  {
    int is_set= (ptr[(bitnum) / 8] >> (7 - bitnum % 8))  & 0x01;
    my_b_write(file, (const uchar*) (is_set ? "1" : "0"), 1);
  }
  my_b_printf(file, "'");
}


/**
  Prints a packed string to io cache.
  The string consists of length packed to 1 or 2 bytes,
  followed by string data itself.
  
  @param[in] file              IO cache
  @param[in] ptr               Pointer to string
  @param[in] length            String size
  
  @retval   - number of bytes scanned.
*/
static size_t
my_b_write_quoted_with_length(IO_CACHE *file, const uchar *ptr, uint length)
{
  if (length < 256)
  {
    length= *ptr;
    my_b_write_quoted(file, ptr + 1, length);
    return length + 1;
  }
  else
  {
    length= uint2korr(ptr);
    my_b_write_quoted(file, ptr + 2, length);
    return length + 2;
  }
}


/**
  Prints a 32-bit number in both signed and unsigned representation
  
  @param[in] file              IO cache
  @param[in] sl                Signed number
  @param[in] ul                Unsigned number
*/
static void
my_b_write_sint32_and_uint32(IO_CACHE *file, int32 si, uint32 ui)
{
  my_b_printf(file, "%d", si);
  if (si < 0)
    my_b_printf(file, " (%u)", ui);
}


/**
  Print a packed value of the given SQL type into IO cache
  
  @param[in] file              IO cache
  @param[in] ptr               Pointer to string
  @param[in] type              Column type
  @param[in] meta              Column meta information
  @param[out] typestr          SQL type string buffer (for verbose output)
  @param[out] typestr_length   Size of typestr
  
  @retval   - number of bytes scanned from ptr.
*/

static size_t
log_event_print_value(IO_CACHE *file, const uchar *ptr,
                      uint type, uint meta,
                      char *typestr, size_t typestr_length)
{
  uint32 length= 0;

  if (type == MYSQL_TYPE_STRING)
  {
    if (meta >= 256)
    {
      uint byte0= meta >> 8;
      uint byte1= meta & 0xFF;
      
      if ((byte0 & 0x30) != 0x30)
      {
        /* a long CHAR() field: see #37426 */
        length= byte1 | (((byte0 & 0x30) ^ 0x30) << 4);
        type= byte0 | 0x30;
      }
      else
        length = meta & 0xFF;
    }
    else
      length= meta;
  }

  switch (type) {
  case MYSQL_TYPE_LONG:
    {
      int32 si= sint4korr(ptr);
      uint32 ui= uint4korr(ptr);
      my_b_write_sint32_and_uint32(file, si, ui);
      my_snprintf(typestr, typestr_length, "INT");
      return 4;
    }

  case MYSQL_TYPE_TINY:
    {
      my_b_write_sint32_and_uint32(file, (int) (signed char) *ptr,
                                  (uint) (unsigned char) *ptr);
      my_snprintf(typestr, typestr_length, "TINYINT");
      return 1;
    }

  case MYSQL_TYPE_SHORT:
    {
      int32 si= (int32) sint2korr(ptr);
      uint32 ui= (uint32) uint2korr(ptr);
      my_b_write_sint32_and_uint32(file, si, ui);
      my_snprintf(typestr, typestr_length, "SHORTINT");
      return 2;
    }
  
  case MYSQL_TYPE_INT24:
    {
      int32 si= sint3korr(ptr);
      uint32 ui= uint3korr(ptr);
      my_b_write_sint32_and_uint32(file, si, ui);
      my_snprintf(typestr, typestr_length, "MEDIUMINT");
      return 3;
    }

  case MYSQL_TYPE_LONGLONG:
    {
      char tmp[64];
      longlong si= sint8korr(ptr);
      longlong10_to_str(si, tmp, -10);
      my_b_printf(file, "%s", tmp);
      if (si < 0)
      {
        ulonglong ui= uint8korr(ptr);
        longlong10_to_str((longlong) ui, tmp, 10);
        my_b_printf(file, " (%s)", tmp);        
      }
      my_snprintf(typestr, typestr_length, "LONGINT");
      return 8;
    }

  case MYSQL_TYPE_NEWDECIMAL:
    {
      uint precision= meta >> 8;
      uint decimals= meta & 0xFF;
      uint bin_size= my_decimal_get_binary_size(precision, decimals);
      my_decimal dec;
      binary2my_decimal(E_DEC_FATAL_ERROR, (uchar*) ptr, &dec,
                        precision, decimals);
      int i, end;
      char buff[512], *pos;
      pos= buff;
      pos+= sprintf(buff, "%s", dec.sign() ? "-" : "");
      end= ROUND_UP(dec.frac) + ROUND_UP(dec.intg)-1;
      for (i=0; i < end; i++)
        pos+= sprintf(pos, "%09d.", dec.buf[i]);
      pos+= sprintf(pos, "%09d", dec.buf[i]);
      my_b_printf(file, "%s", buff);
      my_snprintf(typestr, typestr_length, "DECIMAL(%d,%d)",
                  precision, decimals);
      return bin_size;
    }

  case MYSQL_TYPE_FLOAT:
    {
      float fl;
      float4get(fl, ptr);
      char tmp[320];
      sprintf(tmp, "%-20g", (double) fl);
      my_b_printf(file, "%s", tmp); /* my_snprintf doesn't support %-20g */
      my_snprintf(typestr, typestr_length, "FLOAT");
      return 4;
    }

  case MYSQL_TYPE_DOUBLE:
    {
      double dbl;
      float8get(dbl, ptr);
      char tmp[320];
      sprintf(tmp, "%-.20g", dbl); /* my_snprintf doesn't support %-20g */
      my_b_printf(file, "%s", tmp);
      strcpy(typestr, "DOUBLE");
      return 8;
    }
  
  case MYSQL_TYPE_BIT:
    {
      /* Meta-data: bit_len, bytes_in_rec, 2 bytes */
      uint nbits= ((meta >> 8) * 8) + (meta & 0xFF);
      length= (nbits + 7) / 8;
      my_b_write_bit(file, ptr, nbits);
      my_snprintf(typestr, typestr_length, "BIT(%d)", nbits);
      return length;
    }

  case MYSQL_TYPE_TIMESTAMP:
    {
      uint32 i32= uint4korr(ptr);
      my_b_printf(file, "%d", i32);
      my_snprintf(typestr, typestr_length, "TIMESTAMP");
      return 4;
    }

  case MYSQL_TYPE_DATETIME:
    {
      size_t d, t;
      uint64 i64= uint8korr(ptr); /* YYYYMMDDhhmmss */
      d= i64 / 1000000;
      t= i64 % 1000000;
      my_b_printf(file, "%04d-%02d-%02d %02d:%02d:%02d",
                  d / 10000, (d % 10000) / 100, d % 100,
                  t / 10000, (t % 10000) / 100, t % 100);
      my_snprintf(typestr, typestr_length, "DATETIME");
      return 8;
    }

  case MYSQL_TYPE_TIME:
    {
      uint32 i32= uint3korr(ptr);
      my_b_printf(file, "'%02d:%02d:%02d'",
                  i32 / 10000, (i32 % 10000) / 100, i32 % 100);
      my_snprintf(typestr,  typestr_length, "TIME");
      return 3;
    }
    
  case MYSQL_TYPE_NEWDATE:
    {
      uint32 tmp= uint3korr(ptr);
      int part;
      char buf[11];
      char *pos= &buf[10];  // start from '\0' to the beginning

      /* Copied from field.cc */
      *pos--=0;					// End NULL
      part=(int) (tmp & 31);
      *pos--= (char) ('0'+part%10);
      *pos--= (char) ('0'+part/10);
      *pos--= ':';
      part=(int) (tmp >> 5 & 15);
      *pos--= (char) ('0'+part%10);
      *pos--= (char) ('0'+part/10);
      *pos--= ':';
      part=(int) (tmp >> 9);
      *pos--= (char) ('0'+part%10); part/=10;
      *pos--= (char) ('0'+part%10); part/=10;
      *pos--= (char) ('0'+part%10); part/=10;
      *pos=   (char) ('0'+part);
      my_b_printf(file , "'%s'", buf);
      my_snprintf(typestr, typestr_length, "DATE");
      return 3;
    }
    
  case MYSQL_TYPE_DATE:
    {
      uint i32= uint3korr(ptr);
      my_b_printf(file , "'%04d:%02d:%02d'",
                  (i32 / (16L * 32L)), (i32 / 32L % 16L), (i32 % 32L));
      my_snprintf(typestr, typestr_length, "DATE");
      return 3;
    }
  
  case MYSQL_TYPE_YEAR:
    {
      uint32 i32= *ptr;
      my_b_printf(file, "%04d", i32+ 1900);
      my_snprintf(typestr, typestr_length, "YEAR");
      return 1;
    }
  
  case MYSQL_TYPE_ENUM:
    switch (meta & 0xFF) {
    case 1:
      my_b_printf(file, "%d", (int) *ptr);
      my_snprintf(typestr, typestr_length, "ENUM(1 byte)");
      return 1;
    case 2:
      {
        int32 i32= uint2korr(ptr);
        my_b_printf(file, "%d", i32);
        my_snprintf(typestr, typestr_length, "ENUM(2 bytes)");
        return 2;
      }
    default:
      my_b_printf(file, "!! Unknown ENUM packlen=%d", meta & 0xFF); 
      return 0;
    }
    break;
    
  case MYSQL_TYPE_SET:
    my_b_write_bit(file, ptr , (meta & 0xFF) * 8);
    my_snprintf(typestr, typestr_length, "SET(%d bytes)", meta & 0xFF);
    return meta & 0xFF;
  
  case MYSQL_TYPE_BLOB:
    switch (meta) {
    case 1:
      length= *ptr;
      my_b_write_quoted(file, ptr + 1, length);
      my_snprintf(typestr, typestr_length, "TINYBLOB/TINYTEXT");
      return length + 1;
    case 2:
      length= uint2korr(ptr);
      my_b_write_quoted(file, ptr + 2, length);
      my_snprintf(typestr, typestr_length, "BLOB/TEXT");
      return length + 2;
    case 3:
      length= uint3korr(ptr);
      my_b_write_quoted(file, ptr + 3, length);
      my_snprintf(typestr, typestr_length, "MEDIUMBLOB/MEDIUMTEXT");
      return length + 3;
    case 4:
      length= uint4korr(ptr);
      my_b_write_quoted(file, ptr + 4, length);
      my_snprintf(typestr, typestr_length, "LONGBLOB/LONGTEXT");
      return length + 4;
    default:
      my_b_printf(file, "!! Unknown BLOB packlen=%d", length);
      return 0;
    }

  case MYSQL_TYPE_VARCHAR:
  case MYSQL_TYPE_VAR_STRING:
    length= meta;
    my_snprintf(typestr, typestr_length, "VARSTRING(%d)", length);
    return my_b_write_quoted_with_length(file, ptr, length);

  case MYSQL_TYPE_STRING:
    my_snprintf(typestr, typestr_length, "STRING(%d)", length);
    return my_b_write_quoted_with_length(file, ptr, length);

  default:
    {
      char tmp[5];
      my_snprintf(tmp, sizeof(tmp), "%04x", meta);
      my_b_printf(file,
                  "!! Don't know how to handle column type=%d meta=%d (%s)",
                  type, meta, tmp);
    }
    break;
  }
  *typestr= 0;
  return 0;
}


/**
  Print a packed row into IO cache
  
  @param[in] file              IO cache
  @param[in] td                Table definition
  @param[in] print_event_into  Print parameters
  @param[in] cols_bitmap       Column bitmaps.
  @param[in] value             Pointer to packed row
  @param[in] prefix            Row's SQL clause ("SET", "WHERE", etc)
  
  @retval   - number of bytes scanned.
*/


size_t
Rows_log_event::print_verbose_one_row(IO_CACHE *file, table_def *td,
                                      PRINT_EVENT_INFO *print_event_info,
                                      MY_BITMAP *cols_bitmap,
                                      const uchar *value, const uchar *prefix)
{
  const uchar *value0= value;
  const uchar *null_bits= value;
  uint null_bit_index= 0;
  char typestr[64]= "";
  
  value+= (m_width + 7) / 8;
  
  my_b_printf(file, "%s", prefix);
  
  for (size_t i= 0; i < td->size(); i ++)
  {
    int is_null= (null_bits[null_bit_index / 8] 
                  >> (null_bit_index % 8))  & 0x01;

    if (bitmap_is_set(cols_bitmap, i) == 0)
      continue;
    
    if (is_null)
    {
      my_b_printf(file, "###   @%d=NULL", i + 1);
    }
    else
    {
      my_b_printf(file, "###   @%d=", i + 1);
      size_t size= log_event_print_value(file, value,
                                         td->type(i), td->field_metadata(i),
                                         typestr, sizeof(typestr));
      if (!size)
        return 0;

      value+= size;
    }

    if (print_event_info->verbose > 1)
    {
      my_b_printf(file, " /* ");

      if (typestr[0])
        my_b_printf(file, "%s ", typestr);
      else
        my_b_printf(file, "type=%d ", td->type(i));
      
      my_b_printf(file, "meta=%d nullable=%d is_null=%d ",
                  td->field_metadata(i),
                  td->maybe_null(i), is_null);
      my_b_printf(file, "*/");
    }
    
    my_b_printf(file, "\n");
    
    null_bit_index++;
  }
  return value - value0;
}


/**
  Print a row event into IO cache in human readable form (in SQL format)
  
  @param[in] file              IO cache
  @param[in] print_event_into  Print parameters
*/
void Rows_log_event::print_verbose(IO_CACHE *file,
                                   PRINT_EVENT_INFO *print_event_info)
{
  Table_map_log_event *map;
  table_def *td;
  const char *sql_command, *sql_clause1, *sql_clause2;
  Log_event_type type_code= get_type_code();
  
  switch (type_code) {
  case WRITE_ROWS_EVENT:
    sql_command= "INSERT INTO";
    sql_clause1= "### SET\n";
    sql_clause2= NULL;
    break;
  case DELETE_ROWS_EVENT:
    sql_command= "DELETE FROM";
    sql_clause1= "### WHERE\n";
    sql_clause2= NULL;
    break;
  case UPDATE_ROWS_EVENT:
    sql_command= "UPDATE";
    sql_clause1= "### WHERE\n";
    sql_clause2= "### SET\n";
    break;
  default:
    sql_command= sql_clause1= sql_clause2= NULL;
    DBUG_ASSERT(0); /* Not possible */
  }
  
  if (!(map= print_event_info->m_table_map.get_table(m_table_id)) ||
      !(td= map->create_table_def()))
  {
    my_b_printf(file, "### Row event for unknown table #%d", m_table_id);
    return;
  }

  /* If the write rows event contained no values for the AI */
  if (((type_code == WRITE_ROWS_EVENT) && (m_rows_buf==m_rows_end)))
  {
    my_b_printf(file, "### INSERT INTO `%s`.`%s` VALUES ()\n", 
                      map->get_db_name(), map->get_table_name());
    goto end;
  }

  for (const uchar *value= m_rows_buf; value < m_rows_end; )
  {
    size_t length;
    my_b_printf(file, "### %s %s.%s\n",
                      sql_command,
                      map->get_db_name(), map->get_table_name());
    /* Print the first image */
    if (!(length= print_verbose_one_row(file, td, print_event_info,
                                  &m_cols, value,
                                  (const uchar*) sql_clause1)))
      goto end;
    value+= length;

    /* Print the second image (for UPDATE only) */
    if (sql_clause2)
    {
      if (!(length= print_verbose_one_row(file, td, print_event_info,
                                      &m_cols_ai, value,
                                      (const uchar*) sql_clause2)))
        goto end;
      value+= length;
    }
  }

end:
  delete td;
}

#ifdef MYSQL_CLIENT
void free_table_map_log_event(Table_map_log_event *event)
{
  delete event;
}
#endif

void Log_event::print_base64(IO_CACHE* file,
                             PRINT_EVENT_INFO* print_event_info,
                             bool more)
{
  const uchar *ptr= (const uchar *)temp_buf;
  uint32 size= uint4korr(ptr + EVENT_LEN_OFFSET);
  DBUG_ENTER("Log_event::print_base64");

  size_t const tmp_str_sz= base64_needed_encoded_length((int) size);
  char *const tmp_str= (char *) my_malloc(tmp_str_sz, MYF(MY_WME));
  if (!tmp_str) {
    fprintf(stderr, "\nError: Out of memory. "
            "Could not print correct binlog event.\n");
    DBUG_VOID_RETURN;
  }

  if (base64_encode(ptr, (size_t) size, tmp_str))
  {
    DBUG_ASSERT(0);
  }

  if (print_event_info->base64_output_mode != BASE64_OUTPUT_DECODE_ROWS)
  {
    if (my_b_tell(file) == 0)
      my_b_printf(file, "\nBINLOG '\n");

    my_b_printf(file, "%s\n", tmp_str);

    if (!more)
      my_b_printf(file, "'%s\n", print_event_info->delimiter);
  }
  
  if (print_event_info->verbose)
  {
    Rows_log_event *ev= NULL;
    if (checksum_alg != BINLOG_CHECKSUM_ALG_UNDEF &&
        checksum_alg != BINLOG_CHECKSUM_ALG_OFF)
      size-= BINLOG_CHECKSUM_LEN; // checksum is displayed through the header
    
    if (ptr[4] == TABLE_MAP_EVENT)
    {
      Table_map_log_event *map; 
      map= new Table_map_log_event((const char*) ptr, size, 
                                   glob_description_event);
      print_event_info->m_table_map.set_table(map->get_table_id(), map);
    }
    else if (ptr[4] == WRITE_ROWS_EVENT)
    {
      ev= new Write_rows_log_event((const char*) ptr, size,
                                   glob_description_event);
    }
    else if (ptr[4] == DELETE_ROWS_EVENT)
    {
      ev= new Delete_rows_log_event((const char*) ptr, size,
                                    glob_description_event);
    }
    else if (ptr[4] == UPDATE_ROWS_EVENT)
    {
      ev= new Update_rows_log_event((const char*) ptr, size,
                                    glob_description_event);
    }
    
    if (ev)
    {
      ev->print_verbose(file, print_event_info);
      delete ev;
    }
  }
    
  my_free(tmp_str);
  DBUG_VOID_RETURN;
}


/*
  Log_event::print_timestamp()
*/

void Log_event::print_timestamp(IO_CACHE* file, time_t* ts)
{
  struct tm *res;
  DBUG_ENTER("Log_event::print_timestamp");
  if (!ts)
    ts = &when;
#ifdef MYSQL_SERVER				// This is always false
  struct tm tm_tmp;
  localtime_r(ts,(res= &tm_tmp));
#else
  res=localtime(ts);
#endif

  my_b_printf(file,"%02d%02d%02d %2d:%02d:%02d",
              res->tm_year % 100,
              res->tm_mon+1,
              res->tm_mday,
              res->tm_hour,
              res->tm_min,
              res->tm_sec);
  DBUG_VOID_RETURN;
}

#endif /* MYSQL_CLIENT */


#if !defined(MYSQL_CLIENT) && defined(HAVE_REPLICATION)
inline Log_event::enum_skip_reason
Log_event::continue_group(Relay_log_info *rli)
{
  if (rli->slave_skip_counter == 1)
    return Log_event::EVENT_SKIP_IGNORE;
  return Log_event::do_shall_skip(rli);
}
#endif

/**************************************************************************
	Query_log_event methods
**************************************************************************/

#if defined(HAVE_REPLICATION) && !defined(MYSQL_CLIENT)

/**
  This (which is used only for SHOW BINLOG EVENTS) could be updated to
  print SET @@session_var=. But this is not urgent, as SHOW BINLOG EVENTS is
  only an information, it does not produce suitable queries to replay (for
  example it does not print LOAD DATA INFILE).
  @todo
    show the catalog ??
*/

void Query_log_event::pack_info(Protocol *protocol)
{
  // TODO: show the catalog ??
  char *buf, *pos;
  if (!(buf= (char*) my_malloc(9 + db_len + q_len, MYF(MY_WME))))
    return;
  pos= buf;
  if (!(flags & LOG_EVENT_SUPPRESS_USE_F)
      && db && db_len)
  {
    pos= strmov(buf, "use `");
    memcpy(pos, db, db_len);
    pos= strmov(pos+db_len, "`; ");
  }
  if (query && q_len)
  {
    memcpy(pos, query, q_len);
    pos+= q_len;
  }
  protocol->store(buf, pos-buf, &my_charset_bin);
  my_free(buf);
}
#endif

#ifndef MYSQL_CLIENT

/**
  Utility function for the next method (Query_log_event::write()) .
*/
static void write_str_with_code_and_len(uchar **dst, const char *src,
                                        uint len, uint code)
{
  /*
    only 1 byte to store the length of catalog, so it should not
    surpass 255
  */
  DBUG_ASSERT(len <= 255);
  DBUG_ASSERT(src);
  *((*dst)++)= code;
  *((*dst)++)= (uchar) len;
  bmove(*dst, src, len);
  (*dst)+= len;
}


/**
  Query_log_event::write().

  @note
    In this event we have to modify the header to have the correct
    EVENT_LEN_OFFSET as we don't yet know how many status variables we
    will print!
*/

bool Query_log_event::write(IO_CACHE* file)
{
  uchar buf[QUERY_HEADER_LEN + MAX_SIZE_LOG_EVENT_STATUS];
  uchar *start, *start_of_status;
  ulong event_length;

  if (!query)
    return 1;                                   // Something wrong with event

  /*
    We want to store the thread id:
    (- as an information for the user when he reads the binlog)
    - if the query uses temporary table: for the slave SQL thread to know to
    which master connection the temp table belongs.
    Now imagine we (write()) are called by the slave SQL thread (we are
    logging a query executed by this thread; the slave runs with
    --log-slave-updates). Then this query will be logged with
    thread_id=the_thread_id_of_the_SQL_thread. Imagine that 2 temp tables of
    the same name were created simultaneously on the master (in the master
    binlog you have
    CREATE TEMPORARY TABLE t; (thread 1)
    CREATE TEMPORARY TABLE t; (thread 2)
    ...)
    then in the slave's binlog there will be
    CREATE TEMPORARY TABLE t; (thread_id_of_the_slave_SQL_thread)
    CREATE TEMPORARY TABLE t; (thread_id_of_the_slave_SQL_thread)
    which is bad (same thread id!).

    To avoid this, we log the thread's thread id EXCEPT for the SQL
    slave thread for which we log the original (master's) thread id.
    Now this moves the bug: what happens if the thread id on the
    master was 10 and when the slave replicates the query, a
    connection number 10 is opened by a normal client on the slave,
    and updates a temp table of the same name? We get a problem
    again. To avoid this, in the handling of temp tables (sql_base.cc)
    we use thread_id AND server_id.  TODO when this is merged into
    4.1: in 4.1, slave_proxy_id has been renamed to pseudo_thread_id
    and is a session variable: that's to make mysqlbinlog work with
    temp tables. We probably need to introduce

    SET PSEUDO_SERVER_ID
    for mysqlbinlog in 4.1. mysqlbinlog would print:
    SET PSEUDO_SERVER_ID=
    SET PSEUDO_THREAD_ID=
    for each query using temp tables.
  */
  int4store(buf + Q_THREAD_ID_OFFSET, slave_proxy_id);
  int4store(buf + Q_EXEC_TIME_OFFSET, exec_time);
  buf[Q_DB_LEN_OFFSET] = (char) db_len;
  int2store(buf + Q_ERR_CODE_OFFSET, error_code);

  /*
    You MUST always write status vars in increasing order of code. This
    guarantees that a slightly older slave will be able to parse those he
    knows.
  */
  start_of_status= start= buf+QUERY_HEADER_LEN;
  if (flags2_inited)
  {
    *start++= Q_FLAGS2_CODE;
    int4store(start, flags2);
    start+= 4;
  }
  if (sql_mode_inited)
  {
    *start++= Q_SQL_MODE_CODE;
    int8store(start, sql_mode);
    start+= 8;
  }
  if (catalog_len) // i.e. this var is inited (false for 4.0 events)
  {
    write_str_with_code_and_len(&start,
                                catalog, catalog_len, Q_CATALOG_NZ_CODE);
    /*
      In 5.0.x where x<4 masters we used to store the end zero here. This was
      a waste of one byte so we don't do it in x>=4 masters. We change code to
      Q_CATALOG_NZ_CODE, because re-using the old code would make x<4 slaves
      of this x>=4 master segfault (expecting a zero when there is
      none). Remaining compatibility problems are: the older slave will not
      find the catalog; but it is will not crash, and it's not an issue
      that it does not find the catalog as catalogs were not used in these
      older MySQL versions (we store it in binlog and read it from relay log
      but do nothing useful with it). What is an issue is that the older slave
      will stop processing the Q_* blocks (and jumps to the db/query) as soon
      as it sees unknown Q_CATALOG_NZ_CODE; so it will not be able to read
      Q_AUTO_INCREMENT*, Q_CHARSET and so replication will fail silently in
      various ways. Documented that you should not mix alpha/beta versions if
      they are not exactly the same version, with example of 5.0.3->5.0.2 and
      5.0.4->5.0.3. If replication is from older to new, the new will
      recognize Q_CATALOG_CODE and have no problem.
    */
  }
  if (auto_increment_increment != 1 || auto_increment_offset != 1)
  {
    *start++= Q_AUTO_INCREMENT;
    int2store(start, auto_increment_increment);
    int2store(start+2, auto_increment_offset);
    start+= 4;
  }
  if (charset_inited)
  {
    *start++= Q_CHARSET_CODE;
    memcpy(start, charset, 6);
    start+= 6;
  }
  if (time_zone_len)
  {
    /* In the TZ sys table, column Name is of length 64 so this should be ok */
    DBUG_ASSERT(time_zone_len <= MAX_TIME_ZONE_NAME_LENGTH);
    write_str_with_code_and_len(&start,
                                time_zone_str, time_zone_len, Q_TIME_ZONE_CODE);
  }
  if (lc_time_names_number)
  {
    DBUG_ASSERT(lc_time_names_number <= 0xFFFF);
    *start++= Q_LC_TIME_NAMES_CODE;
    int2store(start, lc_time_names_number);
    start+= 2;
  }
  if (charset_database_number)
  {
    DBUG_ASSERT(charset_database_number <= 0xFFFF);
    *start++= Q_CHARSET_DATABASE_CODE;
    int2store(start, charset_database_number);
    start+= 2;
  }
  if (table_map_for_update)
  {
    *start++= Q_TABLE_MAP_FOR_UPDATE_CODE;
    int8store(start, table_map_for_update);
    start+= 8;
  }
  if (master_data_written != 0)
  {
    /*
      Q_MASTER_DATA_WRITTEN_CODE only exists in relay logs where the master
      has binlog_version<4 and the slave has binlog_version=4. See comment
      for master_data_written in log_event.h for details.
    */
    *start++= Q_MASTER_DATA_WRITTEN_CODE;
    int4store(start, master_data_written);
    start+= 4;
  }

  if (thd && thd->need_binlog_invoker())
  {
    LEX_STRING user;
    LEX_STRING host;
    memset(&user, 0, sizeof(user));
    memset(&host, 0, sizeof(host));

    if (thd->slave_thread && thd->has_invoker())
    {
      /* user will be null, if master is older than this patch */
      user= thd->get_invoker_user();
      host= thd->get_invoker_host();
    }
    else if (thd->security_ctx->priv_user)
    {
      Security_context *ctx= thd->security_ctx;

      user.length= strlen(ctx->priv_user);
      user.str= ctx->priv_user;
      if (ctx->priv_host[0] != '\0')
      {
        host.str= ctx->priv_host;
        host.length= strlen(ctx->priv_host);
      }
    }

    if (user.length > 0)
    {
      *start++= Q_INVOKER;

      /*
        Store user length and user. The max length of use is 16, so 1 byte is
        enough to store the user's length.
       */
      *start++= (uchar)user.length;
      memcpy(start, user.str, user.length);
      start+= user.length;

      /*
        Store host length and host. The max length of host is 60, so 1 byte is
        enough to store the host's length.
       */
      *start++= (uchar)host.length;
      memcpy(start, host.str, host.length);
      start+= host.length;
    }
  }
  /*
    NOTE: When adding new status vars, please don't forget to update
    the MAX_SIZE_LOG_EVENT_STATUS in log_event.h and update the function
    code_name() in this file.
   
    Here there could be code like
    if (command-line-option-which-says-"log_this_variable" && inited)
    {
    *start++= Q_THIS_VARIABLE_CODE;
    int4store(start, this_variable);
    start+= 4;
    }
  */
  
  /* Store length of status variables */
  status_vars_len= (uint) (start-start_of_status);
  DBUG_ASSERT(status_vars_len <= MAX_SIZE_LOG_EVENT_STATUS);
  int2store(buf + Q_STATUS_VARS_LEN_OFFSET, status_vars_len);

  /*
    Calculate length of whole event
    The "1" below is the \0 in the db's length
  */
  event_length= (uint) (start-buf) + get_post_header_size_for_derived() + db_len + 1 + q_len;

  return (write_header(file, event_length) ||
          wrapper_my_b_safe_write(file, (uchar*) buf, QUERY_HEADER_LEN) ||
          write_post_header_for_derived(file) ||
          wrapper_my_b_safe_write(file, (uchar*) start_of_status,
                          (uint) (start-start_of_status)) ||
          wrapper_my_b_safe_write(file, (db) ? (uchar*) db : (uchar*)"", db_len + 1) ||
          wrapper_my_b_safe_write(file, (uchar*) query, q_len) ||
	  write_footer(file)) ? 1 : 0;
}

/**
  The simplest constructor that could possibly work.  This is used for
  creating static objects that have a special meaning and are invisible
  to the log.  
*/
Query_log_event::Query_log_event()
  :Log_event(), data_buf(0)
{
  memset(&user, 0, sizeof(user));
  memset(&host, 0, sizeof(host));
}


/**
  Creates a Query Log Event.

  @param thd_arg      Thread handle
  @param query_arg    Array of char representing the query
  @param query_length Size of the 'query_arg' array
  @param using_trans  Indicates that there are transactional changes.
  @param immediate    After being written to the binary log, the event
                      must be flushed immediately. This indirectly implies
                      the stmt-cache.
  @param suppress_use Suppress the generation of 'USE' statements
  @param errcode      The error code of the query
  @param ignore       Ignore user's statement, i.e. lex information, while
                      deciding which cache must be used.
*/
Query_log_event::Query_log_event(THD* thd_arg, const char* query_arg,
				 ulong query_length, bool using_trans,
				 bool immediate, bool suppress_use,
                                 int errcode, bool ignore_cmd_internals)

  :Log_event(thd_arg,
             (thd_arg->thread_specific_used ? LOG_EVENT_THREAD_SPECIFIC_F :
              0) |
             (suppress_use ? LOG_EVENT_SUPPRESS_USE_F : 0),
	     using_trans ? Log_event::EVENT_TRANSACTIONAL_CACHE :
                          Log_event::EVENT_STMT_CACHE,
             Log_event::EVENT_NORMAL_LOGGING),
   data_buf(0), query(query_arg), catalog(thd_arg->catalog),
   db(thd_arg->db), q_len((uint32) query_length),
   thread_id(thd_arg->thread_id),
   /* save the original thread id; we already know the server id */
   slave_proxy_id(thd_arg->variables.pseudo_thread_id),
   flags2_inited(1), sql_mode_inited(1), charset_inited(1),
   sql_mode(thd_arg->variables.sql_mode),
   auto_increment_increment(thd_arg->variables.auto_increment_increment),
   auto_increment_offset(thd_arg->variables.auto_increment_offset),
   lc_time_names_number(thd_arg->variables.lc_time_names->number),
   charset_database_number(0),
   table_map_for_update((ulonglong)thd_arg->table_map_for_update),
   master_data_written(0)
{
  time_t end_time;

  memset(&user, 0, sizeof(user));
  memset(&host, 0, sizeof(host));

  error_code= errcode;

  time(&end_time);
  exec_time = (ulong) (end_time  - thd_arg->start_time);
  /**
    @todo this means that if we have no catalog, then it is replicated
    as an existing catalog of length zero. is that safe? /sven
  */
  catalog_len = (catalog) ? (uint32) strlen(catalog) : 0;
  /* status_vars_len is set just before writing the event */
  db_len = (db) ? (uint32) strlen(db) : 0;
  if (thd_arg->variables.collation_database != thd_arg->db_charset)
    charset_database_number= thd_arg->variables.collation_database->number;
  
  /*
    We only replicate over the bits of flags2 that we need: the rest
    are masked out by "& OPTIONS_WRITTEN_TO_BINLOG".

    We also force AUTOCOMMIT=1.  Rationale (cf. BUG#29288): After
    fixing BUG#26395, we always write BEGIN and COMMIT around all
    transactions (even single statements in autocommit mode).  This is
    so that replication from non-transactional to transactional table
    and error recovery from XA to non-XA table should work as
    expected.  The BEGIN/COMMIT are added in log.cc. However, there is
    one exception: MyISAM bypasses log.cc and writes directly to the
    binlog.  So if autocommit is off, master has MyISAM, and slave has
    a transactional engine, then the slave will just see one long
    never-ending transaction.  The only way to bypass explicit
    BEGIN/COMMIT in the binlog is by using a non-transactional table.
    So setting AUTOCOMMIT=1 will make this work as expected.

    Note: explicitly replicate AUTOCOMMIT=1 from master. We do not
    assume AUTOCOMMIT=1 on slave; the slave still reads the state of
    the autocommit flag as written by the master to the binlog. This
    behavior may change after WL#4162 has been implemented.
  */
  flags2= (uint32) (thd_arg->variables.option_bits &
                    (OPTIONS_WRITTEN_TO_BIN_LOG & ~OPTION_NOT_AUTOCOMMIT));
  DBUG_ASSERT(thd_arg->variables.character_set_client->number < 256*256);
  DBUG_ASSERT(thd_arg->variables.collation_connection->number < 256*256);
  DBUG_ASSERT(thd_arg->variables.collation_server->number < 256*256);
  DBUG_ASSERT(thd_arg->variables.character_set_client->mbminlen == 1);
  int2store(charset, thd_arg->variables.character_set_client->number);
  int2store(charset+2, thd_arg->variables.collation_connection->number);
  int2store(charset+4, thd_arg->variables.collation_server->number);
  if (thd_arg->time_zone_used)
  {
    /*
      Note that our event becomes dependent on the Time_zone object
      representing the time zone. Fortunately such objects are never deleted
      or changed during mysqld's lifetime.
    */
    time_zone_len= thd_arg->variables.time_zone->get_name()->length();
    time_zone_str= thd_arg->variables.time_zone->get_name()->ptr();
  }
  else
    time_zone_len= 0;

  /*
    In what follows, we define in which cache, trx-cache or stmt-cache,
    this Query Log Event will be written to.

    If ignore_cmd_internals is defined, we rely on the is_trans flag to
    choose the cache and this is done in the base class Log_event. False
    means that the stmt-cache will be used and upon statement commit/rollback
    the cache will be flushed to disk. True means that the trx-cache will
    be used and upon transaction commit/rollback the cache will be flushed
    to disk.

    If set immediate cache is defined, for convenience, we automatically
    use the stmt-cache. This mean that the statement will be written
    to the stmt-cache and immediately flushed to disk without waiting
    for a commit/rollback notification.

    For example, the cluster/ndb captures a request to execute a DDL
    statement and synchronously propagate it to all available MySQL
    servers. Unfortunately, the current protocol assumes that the
    generated events are immediately written to diks and does not check
    for commit/rollback.

    Upon dropping a connection, DDLs (i.e. DROP TEMPORARY TABLE) are
    generated and in this case the statements have the immediate flag
    set because there is no commit/rollback.

    If the immediate flag is not set, the decision on the cache is based
    on the current statement and the flag is_trans, which indicates if
    a transactional engine was updated. 

    Statements are classifed as row producers (i.e. can_generate_row_events())
    or non-row producers. Non-row producers, DDL in general, are treated
    as the immediate flag was set and for convenience are written to the
    stmt-cache and immediately flushed to disk. 

    Row producers are handled in general according to the is_trans flag.
    False means that the stmt-cache will be used and upon statement
    commit/rollback the cache will be flushed to disk. True means that the
    trx-cache will be used and upon transaction commit/rollback the cache
    will be flushed to disk.

    Unfortunately, there are exceptions to this non-row and row producer
    rules:

      . The SAVEPOINT, ROLLBACK TO SAVEPOINT, RELEASE SAVEPOINT does not
        have the flag is_trans set because there is no updated engine but
        must be written to the trx-cache.

      . SET does not have the flag is_trans set but, if auto-commit is off,
        must be written to the trx-cache.

      . CREATE TABLE is classfied as non-row producer but CREATE TEMPORARY
        must be handled as row producer.

      . DROP TABLE is classfied as non-row producer but DROP TEMPORARY
        must be handled as row producer.

    Finally, some statements that does not have the flag is_trans set may
    be written to the trx-cache based on the following criteria:

      . updated both a transactional and a non-transactional engine (i.e.
        stmt_has_updated_trans_table()).

      . accessed both a transactional and a non-transactional engine and
        is classified as unsafe (i.e. is_mixed_stmt_unsafe()).

      . is executed within a transaction and previously a transactional
        engine was updated and the flag binlog_direct_non_trans_update
        is set.
  */
  if (ignore_cmd_internals)
    return;

  /*
    TRUE defines that the trx-cache must be used.
  */
  bool cmd_can_generate_row_events= FALSE;
  /*
    TRUE defines that the trx-cache must be used.
  */
  bool cmd_must_go_to_trx_cache= FALSE;
   
  LEX *lex= thd->lex;
  if (!immediate)
  {
    switch (lex->sql_command)
    {
      case SQLCOM_DROP_TABLE:
        cmd_can_generate_row_events= lex->drop_temporary &&
                                     thd->in_multi_stmt_transaction_mode();
      break;
      case SQLCOM_CREATE_TABLE:
        cmd_must_go_to_trx_cache= lex->select_lex.item_list.elements &&
                                  thd->is_current_stmt_binlog_format_row();
        cmd_can_generate_row_events= 
          ((lex->create_info.options & HA_LEX_CREATE_TMP_TABLE) &&
            thd->in_multi_stmt_transaction_mode()) || cmd_must_go_to_trx_cache;
        break;
      case SQLCOM_SET_OPTION:
        cmd_can_generate_row_events= cmd_must_go_to_trx_cache=
          (lex->autocommit ? FALSE : TRUE);
        break;
      case SQLCOM_RELEASE_SAVEPOINT:
      case SQLCOM_ROLLBACK_TO_SAVEPOINT:
      case SQLCOM_SAVEPOINT:
        cmd_can_generate_row_events= cmd_must_go_to_trx_cache= TRUE;
        break;
      default:
        cmd_can_generate_row_events= sqlcom_can_generate_row_events(thd);
        break;
    }
  }
  
  if (cmd_can_generate_row_events)
  {
    cmd_must_go_to_trx_cache= cmd_must_go_to_trx_cache || using_trans;
    if (cmd_must_go_to_trx_cache || stmt_has_updated_trans_table(thd) ||
        thd->lex->is_mixed_stmt_unsafe(thd->in_multi_stmt_transaction_mode(),
                                       thd->variables.binlog_direct_non_trans_update,
                                       trans_has_updated_trans_table(thd),
                                       thd->tx_isolation) ||
        (!thd->variables.binlog_direct_non_trans_update && trans_has_updated_trans_table(thd)))
    {
      event_logging_type= Log_event::EVENT_NORMAL_LOGGING; 
      event_cache_type= Log_event::EVENT_TRANSACTIONAL_CACHE;
    }
    else
    {
      event_logging_type= Log_event::EVENT_NORMAL_LOGGING; 
      event_cache_type= Log_event::EVENT_STMT_CACHE;
    }
  }
  else
<<<<<<< HEAD
    cache_type= Log_event::EVENT_STMT_CACHE;
  DBUG_ASSERT(cache_type != Log_event::EVENT_INVALID_CACHE);
=======
  {
    event_logging_type= Log_event::EVENT_IMMEDIATE_LOGGING;
    event_cache_type= Log_event::EVENT_STMT_CACHE;
  }

  DBUG_ASSERT(event_cache_type != Log_event::EVENT_INVALID_CACHE);
  DBUG_ASSERT(event_logging_type != Log_event::EVENT_INVALID_LOGGING);
>>>>>>> 4fa8f9dc
  DBUG_PRINT("info",("Query_log_event has flags2: %lu  sql_mode: %llu",
                     (ulong) flags2, sql_mode));
}
#endif /* MYSQL_CLIENT */


/* 2 utility functions for the next method */

/**
   Read a string with length from memory.

   This function reads the string-with-length stored at
   <code>src</code> and extract the length into <code>*len</code> and
   a pointer to the start of the string into <code>*dst</code>. The
   string can then be copied using <code>memcpy()</code> with the
   number of bytes given in <code>*len</code>.

   @param src Pointer to variable holding a pointer to the memory to
              read the string from.
   @param dst Pointer to variable holding a pointer where the actual
              string starts. Starting from this position, the string
              can be copied using @c memcpy().
   @param len Pointer to variable where the length will be stored.
   @param end One-past-the-end of the memory where the string is
              stored.

   @return    Zero if the entire string can be copied successfully,
              @c UINT_MAX if the length could not be read from memory
              (that is, if <code>*src >= end</code>), otherwise the
              number of bytes that are missing to read the full
              string, which happends <code>*dst + *len >= end</code>.
*/
static int
get_str_len_and_pointer(const Log_event::Byte **src,
                        const char **dst,
                        uint *len,
                        const Log_event::Byte *end)
{
  if (*src >= end)
    return -1;       // Will be UINT_MAX in two-complement arithmetics
  uint length= **src;
  if (length > 0)
  {
    if (*src + length >= end)
      return *src + length - end + 1;       // Number of bytes missing
    *dst= (char *)*src + 1;                    // Will be copied later
  }
  *len= length;
  *src+= length + 1;
  return 0;
}

static void copy_str_and_move(const char **src, 
                              Log_event::Byte **dst, 
                              uint len)
{
  memcpy(*dst, *src, len);
  *src= (const char *)*dst;
  (*dst)+= len;
  *(*dst)++= 0;
}


#ifndef DBUG_OFF
static char const *
code_name(int code)
{
  static char buf[255];
  switch (code) {
  case Q_FLAGS2_CODE: return "Q_FLAGS2_CODE";
  case Q_SQL_MODE_CODE: return "Q_SQL_MODE_CODE";
  case Q_CATALOG_CODE: return "Q_CATALOG_CODE";
  case Q_AUTO_INCREMENT: return "Q_AUTO_INCREMENT";
  case Q_CHARSET_CODE: return "Q_CHARSET_CODE";
  case Q_TIME_ZONE_CODE: return "Q_TIME_ZONE_CODE";
  case Q_CATALOG_NZ_CODE: return "Q_CATALOG_NZ_CODE";
  case Q_LC_TIME_NAMES_CODE: return "Q_LC_TIME_NAMES_CODE";
  case Q_CHARSET_DATABASE_CODE: return "Q_CHARSET_DATABASE_CODE";
  case Q_TABLE_MAP_FOR_UPDATE_CODE: return "Q_TABLE_MAP_FOR_UPDATE_CODE";
  case Q_MASTER_DATA_WRITTEN_CODE: return "Q_MASTER_DATA_WRITTEN_CODE";
  }
  sprintf(buf, "CODE#%d", code);
  return buf;
}
#endif

/**
   Macro to check that there is enough space to read from memory.

   @param PTR Pointer to memory
   @param END End of memory
   @param CNT Number of bytes that should be read.
 */
#define CHECK_SPACE(PTR,END,CNT)                      \
  do {                                                \
    DBUG_PRINT("info", ("Read %s", code_name(pos[-1]))); \
    DBUG_ASSERT((PTR) + (CNT) <= (END));              \
    if ((PTR) + (CNT) > (END)) {                      \
      DBUG_PRINT("info", ("query= 0"));               \
      query= 0;                                       \
      DBUG_VOID_RETURN;                               \
    }                                                 \
  } while (0)


/**
  This is used by the SQL slave thread to prepare the event before execution.
*/
Query_log_event::Query_log_event(const char* buf, uint event_len,
                                 const Format_description_log_event
                                 *description_event,
                                 Log_event_type event_type)
  :Log_event(buf, description_event), data_buf(0), query(NullS),
   db(NullS), catalog_len(0), status_vars_len(0),
   flags2_inited(0), sql_mode_inited(0), charset_inited(0),
   auto_increment_increment(1), auto_increment_offset(1),
   time_zone_len(0), lc_time_names_number(0), charset_database_number(0),
   table_map_for_update(0), master_data_written(0)
{
  ulong data_len;
  uint32 tmp;
  uint8 common_header_len, post_header_len;
  Log_event::Byte *start;
  const Log_event::Byte *end;
  bool catalog_nz= 1;
  DBUG_ENTER("Query_log_event::Query_log_event(char*,...)");

  memset(&user, 0, sizeof(user));
  memset(&host, 0, sizeof(host));
  common_header_len= description_event->common_header_len;
  post_header_len= description_event->post_header_len[event_type-1];
  DBUG_PRINT("info",("event_len: %u  common_header_len: %d  post_header_len: %d",
                     event_len, common_header_len, post_header_len));
  
  /*
    We test if the event's length is sensible, and if so we compute data_len.
    We cannot rely on QUERY_HEADER_LEN here as it would not be format-tolerant.
    We use QUERY_HEADER_MINIMAL_LEN which is the same for 3.23, 4.0 & 5.0.
  */
  if (event_len < (uint)(common_header_len + post_header_len))
    DBUG_VOID_RETURN;				
  data_len = event_len - (common_header_len + post_header_len);
  buf+= common_header_len;
  
  slave_proxy_id= thread_id = uint4korr(buf + Q_THREAD_ID_OFFSET);
  exec_time = uint4korr(buf + Q_EXEC_TIME_OFFSET);
  db_len = (uint)buf[Q_DB_LEN_OFFSET]; // TODO: add a check of all *_len vars
  error_code = uint2korr(buf + Q_ERR_CODE_OFFSET);

  /*
    5.0 format starts here.
    Depending on the format, we may or not have affected/warnings etc
    The remnent post-header to be parsed has length:
  */
  tmp= post_header_len - QUERY_HEADER_MINIMAL_LEN; 
  if (tmp)
  {
    status_vars_len= uint2korr(buf + Q_STATUS_VARS_LEN_OFFSET);
    /*
      Check if status variable length is corrupt and will lead to very
      wrong data. We could be even more strict and require data_len to
      be even bigger, but this will suffice to catch most corruption
      errors that can lead to a crash.
    */
    if (status_vars_len > min(data_len, MAX_SIZE_LOG_EVENT_STATUS))
    {
      DBUG_PRINT("info", ("status_vars_len (%u) > data_len (%lu); query= 0",
                          status_vars_len, data_len));
      query= 0;
      DBUG_VOID_RETURN;
    }
    data_len-= status_vars_len;
    DBUG_PRINT("info", ("Query_log_event has status_vars_len: %u",
                        (uint) status_vars_len));
    tmp-= 2;
  } 
  else
  {
    /*
      server version < 5.0 / binlog_version < 4 master's event is 
      relay-logged with storing the original size of the event in
      Q_MASTER_DATA_WRITTEN_CODE status variable.
      The size is to be restored at reading Q_MASTER_DATA_WRITTEN_CODE-marked
      event from the relay log.
    */
    DBUG_ASSERT(description_event->binlog_version < 4);
    master_data_written= data_written;
  }
  /*
    We have parsed everything we know in the post header for QUERY_EVENT,
    the rest of post header is either comes from older version MySQL or
    dedicated to derived events (e.g. Execute_load_query...)
  */

  /* variable-part: the status vars; only in MySQL 5.0  */
  
  start= (Log_event::Byte*) (buf+post_header_len);
  end= (const Log_event::Byte*) (start+status_vars_len);
  for (const Log_event::Byte* pos= start; pos < end;)
  {
    switch (*pos++) {
    case Q_FLAGS2_CODE:
      CHECK_SPACE(pos, end, 4);
      flags2_inited= 1;
      flags2= uint4korr(pos);
      DBUG_PRINT("info",("In Query_log_event, read flags2: %lu", (ulong) flags2));
      pos+= 4;
      break;
    case Q_SQL_MODE_CODE:
    {
#ifndef DBUG_OFF
      char buff[22];
#endif
      CHECK_SPACE(pos, end, 8);
      sql_mode_inited= 1;
      sql_mode= uint8korr(pos);
      DBUG_PRINT("info",("In Query_log_event, read sql_mode: %s",
			 llstr(sql_mode, buff)));
      pos+= 8;
      break;
    }
    case Q_CATALOG_NZ_CODE:
      DBUG_PRINT("info", ("case Q_CATALOG_NZ_CODE; pos: 0x%lx; end: 0x%lx",
                          (ulong) pos, (ulong) end));
      if (get_str_len_and_pointer(&pos, &catalog, &catalog_len, end))
      {
        DBUG_PRINT("info", ("query= 0"));
        query= 0;
        DBUG_VOID_RETURN;
      }
      break;
    case Q_AUTO_INCREMENT:
      CHECK_SPACE(pos, end, 4);
      auto_increment_increment= uint2korr(pos);
      auto_increment_offset=    uint2korr(pos+2);
      pos+= 4;
      break;
    case Q_CHARSET_CODE:
    {
      CHECK_SPACE(pos, end, 6);
      charset_inited= 1;
      memcpy(charset, pos, 6);
      pos+= 6;
      break;
    }
    case Q_TIME_ZONE_CODE:
    {
      if (get_str_len_and_pointer(&pos, &time_zone_str, &time_zone_len, end))
      {
        DBUG_PRINT("info", ("Q_TIME_ZONE_CODE: query= 0"));
        query= 0;
        DBUG_VOID_RETURN;
      }
      break;
    }
    case Q_CATALOG_CODE: /* for 5.0.x where 0<=x<=3 masters */
      CHECK_SPACE(pos, end, 1);
      if ((catalog_len= *pos))
        catalog= (char*) pos+1;                           // Will be copied later
      CHECK_SPACE(pos, end, catalog_len + 2);
      pos+= catalog_len+2; // leap over end 0
      catalog_nz= 0; // catalog has end 0 in event
      break;
    case Q_LC_TIME_NAMES_CODE:
      CHECK_SPACE(pos, end, 2);
      lc_time_names_number= uint2korr(pos);
      pos+= 2;
      break;
    case Q_CHARSET_DATABASE_CODE:
      CHECK_SPACE(pos, end, 2);
      charset_database_number= uint2korr(pos);
      pos+= 2;
      break;
    case Q_TABLE_MAP_FOR_UPDATE_CODE:
      CHECK_SPACE(pos, end, 8);
      table_map_for_update= uint8korr(pos);
      pos+= 8;
      break;
    case Q_MASTER_DATA_WRITTEN_CODE:
      CHECK_SPACE(pos, end, 4);
      data_written= master_data_written= uint4korr(pos);
      pos+= 4;
      break;
    case Q_INVOKER:
    {
      CHECK_SPACE(pos, end, 1);
      user.length= *pos++;
      CHECK_SPACE(pos, end, user.length);
      user.str= (char *)pos;
      pos+= user.length;

      CHECK_SPACE(pos, end, 1);
      host.length= *pos++;
      CHECK_SPACE(pos, end, host.length);
      host.str= (char *)pos;
      pos+= host.length;
    }
    default:
      /* That's why you must write status vars in growing order of code */
      DBUG_PRINT("info",("Query_log_event has unknown status vars (first has\
 code: %u), skipping the rest of them", (uint) *(pos-1)));
      pos= (const uchar*) end;                         // Break loop
    }
  }
  
#if !defined(MYSQL_CLIENT) && defined(HAVE_QUERY_CACHE)
  if (!(start= data_buf = (Log_event::Byte*) my_malloc(catalog_len + 1 +
                                              time_zone_len + 1 +
                                              data_len + 1 +
                                              QUERY_CACHE_FLAGS_SIZE +
                                              user.length + 1 +
                                              host.length + 1 +
                                              db_len + 1,
                                              MYF(MY_WME))))
#else
  if (!(start= data_buf = (Log_event::Byte*) my_malloc(catalog_len + 1 +
                                             time_zone_len + 1 +
                                             data_len + 1 +
                                             user.length + 1 +
                                             host.length + 1,
                                             MYF(MY_WME))))
#endif
      DBUG_VOID_RETURN;
  if (catalog_len)                                  // If catalog is given
  {
    /**
      @todo we should clean up and do only copy_str_and_move; it
      works for both cases.  Then we can remove the catalog_nz
      flag. /sven
    */
    if (likely(catalog_nz)) // true except if event comes from 5.0.0|1|2|3.
      copy_str_and_move(&catalog, &start, catalog_len);
    else
    {
      memcpy(start, catalog, catalog_len+1); // copy end 0
      catalog= (const char *)start;
      start+= catalog_len+1;
    }
  }
  if (time_zone_len)
    copy_str_and_move(&time_zone_str, &start, time_zone_len);

  if (user.length > 0)
    copy_str_and_move((const char **)&(user.str), &start, user.length);
  if (host.length > 0)
    copy_str_and_move((const char **)&(host.str), &start, host.length);

  /**
    if time_zone_len or catalog_len are 0, then time_zone and catalog
    are uninitialized at this point.  shouldn't they point to the
    zero-length null-terminated strings we allocated space for in the
    my_alloc call above? /sven
  */

  /* A 2nd variable part; this is common to all versions */ 
  memcpy((char*) start, end, data_len);          // Copy db and query
  start[data_len]= '\0';              // End query with \0 (For safetly)
  db= (char *)start;
  query= (char *)(start + db_len + 1);
  q_len= data_len - db_len -1;
  DBUG_VOID_RETURN;
}


#ifdef MYSQL_CLIENT
/**
  Query_log_event::print().

  @todo
    print the catalog ??
*/
void Query_log_event::print_query_header(IO_CACHE* file,
					 PRINT_EVENT_INFO* print_event_info)
{
  // TODO: print the catalog ??
  char buff[40],*end;				// Enough for SET TIMESTAMP
  bool different_db= 1;
  uint32 tmp;

  if (!print_event_info->short_form)
  {
    print_header(file, print_event_info, FALSE);
    my_b_printf(file, "\t%s\tthread_id=%lu\texec_time=%lu\terror_code=%d\n",
                get_type_str(), (ulong) thread_id, (ulong) exec_time,
                error_code);
  }

  if ((flags & LOG_EVENT_SUPPRESS_USE_F))
  {
    if (!is_trans_keyword())
      print_event_info->db[0]= '\0';
  }
  else if (db)
  {
    different_db= memcmp(print_event_info->db, db, db_len + 1);
    if (different_db)
      memcpy(print_event_info->db, db, db_len + 1);
    if (db[0] && different_db) 
      my_b_printf(file, "use %s%s\n", db, print_event_info->delimiter);
  }

  end=int10_to_str((long) when, strmov(buff,"SET TIMESTAMP="),10);
  end= strmov(end, print_event_info->delimiter);
  *end++='\n';
  my_b_write(file, (uchar*) buff, (uint) (end-buff));
  if ((!print_event_info->thread_id_printed ||
       ((flags & LOG_EVENT_THREAD_SPECIFIC_F) &&
        thread_id != print_event_info->thread_id)))
  {
    // If --short-form, print deterministic value instead of pseudo_thread_id.
    my_b_printf(file,"SET @@session.pseudo_thread_id=%lu%s\n",
                short_form ? 999999999 : (ulong)thread_id,
                print_event_info->delimiter);
    print_event_info->thread_id= thread_id;
    print_event_info->thread_id_printed= 1;
  }

  /*
    If flags2_inited==0, this is an event from 3.23 or 4.0; nothing to
    print (remember we don't produce mixed relay logs so there cannot be
    5.0 events before that one so there is nothing to reset).
  */
  if (likely(flags2_inited)) /* likely as this will mainly read 5.0 logs */
  {
    /* tmp is a bitmask of bits which have changed. */
    if (likely(print_event_info->flags2_inited)) 
      /* All bits which have changed */
      tmp= (print_event_info->flags2) ^ flags2;
    else /* that's the first Query event we read */
    {
      print_event_info->flags2_inited= 1;
      tmp= ~((uint32)0); /* all bits have changed */
    }

    if (unlikely(tmp)) /* some bits have changed */
    {
      bool need_comma= 0;
      my_b_printf(file, "SET ");
      print_set_option(file, tmp, OPTION_NO_FOREIGN_KEY_CHECKS, ~flags2,
                       "@@session.foreign_key_checks", &need_comma);
      print_set_option(file, tmp, OPTION_AUTO_IS_NULL, flags2,
                       "@@session.sql_auto_is_null", &need_comma);
      print_set_option(file, tmp, OPTION_RELAXED_UNIQUE_CHECKS, ~flags2,
                       "@@session.unique_checks", &need_comma);
      print_set_option(file, tmp, OPTION_NOT_AUTOCOMMIT, ~flags2,
                       "@@session.autocommit", &need_comma);
      my_b_printf(file,"%s\n", print_event_info->delimiter);
      print_event_info->flags2= flags2;
    }
  }

  /*
    Now the session variables;
    it's more efficient to pass SQL_MODE as a number instead of a
    comma-separated list.
    FOREIGN_KEY_CHECKS, SQL_AUTO_IS_NULL, UNIQUE_CHECKS are session-only
    variables (they have no global version; they're not listed in
    sql_class.h), The tests below work for pure binlogs or pure relay
    logs. Won't work for mixed relay logs but we don't create mixed
    relay logs (that is, there is no relay log with a format change
    except within the 3 first events, which mysqlbinlog handles
    gracefully). So this code should always be good.
  */

  if (likely(sql_mode_inited) &&
      (unlikely(print_event_info->sql_mode != sql_mode ||
                !print_event_info->sql_mode_inited)))
  {
    my_b_printf(file,"SET @@session.sql_mode=%lu%s\n",
                (ulong)sql_mode, print_event_info->delimiter);
    print_event_info->sql_mode= sql_mode;
    print_event_info->sql_mode_inited= 1;
  }
  if (print_event_info->auto_increment_increment != auto_increment_increment ||
      print_event_info->auto_increment_offset != auto_increment_offset)
  {
    my_b_printf(file,"SET @@session.auto_increment_increment=%lu, @@session.auto_increment_offset=%lu%s\n",
                auto_increment_increment,auto_increment_offset,
                print_event_info->delimiter);
    print_event_info->auto_increment_increment= auto_increment_increment;
    print_event_info->auto_increment_offset=    auto_increment_offset;
  }

  /* TODO: print the catalog when we feature SET CATALOG */

  if (likely(charset_inited) &&
      (unlikely(!print_event_info->charset_inited ||
                memcmp(print_event_info->charset, charset, 6))))
  {
    CHARSET_INFO *cs_info= get_charset(uint2korr(charset), MYF(MY_WME));
    if (cs_info)
    {
      /* for mysql client */
      my_b_printf(file, "/*!\\C %s */%s\n",
                  cs_info->csname, print_event_info->delimiter);
    }
    my_b_printf(file,"SET "
                "@@session.character_set_client=%d,"
                "@@session.collation_connection=%d,"
                "@@session.collation_server=%d"
                "%s\n",
                uint2korr(charset),
                uint2korr(charset+2),
                uint2korr(charset+4),
                print_event_info->delimiter);
    memcpy(print_event_info->charset, charset, 6);
    print_event_info->charset_inited= 1;
  }
  if (time_zone_len)
  {
    if (memcmp(print_event_info->time_zone_str,
               time_zone_str, time_zone_len+1))
    {
      my_b_printf(file,"SET @@session.time_zone='%s'%s\n",
                  time_zone_str, print_event_info->delimiter);
      memcpy(print_event_info->time_zone_str, time_zone_str, time_zone_len+1);
    }
  }
  if (lc_time_names_number != print_event_info->lc_time_names_number)
  {
    my_b_printf(file, "SET @@session.lc_time_names=%d%s\n",
                lc_time_names_number, print_event_info->delimiter);
    print_event_info->lc_time_names_number= lc_time_names_number;
  }
  if (charset_database_number != print_event_info->charset_database_number)
  {
    if (charset_database_number)
      my_b_printf(file, "SET @@session.collation_database=%d%s\n",
                  charset_database_number, print_event_info->delimiter);
    else
      my_b_printf(file, "SET @@session.collation_database=DEFAULT%s\n",
                  print_event_info->delimiter);
    print_event_info->charset_database_number= charset_database_number;
  }
}


void Query_log_event::print(FILE* file, PRINT_EVENT_INFO* print_event_info)
{
  IO_CACHE *const head= &print_event_info->head_cache;

  print_query_header(head, print_event_info);
  my_b_write(head, (uchar*) query, q_len);
  my_b_printf(head, "\n%s\n", print_event_info->delimiter);
}
#endif /* MYSQL_CLIENT */


/*
  Query_log_event::do_apply_event()
*/

#if defined(HAVE_REPLICATION) && !defined(MYSQL_CLIENT)

int Query_log_event::do_apply_event(Relay_log_info const *rli)
{
  return do_apply_event(rli, query, q_len);
}


/**
  @todo
  Compare the values of "affected rows" around here. Something
  like:
  @code
     if ((uint32) affected_in_event != (uint32) affected_on_slave)
     {
     sql_print_error("Slave: did not get the expected number of affected \
     rows running query from master - expected %d, got %d (this numbers \
     should have matched modulo 4294967296).", 0, ...);
     thd->query_error = 1;
     }
  @endcode
  We may also want an option to tell the slave to ignore "affected"
  mismatch. This mismatch could be implemented with a new ER_ code, and
  to ignore it you would use --slave-skip-errors...
*/
int Query_log_event::do_apply_event(Relay_log_info const *rli,
                                      const char *query_arg, uint32 q_len_arg)
{
  int expected_error,actual_error= 0;
  HA_CREATE_INFO db_options;

  /*
    Colleagues: please never free(thd->catalog) in MySQL. This would
    lead to bugs as here thd->catalog is a part of an alloced block,
    not an entire alloced block (see
    Query_log_event::do_apply_event()). Same for thd->db.  Thank
    you.
  */
  thd->catalog= catalog_len ? (char *) catalog : (char *)"";
  set_thd_db(thd, db, db_len);

  /*
    Setting the character set and collation of the current database thd->db.
   */
  load_db_opt_by_name(thd, thd->db, &db_options);
  if (db_options.default_table_charset)
    thd->db_charset= db_options.default_table_charset;
  thd->variables.auto_increment_increment= auto_increment_increment;
  thd->variables.auto_increment_offset=    auto_increment_offset;

  /*
    InnoDB internally stores the master log position it has executed so far,
    i.e. the position just after the COMMIT event.
    When InnoDB will want to store, the positions in rli won't have
    been updated yet, so group_master_log_* will point to old BEGIN
    and event_master_log* will point to the beginning of current COMMIT.
    But log_pos of the COMMIT Query event is what we want, i.e. the pos of the
    END of the current log event (COMMIT). We save it in rli so that InnoDB can
    access it.
  */
  const_cast<Relay_log_info*>(rli)->set_future_group_master_log_pos(log_pos);
  DBUG_PRINT("info", ("log_pos: %lu", (ulong) log_pos));

  clear_all_errors(thd, const_cast<Relay_log_info*>(rli));
  if (strcmp("COMMIT", query) == 0 && rli->tables_to_lock)
  {
    /*
      Cleaning-up the last statement context:
      the terminal event of the current statement flagged with
      STMT_END_F got filtered out in ndb circular replication.
    */
    int error;
    char llbuff[22];
    if ((error= rows_event_stmt_cleanup(const_cast<Relay_log_info*>(rli), thd)))
    {
      const_cast<Relay_log_info*>(rli)->report(ERROR_LEVEL, error,
                  "Error in cleaning up after an event preceeding the commit; "
                  "the group log file/position: %s %s",
                  const_cast<Relay_log_info*>(rli)->get_group_master_log_name(),
                  llstr(const_cast<Relay_log_info*>(rli)->get_group_master_log_pos(),
                        llbuff));
    }
    /*
      Executing a part of rli->stmt_done() logics that does not deal
      with group position change. The part is redundant now but is 
      future-change-proof addon, e.g if COMMIT handling will start checking
      invariants like IN_STMT flag must be off at committing the transaction.
    */
    const_cast<Relay_log_info*>(rli)->inc_event_relay_log_pos();
    const_cast<Relay_log_info*>(rli)->clear_flag(Relay_log_info::IN_STMT);
  }
  else
  {
    const_cast<Relay_log_info*>(rli)->slave_close_thread_tables(thd);
  }

  /*
    Note:   We do not need to execute reset_one_shot_variables() if this
            db_ok() test fails.
    Reason: The db stored in binlog events is the same for SET and for
            its companion query.  If the SET is ignored because of
            db_ok(), the companion query will also be ignored, and if
            the companion query is ignored in the db_ok() test of
            ::do_apply_event(), then the companion SET also have so
            we don't need to reset_one_shot_variables().
  */
  if (is_trans_keyword() || rpl_filter->db_ok(thd->db))
  {
    thd->set_time((time_t)when);
    thd->set_query_and_id((char*)query_arg, q_len_arg,
                          thd->charset(), next_query_id());
    thd->variables.pseudo_thread_id= thread_id;		// for temp tables
    DBUG_PRINT("query",("%s", thd->query()));

    if (ignored_error_code((expected_error= error_code)) ||
	!unexpected_error_code(expected_error))
    {
      if (flags2_inited)
        /*
          all bits of thd->variables.option_bits which are 1 in OPTIONS_WRITTEN_TO_BIN_LOG
          must take their value from flags2.
        */
        thd->variables.option_bits= flags2|(thd->variables.option_bits & ~OPTIONS_WRITTEN_TO_BIN_LOG);
      /*
        else, we are in a 3.23/4.0 binlog; we previously received a
        Rotate_log_event which reset thd->variables.option_bits and sql_mode etc, so
        nothing to do.
      */
      /*
        We do not replicate IGNORE_DIR_IN_CREATE. That is, if the master is a
        slave which runs with SQL_MODE=IGNORE_DIR_IN_CREATE, this should not
        force us to ignore the dir too. Imagine you are a ring of machines, and
        one has a disk problem so that you temporarily need
        IGNORE_DIR_IN_CREATE on this machine; you don't want it to propagate
        elsewhere (you don't want all slaves to start ignoring the dirs).
      */
      if (sql_mode_inited)
        thd->variables.sql_mode=
          (sql_mode_t) ((thd->variables.sql_mode & MODE_NO_DIR_IN_CREATE) |
                       (sql_mode & ~(ulonglong) MODE_NO_DIR_IN_CREATE));
      if (charset_inited)
      {
        if (rli->cached_charset_compare(charset))
        {
          /* Verify that we support the charsets found in the event. */
          if (!(thd->variables.character_set_client=
                get_charset(uint2korr(charset), MYF(MY_WME))) ||
              !(thd->variables.collation_connection=
                get_charset(uint2korr(charset+2), MYF(MY_WME))) ||
              !(thd->variables.collation_server=
                get_charset(uint2korr(charset+4), MYF(MY_WME))))
          {
            /*
              We updated the thd->variables with nonsensical values (0). Let's
              set them to something safe (i.e. which avoids crash), and we'll
              stop with EE_UNKNOWN_CHARSET in compare_errors (unless set to
              ignore this error).
            */
            set_slave_thread_default_charset(thd, rli);
            goto compare_errors;
          }
          thd->update_charset(); // for the charset change to take effect
          /*
            Reset thd->query_string.cs to the newly set value.
            Note, there is a small flaw here. For a very short time frame
            if the new charset is different from the old charset and
            if another thread executes "SHOW PROCESSLIST" after
            the above thd->set_query_and_id() and before this thd->set_query(),
            and if the current query has some non-ASCII characters,
            the another thread may see some '?' marks in the PROCESSLIST
            result. This should be acceptable now. This is a reminder
            to fix this if any refactoring happens here sometime.
          */
          thd->set_query((char*) query_arg, q_len_arg, thd->charset());
        }
      }
      if (time_zone_len)
      {
        String tmp(time_zone_str, time_zone_len, &my_charset_bin);
        if (!(thd->variables.time_zone= my_tz_find(thd, &tmp)))
        {
          my_error(ER_UNKNOWN_TIME_ZONE, MYF(0), tmp.c_ptr());
          thd->variables.time_zone= global_system_variables.time_zone;
          goto compare_errors;
        }
      }
      if (lc_time_names_number)
      {
        if (!(thd->variables.lc_time_names=
              my_locale_by_number(lc_time_names_number)))
        {
          my_printf_error(ER_UNKNOWN_ERROR,
                      "Unknown locale: '%d'", MYF(0), lc_time_names_number);
          thd->variables.lc_time_names= &my_locale_en_US;
          goto compare_errors;
        }
      }
      else
        thd->variables.lc_time_names= &my_locale_en_US;
      if (charset_database_number)
      {
        CHARSET_INFO *cs;
        if (!(cs= get_charset(charset_database_number, MYF(0))))
        {
          char buf[20];
          int10_to_str((int) charset_database_number, buf, -10);
          my_error(ER_UNKNOWN_COLLATION, MYF(0), buf);
          goto compare_errors;
        }
        thd->variables.collation_database= cs;
      }
      else
        thd->variables.collation_database= thd->db_charset;
      
      thd->table_map_for_update= (table_map)table_map_for_update;
      thd->set_invoker(&user, &host);
      /*
        Flag if we need to rollback the statement transaction on
        slave if it by chance succeeds.
        If we expected a non-zero error code and get nothing and,
        it is a concurrency issue or ignorable issue, effects
        of the statement should be rolled back.
      */
      if (expected_error &&
          (ignored_error_code(expected_error) ||
           concurrency_error_code(expected_error)))
      {
        thd->variables.option_bits|= OPTION_MASTER_SQL_ERROR;
      }
      /* Execute the query (note that we bypass dispatch_command()) */
      Parser_state parser_state;
      if (!parser_state.init(thd, thd->query(), thd->query_length()))
      {
        mysql_parse(thd, thd->query(), thd->query_length(), &parser_state);
        /* Finalize server status flags after executing a statement. */
        thd->update_server_status();
        log_slow_statement(thd);
      }

      thd->variables.option_bits&= ~OPTION_MASTER_SQL_ERROR;

      /*
        Resetting the enable_slow_log thd variable.

        We need to reset it back to the opt_log_slow_slave_statements
        value after the statement execution (and slow logging
        is done). It might have changed if the statement was an
        admin statement (in which case, down in mysql_parse execution
        thd->enable_slow_log is set to the value of
        opt_log_slow_admin_statements).
      */
      thd->enable_slow_log= opt_log_slow_slave_statements;
    }
    else
    {
      /*
        The query got a really bad error on the master (thread killed etc),
        which could be inconsistent. Parse it to test the table names: if the
        replicate-*-do|ignore-table rules say "this query must be ignored" then
        we exit gracefully; otherwise we warn about the bad error and tell DBA
        to check/fix it.
      */
      if (mysql_test_parse_for_slave(thd, thd->query(), thd->query_length()))
        clear_all_errors(thd, const_cast<Relay_log_info*>(rli)); /* Can ignore query */
      else
      {
        rli->report(ERROR_LEVEL, expected_error, 
                          "\
Query partially completed on the master (error on master: %d) \
and was aborted. There is a chance that your master is inconsistent at this \
point. If you are sure that your master is ok, run this query manually on the \
slave and then restart the slave with SET GLOBAL SQL_SLAVE_SKIP_COUNTER=1; \
START SLAVE; . Query: '%s'", expected_error, thd->query());
        thd->is_slave_error= 1;
      }
      goto end;
    }

    /* If the query was not ignored, it is printed to the general log */
    if (!thd->is_error() || thd->get_stmt_da()->sql_errno() != ER_SLAVE_IGNORED_TABLE)
      general_log_write(thd, COM_QUERY, thd->query(), thd->query_length());

compare_errors:
    /*
      In the slave thread, we may sometimes execute some DROP / * 40005
      TEMPORARY * / TABLE that come from parts of binlogs (likely if we
      use RESET SLAVE or CHANGE MASTER TO), while the temporary table
      has already been dropped. To ignore such irrelevant "table does
      not exist errors", we silently clear the error if TEMPORARY was used.
    */
    if (thd->lex->sql_command == SQLCOM_DROP_TABLE && thd->lex->drop_temporary &&
        thd->is_error() && thd->get_stmt_da()->sql_errno() == ER_BAD_TABLE_ERROR &&
        !expected_error)
      thd->get_stmt_da()->reset_diagnostics_area();
    /*
      If we expected a non-zero error code, and we don't get the same error
      code, and it should be ignored or is related to a concurrency issue.
    */
    actual_error= thd->is_error() ? thd->get_stmt_da()->sql_errno() : 0;
    DBUG_PRINT("info",("expected_error: %d  sql_errno: %d",
                       expected_error, actual_error));

    if ((expected_error && expected_error != actual_error &&
         !concurrency_error_code(expected_error)) &&
        !ignored_error_code(actual_error) &&
        !ignored_error_code(expected_error))
    {
      rli->report(ERROR_LEVEL, 0,
                      "\
Query caused different errors on master and slave.     \
Error on master: message (format)='%s' error code=%d ; \
Error on slave: actual message='%s', error code=%d. \
Default database: '%s'. Query: '%s'",
                      ER_SAFE(expected_error),
                      expected_error,
                      actual_error ? thd->get_stmt_da()->message() : "no error",
                      actual_error,
                      print_slave_db_safe(db), query_arg);
      thd->is_slave_error= 1;
    }
    /*
      If we get the same error code as expected and it is not a concurrency
      issue, or should be ignored.
    */
    else if ((expected_error == actual_error &&
              !concurrency_error_code(expected_error)) ||
             ignored_error_code(actual_error))
    {
      DBUG_PRINT("info",("error ignored"));
      clear_all_errors(thd, const_cast<Relay_log_info*>(rli));
      thd->killed= THD::NOT_KILLED;
    }
    /*
      Other cases: mostly we expected no error and get one.
    */
    else if (thd->is_slave_error || thd->is_fatal_error)
    {
      rli->report(ERROR_LEVEL, actual_error,
                      "Error '%s' on query. Default database: '%s'. Query: '%s'",
                      (actual_error ? thd->get_stmt_da()->message() :
                       "unexpected success or fatal error"),
                      print_slave_db_safe(thd->db), query_arg);
      thd->is_slave_error= 1;
    }

    /*
      TODO: compare the values of "affected rows" around here. Something
      like:
      if ((uint32) affected_in_event != (uint32) affected_on_slave)
      {
      sql_print_error("Slave: did not get the expected number of affected \
      rows running query from master - expected %d, got %d (this numbers \
      should have matched modulo 4294967296).", 0, ...);
      thd->is_slave_error = 1;
      }
      We may also want an option to tell the slave to ignore "affected"
      mismatch. This mismatch could be implemented with a new ER_ code, and
      to ignore it you would use --slave-skip-errors...

      To do the comparison we need to know the value of "affected" which the
      above mysql_parse() computed. And we need to know the value of
      "affected" in the master's binlog. Both will be implemented later. The
      important thing is that we now have the format ready to log the values
      of "affected" in the binlog. So we can release 5.0.0 before effectively
      logging "affected" and effectively comparing it.
    */
  } /* End of if (db_ok(... */

  {
    /**
      The following failure injecion works in cooperation with tests
      setting @@global.debug= 'd,stop_slave_middle_group'.
      The sql thread receives the killed status and will proceed
      to shutdown trying to finish incomplete events group.
    */
    DBUG_EXECUTE_IF("stop_slave_middle_group",
                    if (strcmp("COMMIT", query) != 0 &&
                        strcmp("BEGIN", query) != 0)
                    {
                      if (thd->transaction.all.cannot_safely_rollback())
                        const_cast<Relay_log_info*>(rli)->abort_slave= 1;
                    };);
  }

end:
  /*
    Probably we have set thd->query, thd->db, thd->catalog to point to places
    in the data_buf of this event. Now the event is going to be deleted
    probably, so data_buf will be freed, so the thd->... listed above will be
    pointers to freed memory.
    So we must set them to 0, so that those bad pointers values are not later
    used. Note that "cleanup" queries like automatic DROP TEMPORARY TABLE
    don't suffer from these assignments to 0 as DROP TEMPORARY
    TABLE uses the db.table syntax.
  */
  thd->catalog= 0;
  thd->set_db(NULL, 0);                 /* will free the current database */
  thd->reset_query();
  DBUG_PRINT("info", ("end: query= 0"));
  /*
    As a disk space optimization, future masters will not log an event for
    LAST_INSERT_ID() if that function returned 0 (and thus they will be able
    to replace the THD::stmt_depends_on_first_successful_insert_id_in_prev_stmt
    variable by (THD->first_successful_insert_id_in_prev_stmt > 0) ; with the
    resetting below we are ready to support that.
  */
  thd->first_successful_insert_id_in_prev_stmt_for_binlog= 0;
  thd->first_successful_insert_id_in_prev_stmt= 0;
  thd->stmt_depends_on_first_successful_insert_id_in_prev_stmt= 0;
  free_root(thd->mem_root,MYF(MY_KEEP_PREALLOC));
  return thd->is_slave_error;
}

int Query_log_event::do_update_pos(Relay_log_info *rli)
{
  /*
    Note that we will not increment group* positions if we are just
    after a SET ONE_SHOT, because SET ONE_SHOT should not be separated
    from its following updating query.
  */
  int ret= 0;
  if (thd->one_shot_set)
  {
    rli->inc_event_relay_log_pos();
  }
  else
    ret= Log_event::do_update_pos(rli);

  DBUG_EXECUTE_IF("crash_after_commit_and_update_pos",
       if (!strcmp("COMMIT", query))
       {
         rli->flush_info(TRUE);
         DBUG_SUICIDE();
       }
  );
  
  return ret;
}


Log_event::enum_skip_reason
Query_log_event::do_shall_skip(Relay_log_info *rli)
{
  DBUG_ENTER("Query_log_event::do_shall_skip");
  DBUG_PRINT("debug", ("query: %s; q_len: %d", query, q_len));
  DBUG_ASSERT(query && q_len > 0);

  if (rli->slave_skip_counter > 0)
  {
    if (strcmp("BEGIN", query) == 0)
    {
      thd->variables.option_bits|= OPTION_BEGIN;
      DBUG_RETURN(Log_event::continue_group(rli));
    }

    if (strcmp("COMMIT", query) == 0 || strcmp("ROLLBACK", query) == 0)
    {
      thd->variables.option_bits&= ~OPTION_BEGIN;
      DBUG_RETURN(Log_event::EVENT_SKIP_COUNT);
    }
  }
  DBUG_RETURN(Log_event::do_shall_skip(rli));
}

#endif


/**************************************************************************
	Start_log_event_v3 methods
**************************************************************************/

#ifndef MYSQL_CLIENT
Start_log_event_v3::Start_log_event_v3()
  :Log_event(), created(0), binlog_version(BINLOG_VERSION),
   dont_set_created(0)
{
  memcpy(server_version, ::server_version, ST_SERVER_VER_LEN);
}
#endif

/*
  Start_log_event_v3::pack_info()
*/

#if defined(HAVE_REPLICATION) && !defined(MYSQL_CLIENT)
void Start_log_event_v3::pack_info(Protocol *protocol)
{
  char buf[12 + ST_SERVER_VER_LEN + 14 + 22], *pos;
  pos= strmov(buf, "Server ver: ");
  pos= strmov(pos, server_version);
  pos= strmov(pos, ", Binlog ver: ");
  pos= int10_to_str(binlog_version, pos, 10);
  protocol->store(buf, (uint) (pos-buf), &my_charset_bin);
}
#endif


/*
  Start_log_event_v3::print()
*/

#ifdef MYSQL_CLIENT
void Start_log_event_v3::print(FILE* file, PRINT_EVENT_INFO* print_event_info)
{
  DBUG_ENTER("Start_log_event_v3::print");

  IO_CACHE *const head= &print_event_info->head_cache;

  if (!print_event_info->short_form)
  {
    print_header(head, print_event_info, FALSE);
    my_b_printf(head, "\tStart: binlog v %d, server v %s created ",
                binlog_version, server_version);
    print_timestamp(head);
    if (created)
      my_b_printf(head," at startup");
    my_b_printf(head, "\n");
    if (flags & LOG_EVENT_BINLOG_IN_USE_F)
      my_b_printf(head, "# Warning: this binlog is either in use or was not "
                  "closed properly.\n");
  }
  if (!is_artificial_event() && created)
  {
#ifdef WHEN_WE_HAVE_THE_RESET_CONNECTION_SQL_COMMAND
    /*
      This is for mysqlbinlog: like in replication, we want to delete the stale
      tmp files left by an unclean shutdown of mysqld (temporary tables)
      and rollback unfinished transaction.
      Probably this can be done with RESET CONNECTION (syntax to be defined).
    */
    my_b_printf(head,"RESET CONNECTION%s\n", print_event_info->delimiter);
#else
    my_b_printf(head,"ROLLBACK%s\n", print_event_info->delimiter);
#endif
  }
  if (temp_buf &&
      print_event_info->base64_output_mode != BASE64_OUTPUT_NEVER &&
      !print_event_info->short_form)
  {
    if (print_event_info->base64_output_mode != BASE64_OUTPUT_DECODE_ROWS)
      my_b_printf(head, "BINLOG '\n");
    print_base64(head, print_event_info, FALSE);
    print_event_info->printed_fd_event= TRUE;
  }
  DBUG_VOID_RETURN;
}
#endif /* MYSQL_CLIENT */

/*
  Start_log_event_v3::Start_log_event_v3()
*/

Start_log_event_v3::Start_log_event_v3(const char* buf,
                                       const Format_description_log_event
                                       *description_event)
  :Log_event(buf, description_event)
{
  buf+= description_event->common_header_len;
  binlog_version= uint2korr(buf+ST_BINLOG_VER_OFFSET);
  memcpy(server_version, buf+ST_SERVER_VER_OFFSET,
	 ST_SERVER_VER_LEN);
  // prevent overrun if log is corrupted on disk
  server_version[ST_SERVER_VER_LEN-1]= 0;
  created= uint4korr(buf+ST_CREATED_OFFSET);
  dont_set_created= 1;
}


/*
  Start_log_event_v3::write()
*/

#ifndef MYSQL_CLIENT
bool Start_log_event_v3::write(IO_CACHE* file)
{
  char buff[START_V3_HEADER_LEN];
  int2store(buff + ST_BINLOG_VER_OFFSET,binlog_version);
  memcpy(buff + ST_SERVER_VER_OFFSET,server_version,ST_SERVER_VER_LEN);
  if (!dont_set_created)
    created= when= get_time();
  int4store(buff + ST_CREATED_OFFSET,created);
  return (write_header(file, sizeof(buff)) ||
          wrapper_my_b_safe_write(file, (uchar*) buff, sizeof(buff)) ||
	  write_footer(file));
}
#endif


#if defined(HAVE_REPLICATION) && !defined(MYSQL_CLIENT)

/**
  Start_log_event_v3::do_apply_event() .
  The master started

    IMPLEMENTATION
    - To handle the case where the master died without having time to write
    DROP TEMPORARY TABLE, DO RELEASE_LOCK (prepared statements' deletion is
    TODO), we clean up all temporary tables that we got, if we are sure we
    can (see below).

  @todo
    - Remove all active user locks.
    Guilhem 2003-06: this is true but not urgent: the worst it can cause is
    the use of a bit of memory for a user lock which will not be used
    anymore. If the user lock is later used, the old one will be released. In
    other words, no deadlock problem.
*/

int Start_log_event_v3::do_apply_event(Relay_log_info const *rli)
{
  DBUG_ENTER("Start_log_event_v3::do_apply_event");
  int error= 0;
  switch (binlog_version)
  {
  case 3:
  case 4:
    /*
      This can either be 4.x (then a Start_log_event_v3 is only at master
      startup so we are sure the master has restarted and cleared his temp
      tables; the event always has 'created'>0) or 5.0 (then we have to test
      'created').
    */
    if (created)
    {
      error= close_temporary_tables(thd);
      cleanup_load_tmpdir();
    }
    else
    {
      /*
        Set all temporary tables thread references to the current thread
        as they may point to the "old" SQL slave thread in case of its
        restart.
      */
      TABLE *table;
      for (table= thd->temporary_tables; table; table= table->next)
        table->in_use= thd;
    }
    break;

    /*
       Now the older formats; in that case load_tmpdir is cleaned up by the I/O
       thread.
    */
  case 1:
    if (strncmp(rli->relay_log.description_event_for_exec->server_version,
                "3.23.57",7) >= 0 && created)
    {
      /*
        Can distinguish, based on the value of 'created': this event was
        generated at master startup.
      */
      error= close_temporary_tables(thd);
    }
    /*
      Otherwise, can't distinguish a Start_log_event generated at
      master startup and one generated by master FLUSH LOGS, so cannot
      be sure temp tables have to be dropped. So do nothing.
    */
    break;
  default:
    /* this case is impossible */
    DBUG_RETURN(1);
  }
  DBUG_RETURN(error);
}
#endif /* defined(HAVE_REPLICATION) && !defined(MYSQL_CLIENT) */

/***************************************************************************
       Format_description_log_event methods
****************************************************************************/

/**
  Format_description_log_event 1st ctor.

    Ctor. Can be used to create the event to write to the binary log (when the
    server starts or when FLUSH LOGS), or to create artificial events to parse
    binlogs from MySQL 3.23 or 4.x.
    When in a client, only the 2nd use is possible.

  @param binlog_version         the binlog version for which we want to build
                                an event. Can be 1 (=MySQL 3.23), 3 (=4.0.x
                                x>=2 and 4.1) or 4 (MySQL 5.0). Note that the
                                old 4.0 (binlog version 2) is not supported;
                                it should not be used for replication with
                                5.0.
  @param server_ver             a string containing the server version.
*/

Format_description_log_event::
Format_description_log_event(uint8 binlog_ver, const char* server_ver)
  :Start_log_event_v3(), event_type_permutation(0)
{
  binlog_version= binlog_ver;
  switch (binlog_ver) {
  case 4: /* MySQL 5.0 */
    memcpy(server_version, ::server_version, ST_SERVER_VER_LEN);
    DBUG_EXECUTE_IF("pretend_version_50034_in_binlog",
                    strmov(server_version, "5.0.34"););
    common_header_len= LOG_EVENT_HEADER_LEN;
    number_of_event_types= LOG_EVENT_TYPES;
    /* we'll catch my_malloc() error in is_valid() */
    post_header_len=(uint8*) my_malloc(number_of_event_types*sizeof(uint8)
                                       + BINLOG_CHECKSUM_ALG_DESC_LEN,
                                       MYF(0));
    /*
      This long list of assignments is not beautiful, but I see no way to
      make it nicer, as the right members are #defines, not array members, so
      it's impossible to write a loop.
    */
    if (post_header_len)
    {
#ifndef DBUG_OFF
      // Allows us to sanity-check that all events initialized their
      // events (see the end of this 'if' block).
      memset(post_header_len, 255, number_of_event_types*sizeof(uint8));
#endif

      /* Note: all event types must explicitly fill in their lengths here. */
      post_header_len[START_EVENT_V3-1]= START_V3_HEADER_LEN;
      post_header_len[QUERY_EVENT-1]= QUERY_HEADER_LEN;
      post_header_len[STOP_EVENT-1]= STOP_HEADER_LEN;
      post_header_len[ROTATE_EVENT-1]= ROTATE_HEADER_LEN;
      post_header_len[INTVAR_EVENT-1]= INTVAR_HEADER_LEN;
      post_header_len[LOAD_EVENT-1]= LOAD_HEADER_LEN;
      post_header_len[SLAVE_EVENT-1]= 0;   /* Unused because the code for Slave log event was removed. (15th Oct. 2010) */
      post_header_len[CREATE_FILE_EVENT-1]= CREATE_FILE_HEADER_LEN;
      post_header_len[APPEND_BLOCK_EVENT-1]= APPEND_BLOCK_HEADER_LEN;
      post_header_len[EXEC_LOAD_EVENT-1]= EXEC_LOAD_HEADER_LEN;
      post_header_len[DELETE_FILE_EVENT-1]= DELETE_FILE_HEADER_LEN;
      post_header_len[NEW_LOAD_EVENT-1]= NEW_LOAD_HEADER_LEN;
      post_header_len[RAND_EVENT-1]= RAND_HEADER_LEN;
      post_header_len[USER_VAR_EVENT-1]= USER_VAR_HEADER_LEN;
      post_header_len[FORMAT_DESCRIPTION_EVENT-1]= FORMAT_DESCRIPTION_HEADER_LEN;
      post_header_len[XID_EVENT-1]= XID_HEADER_LEN;
      post_header_len[BEGIN_LOAD_QUERY_EVENT-1]= BEGIN_LOAD_QUERY_HEADER_LEN;
      post_header_len[EXECUTE_LOAD_QUERY_EVENT-1]= EXECUTE_LOAD_QUERY_HEADER_LEN;
      /*
        The PRE_GA events are never be written to any binlog, but
        their lengths are included in Format_description_log_event.
        Hence, we need to be assign some value here, to avoid reading
        uninitialized memory when the array is written to disk.
      */
      post_header_len[PRE_GA_WRITE_ROWS_EVENT-1] = 0;
      post_header_len[PRE_GA_UPDATE_ROWS_EVENT-1] = 0;
      post_header_len[PRE_GA_DELETE_ROWS_EVENT-1] = 0;

      post_header_len[TABLE_MAP_EVENT-1]=    TABLE_MAP_HEADER_LEN;
      post_header_len[WRITE_ROWS_EVENT-1]=   ROWS_HEADER_LEN;
      post_header_len[UPDATE_ROWS_EVENT-1]=  ROWS_HEADER_LEN;
      post_header_len[DELETE_ROWS_EVENT-1]=  ROWS_HEADER_LEN;
      /*
        We here have the possibility to simulate a master of before we changed
        the table map id to be stored in 6 bytes: when it was stored in 4
        bytes (=> post_header_len was 6). This is used to test backward
        compatibility.
        This code can be removed after a few months (today is Dec 21st 2005),
        when we know that the 4-byte masters are not deployed anymore (check
        with Tomas Ulin first!), and the accompanying test (rpl_row_4_bytes)
        too.
      */
      DBUG_EXECUTE_IF("old_row_based_repl_4_byte_map_id_master",
                      post_header_len[TABLE_MAP_EVENT-1]=
                      post_header_len[WRITE_ROWS_EVENT-1]=
                      post_header_len[UPDATE_ROWS_EVENT-1]=
                      post_header_len[DELETE_ROWS_EVENT-1]= 6;);
      post_header_len[INCIDENT_EVENT-1]= INCIDENT_HEADER_LEN;
      post_header_len[HEARTBEAT_LOG_EVENT-1]= 0;
      post_header_len[IGNORABLE_LOG_EVENT-1]= IGNORABLE_HEADER_LEN;
      post_header_len[ROWS_QUERY_LOG_EVENT-1]= IGNORABLE_HEADER_LEN;

      // Sanity-check that all post header lengths are initialized.
      int i;
      for (i=0; i<number_of_event_types; i++)
        DBUG_ASSERT(post_header_len[i] != 255);
    }
    break;

  case 1: /* 3.23 */
  case 3: /* 4.0.x x>=2 */
    /*
      We build an artificial (i.e. not sent by the master) event, which
      describes what those old master versions send.
    */
    if (binlog_ver==1)
      strmov(server_version, server_ver ? server_ver : "3.23");
    else
      strmov(server_version, server_ver ? server_ver : "4.0");
    common_header_len= binlog_ver==1 ? OLD_HEADER_LEN :
      LOG_EVENT_MINIMAL_HEADER_LEN;
    /*
      The first new event in binlog version 4 is Format_desc. So any event type
      after that does not exist in older versions. We use the events known by
      version 3, even if version 1 had only a subset of them (this is not a
      problem: it uses a few bytes for nothing but unifies code; it does not
      make the slave detect less corruptions).
    */
    number_of_event_types= FORMAT_DESCRIPTION_EVENT - 1;
    post_header_len=(uint8*) my_malloc(number_of_event_types*sizeof(uint8),
                                       MYF(0));
    if (post_header_len)
    {
      post_header_len[START_EVENT_V3-1]= START_V3_HEADER_LEN;
      post_header_len[QUERY_EVENT-1]= QUERY_HEADER_MINIMAL_LEN;
      post_header_len[STOP_EVENT-1]= 0;
      post_header_len[ROTATE_EVENT-1]= (binlog_ver==1) ? 0 : ROTATE_HEADER_LEN;
      post_header_len[INTVAR_EVENT-1]= 0;
      post_header_len[LOAD_EVENT-1]= LOAD_HEADER_LEN;
      post_header_len[SLAVE_EVENT-1]= 0;  /* Unused because the code for Slave log event was removed. (15th Oct. 2010) */
      post_header_len[CREATE_FILE_EVENT-1]= CREATE_FILE_HEADER_LEN;
      post_header_len[APPEND_BLOCK_EVENT-1]= APPEND_BLOCK_HEADER_LEN;
      post_header_len[EXEC_LOAD_EVENT-1]= EXEC_LOAD_HEADER_LEN;
      post_header_len[DELETE_FILE_EVENT-1]= DELETE_FILE_HEADER_LEN;
      post_header_len[NEW_LOAD_EVENT-1]= post_header_len[LOAD_EVENT-1];
      post_header_len[RAND_EVENT-1]= 0;
      post_header_len[USER_VAR_EVENT-1]= 0;
    }
    break;
  default: /* Includes binlog version 2 i.e. 4.0.x x<=1 */
    post_header_len= 0; /* will make is_valid() fail */
    break;
  }
  calc_server_version_split();
  checksum_alg= (uint8) BINLOG_CHECKSUM_ALG_UNDEF;
}


/**
  The problem with this constructor is that the fixed header may have a
  length different from this version, but we don't know this length as we
  have not read the Format_description_log_event which says it, yet. This
  length is in the post-header of the event, but we don't know where the
  post-header starts.

  So this type of event HAS to:
  - either have the header's length at the beginning (in the header, at a
  fixed position which will never be changed), not in the post-header. That
  would make the header be "shifted" compared to other events.
  - or have a header of size LOG_EVENT_MINIMAL_HEADER_LEN (19), in all future
  versions, so that we know for sure.

  I (Guilhem) chose the 2nd solution. Rotate has the same constraint (because
  it is sent before Format_description_log_event).
*/

Format_description_log_event::
Format_description_log_event(const char* buf,
                             uint event_len,
                             const
                             Format_description_log_event*
                             description_event)
  :Start_log_event_v3(buf, description_event), event_type_permutation(0)
{
  ulong ver_calc;
  DBUG_ENTER("Format_description_log_event::Format_description_log_event(char*,...)");
  buf+= LOG_EVENT_MINIMAL_HEADER_LEN;
  if ((common_header_len=buf[ST_COMMON_HEADER_LEN_OFFSET]) < OLD_HEADER_LEN)
    DBUG_VOID_RETURN; /* sanity check */
  number_of_event_types=
    event_len - (LOG_EVENT_MINIMAL_HEADER_LEN + ST_COMMON_HEADER_LEN_OFFSET + 1);
  DBUG_PRINT("info", ("common_header_len=%d number_of_event_types=%d",
                      common_header_len, number_of_event_types));
  /* If alloc fails, we'll detect it in is_valid() */

  post_header_len= (uint8*) my_memdup((uchar*)buf+ST_COMMON_HEADER_LEN_OFFSET+1,
                                      number_of_event_types*
                                      sizeof(*post_header_len),
                                      MYF(0));
  calc_server_version_split();
  if ((ver_calc= get_version_product()) >= checksum_version_product)
  {
    /* the last bytes are the checksum alg desc and value (or value's room) */
    number_of_event_types -= BINLOG_CHECKSUM_ALG_DESC_LEN;
    /*
      FD from the checksum-home version server (ver_calc ==
      checksum_version_product) must have 
      number_of_event_types == LOG_EVENT_TYPES.
    */
    DBUG_ASSERT(ver_calc != checksum_version_product ||
                number_of_event_types == LOG_EVENT_TYPES);
    checksum_alg= post_header_len[number_of_event_types];
  }
  else
  {
    checksum_alg= (uint8) BINLOG_CHECKSUM_ALG_UNDEF;
  }

  /*
    In some previous versions, the events were given other event type
    id numbers than in the present version. When replicating from such
    a version, we therefore set up an array that maps those id numbers
    to the id numbers of the present server.

    If post_header_len is null, it means malloc failed, and is_valid
    will fail, so there is no need to do anything.

    The trees in which events have wrong id's are:

    mysql-5.1-wl1012.old mysql-5.1-wl2325-5.0-drop6p13-alpha
    mysql-5.1-wl2325-5.0-drop6 mysql-5.1-wl2325-5.0
    mysql-5.1-wl2325-no-dd

    (this was found by grepping for two lines in sequence where the
    first matches "FORMAT_DESCRIPTION_EVENT," and the second matches
    "TABLE_MAP_EVENT," in log_event.h in all trees)

    In these trees, the following server_versions existed since
    TABLE_MAP_EVENT was introduced:

    5.1.1-a_drop5p3   5.1.1-a_drop5p4        5.1.1-alpha
    5.1.2-a_drop5p10  5.1.2-a_drop5p11       5.1.2-a_drop5p12
    5.1.2-a_drop5p13  5.1.2-a_drop5p14       5.1.2-a_drop5p15
    5.1.2-a_drop5p16  5.1.2-a_drop5p16b      5.1.2-a_drop5p16c
    5.1.2-a_drop5p17  5.1.2-a_drop5p4        5.1.2-a_drop5p5
    5.1.2-a_drop5p6   5.1.2-a_drop5p7        5.1.2-a_drop5p8
    5.1.2-a_drop5p9   5.1.3-a_drop5p17       5.1.3-a_drop5p17b
    5.1.3-a_drop5p17c 5.1.4-a_drop5p18       5.1.4-a_drop5p19
    5.1.4-a_drop5p20  5.1.4-a_drop6p0        5.1.4-a_drop6p1
    5.1.4-a_drop6p2   5.1.5-a_drop5p20       5.2.0-a_drop6p3
    5.2.0-a_drop6p4   5.2.0-a_drop6p5        5.2.0-a_drop6p6
    5.2.1-a_drop6p10  5.2.1-a_drop6p11       5.2.1-a_drop6p12
    5.2.1-a_drop6p6   5.2.1-a_drop6p7        5.2.1-a_drop6p8
    5.2.2-a_drop6p13  5.2.2-a_drop6p13-alpha 5.2.2-a_drop6p13b
    5.2.2-a_drop6p13c

    (this was found by grepping for "mysql," in all historical
    versions of configure.in in the trees listed above).

    There are 5.1.1-alpha versions that use the new event id's, so we
    do not test that version string.  So replication from 5.1.1-alpha
    with the other event id's to a new version does not work.
    Moreover, we can safely ignore the part after drop[56].  This
    allows us to simplify the big list above to the following regexes:

    5\.1\.[1-5]-a_drop5.*
    5\.1\.4-a_drop6.*
    5\.2\.[0-2]-a_drop6.*

    This is what we test for in the 'if' below.
  */
  if (post_header_len &&
      server_version[0] == '5' && server_version[1] == '.' &&
      server_version[3] == '.' &&
      strncmp(server_version + 5, "-a_drop", 7) == 0 &&
      ((server_version[2] == '1' &&
        server_version[4] >= '1' && server_version[4] <= '5' &&
        server_version[12] == '5') ||
       (server_version[2] == '1' &&
        server_version[4] == '4' &&
        server_version[12] == '6') ||
       (server_version[2] == '2' &&
        server_version[4] >= '0' && server_version[4] <= '2' &&
        server_version[12] == '6')))
  {
    if (number_of_event_types != 22)
    {
      DBUG_PRINT("info", (" number_of_event_types=%d",
                          number_of_event_types));
      /* this makes is_valid() return false. */
      my_free(post_header_len);
      post_header_len= NULL;
      DBUG_VOID_RETURN;
    }
    static const uint8 perm[23]=
      {
        UNKNOWN_EVENT, START_EVENT_V3, QUERY_EVENT, STOP_EVENT, ROTATE_EVENT,
        INTVAR_EVENT, LOAD_EVENT, SLAVE_EVENT, CREATE_FILE_EVENT,
        APPEND_BLOCK_EVENT, EXEC_LOAD_EVENT, DELETE_FILE_EVENT,
        NEW_LOAD_EVENT,
        RAND_EVENT, USER_VAR_EVENT,
        FORMAT_DESCRIPTION_EVENT,
        TABLE_MAP_EVENT,
        PRE_GA_WRITE_ROWS_EVENT,
        PRE_GA_UPDATE_ROWS_EVENT,
        PRE_GA_DELETE_ROWS_EVENT,
        XID_EVENT,
        BEGIN_LOAD_QUERY_EVENT,
        EXECUTE_LOAD_QUERY_EVENT,
      };
    event_type_permutation= perm;
    /*
      Since we use (permuted) event id's to index the post_header_len
      array, we need to permute the post_header_len array too.
    */
    uint8 post_header_len_temp[23];
    for (int i= 1; i < 23; i++)
      post_header_len_temp[perm[i] - 1]= post_header_len[i - 1];
    for (int i= 0; i < 22; i++)
      post_header_len[i] = post_header_len_temp[i];
  }
  DBUG_VOID_RETURN;
}

#ifndef MYSQL_CLIENT
bool Format_description_log_event::write(IO_CACHE* file)
{
  bool ret;
  bool no_checksum;
  /*
    We don't call Start_log_event_v3::write() because this would make 2
    my_b_safe_write().
  */
  uchar buff[FORMAT_DESCRIPTION_HEADER_LEN + BINLOG_CHECKSUM_ALG_DESC_LEN];
  size_t rec_size= sizeof(buff);
  int2store(buff + ST_BINLOG_VER_OFFSET,binlog_version);
  memcpy((char*) buff + ST_SERVER_VER_OFFSET,server_version,ST_SERVER_VER_LEN);
  if (!dont_set_created)
    created= when= get_time();
  int4store(buff + ST_CREATED_OFFSET,created);
  buff[ST_COMMON_HEADER_LEN_OFFSET]= LOG_EVENT_HEADER_LEN;
  memcpy((char*) buff+ST_COMMON_HEADER_LEN_OFFSET + 1, (uchar*) post_header_len,
         LOG_EVENT_TYPES);
  /*
    if checksum is requested
    record the checksum-algorithm descriptor next to
    post_header_len vector which will be followed by the checksum value.
    Master is supposed to trigger checksum computing by binlog_checksum_options,
    slave does it via marking the event according to
    FD_queue checksum_alg value.
  */
  compile_time_assert(sizeof(BINLOG_CHECKSUM_ALG_DESC_LEN == 1));
#ifndef DBUG_OFF
  data_written= 0; // to prepare for need_checksum assert
#endif
  buff[FORMAT_DESCRIPTION_HEADER_LEN]= need_checksum() ?
    checksum_alg : (uint8) BINLOG_CHECKSUM_ALG_OFF;
  /* 
     FD of checksum-aware server is always checksum-equipped, (V) is in,
     regardless of @@global.binlog_checksum policy.
     Thereby a combination of (A) == 0, (V) != 0 means
     it's the checksum-aware server's FD event that heads checksum-free binlog
     file. 
     Here 0 stands for checksumming OFF to evaluate (V) as 0 is that case.
     A combination of (A) != 0, (V) != 0 denotes FD of the checksum-aware server
     heading the checksummed binlog.
     (A), (V) presence in FD of the checksum-aware server makes the event
     1 + 4 bytes bigger comparing to the former FD.
  */

  if ((no_checksum= (checksum_alg == BINLOG_CHECKSUM_ALG_OFF)))
  {
    checksum_alg= BINLOG_CHECKSUM_ALG_CRC32;  // Forcing (V) room to fill anyway
  }
  ret= (write_header(file, rec_size) ||
        wrapper_my_b_safe_write(file, buff, rec_size) ||
        write_footer(file));
  if (no_checksum)
    checksum_alg= BINLOG_CHECKSUM_ALG_OFF;
  return ret;
}
#endif

#if defined(HAVE_REPLICATION) && !defined(MYSQL_CLIENT)
int Format_description_log_event::do_apply_event(Relay_log_info const *rli)
{
  int ret= 0;
  DBUG_ENTER("Format_description_log_event::do_apply_event");

  /*
    As a transaction NEVER spans on 2 or more binlogs:
    if we have an active transaction at this point, the master died
    while writing the transaction to the binary log, i.e. while
    flushing the binlog cache to the binlog. XA guarantees that master has
    rolled back. So we roll back.
    Note: this event could be sent by the master to inform us of the
    format of its binlog; in other words maybe it is not at its
    original place when it comes to us; we'll know this by checking
    log_pos ("artificial" events have log_pos == 0).
  */
  if (!is_artificial_event() && created && thd->transaction.all.ha_list)
  {
    /* This is not an error (XA is safe), just an information */
    rli->report(INFORMATION_LEVEL, 0,
                "Rolling back unfinished transaction (no COMMIT "
                "or ROLLBACK in relay log). A probable cause is that "
                "the master died while writing the transaction to "
                "its binary log, thus rolled back too."); 
    const_cast<Relay_log_info*>(rli)->cleanup_context(thd, 1);
  }

  /*
    If this event comes from ourselves, there is no cleaning task to
    perform, we don't call Start_log_event_v3::do_apply_event()
    (this was just to update the log's description event).
  */
  if (server_id != (uint32) ::server_id)
  {
    /*
      If the event was not requested by the slave i.e. the master sent
      it while the slave asked for a position >4, the event will make
      rli->group_master_log_pos advance. Say that the slave asked for
      position 1000, and the Format_desc event's end is 96. Then in
      the beginning of replication rli->group_master_log_pos will be
      0, then 96, then jump to first really asked event (which is
      >96). So this is ok.
    */
    ret= Start_log_event_v3::do_apply_event(rli);
  }

  if (!ret)
  {
    /* Save the information describing this binlog */
    delete rli->relay_log.description_event_for_exec;
    const_cast<Relay_log_info *>(rli)->relay_log.description_event_for_exec= this;
  }

  DBUG_RETURN(ret);
}

int Format_description_log_event::do_update_pos(Relay_log_info *rli)
{
  if (server_id == (uint32) ::server_id)
  {
    /*
      We only increase the relay log position if we are skipping
      events and do not touch any group_* variables, nor flush the
      relay log info.  If there is a crash, we will have to re-skip
      the events again, but that is a minor issue.

      If we do not skip stepping the group log position (and the
      server id was changed when restarting the server), it might well
      be that we start executing at a position that is invalid, e.g.,
      at a Rows_log_event or a Query_log_event preceeded by a
      Intvar_log_event instead of starting at a Table_map_log_event or
      the Intvar_log_event respectively.
     */
    rli->inc_event_relay_log_pos();
    return 0;
  }
  else
  {
    return Log_event::do_update_pos(rli);
  }
}

Log_event::enum_skip_reason
Format_description_log_event::do_shall_skip(Relay_log_info *rli)
{
  return Log_event::EVENT_SKIP_NOT;
}

#endif

inline void do_server_version_split(char* version, uchar split_versions[3])
<<<<<<< HEAD
{
  char *p= version, *r;
  ulong number;
  for (uint i= 0; i<=2; i++)
  {
    number= strtoul(p, &r, 10);
    split_versions[i]= (uchar) number;
    DBUG_ASSERT(number < 256); // fit in uchar
    p= r;
    DBUG_ASSERT(!((i == 0) && (*r != '.'))); // should be true in practice
    if (*r == '.')
      p++; // skip the dot
  }
}


/**
   Splits the event's 'server_version' string into three numeric pieces stored
   into 'server_version_split':
   X.Y.Zabc (X,Y,Z numbers, a not a digit) -> {X,Y,Z}
   X.Yabc -> {X,Y,0}
   Xabc -> {X,0,0}
   'server_version_split' is then used for lookups to find if the server which
   created this event has some known bug.
*/
void Format_description_log_event::calc_server_version_split()
{
  do_server_version_split(server_version, server_version_split);

  DBUG_PRINT("info",("Format_description_log_event::server_version_split:"
                     " '%s' %d %d %d", server_version,
                     server_version_split[0],
                     server_version_split[1], server_version_split[2]));
=======
{
  char *p= version, *r;
  ulong number;
  for (uint i= 0; i<=2; i++)
  {
    number= strtoul(p, &r, 10);
    split_versions[i]= (uchar) number;
    DBUG_ASSERT(number < 256); // fit in uchar
    p= r;
    DBUG_ASSERT(!((i == 0) && (*r != '.'))); // should be true in practice
    if (*r == '.')
      p++; // skip the dot
  }
>>>>>>> 4fa8f9dc
}

inline ulong version_product(const uchar* version_split)
{
  return ((version_split[0] * 256 + version_split[1]) * 256
          + version_split[2]);
}

/**
   @return integer representing the version of server that originated
   the current FD instance.
*/
ulong Format_description_log_event::get_version_product() const
{ 
  return version_product(server_version_split);
}

/**
   @return TRUE is the event's version is earlier than one that introduced
   the replication event checksum. FALSE otherwise.
*/
bool Format_description_log_event::is_version_before_checksum() const
{
  return get_version_product() < checksum_version_product;
}

/**
   @param buf buffer holding serialized FD event
   @param len netto (possible checksum is stripped off) length of the event buf
   
   @return  the version-safe checksum alg descriptor where zero
            designates no checksum, 255 - the orginator is
            checksum-unaware (effectively no checksum) and the actuall
            [1-254] range alg descriptor.
*/
uint8 get_checksum_alg(const char* buf, ulong len)
{
  uint8 ret;
  char version[ST_SERVER_VER_LEN];
  uchar version_split[3];

  DBUG_ENTER("get_checksum_alg");
  DBUG_ASSERT(buf[EVENT_TYPE_OFFSET] == FORMAT_DESCRIPTION_EVENT);

  memcpy(version, buf +
         buf[LOG_EVENT_MINIMAL_HEADER_LEN + ST_COMMON_HEADER_LEN_OFFSET]
         + ST_SERVER_VER_OFFSET, ST_SERVER_VER_LEN);
  version[ST_SERVER_VER_LEN - 1]= 0;
  
  do_server_version_split(version, version_split);
  ret= (version_product(version_split) < checksum_version_product) ?
    (uint8) BINLOG_CHECKSUM_ALG_UNDEF :
    * (uint8*) (buf + len - BINLOG_CHECKSUM_LEN - BINLOG_CHECKSUM_ALG_DESC_LEN);
  DBUG_ASSERT(ret == BINLOG_CHECKSUM_ALG_OFF ||
              ret == BINLOG_CHECKSUM_ALG_UNDEF ||
              ret == BINLOG_CHECKSUM_ALG_CRC32);
  DBUG_RETURN(ret);
}
  

/**
   Splits the event's 'server_version' string into three numeric pieces stored
   into 'server_version_split':
   X.Y.Zabc (X,Y,Z numbers, a not a digit) -> {X,Y,Z}
   X.Yabc -> {X,Y,0}
   Xabc -> {X,0,0}
   'server_version_split' is then used for lookups to find if the server which
   created this event has some known bug.
*/
void Format_description_log_event::calc_server_version_split()
{
  do_server_version_split(server_version, server_version_split);

  DBUG_PRINT("info",("Format_description_log_event::server_version_split:"
                     " '%s' %d %d %d", server_version,
                     server_version_split[0],
                     server_version_split[1], server_version_split[2]));
}

inline ulong version_product(const uchar* version_split)
{
  return ((version_split[0] * 256 + version_split[1]) * 256
          + version_split[2]);
}

/**
   @return integer representing the version of server that originated
   the current FD instance.
*/
ulong Format_description_log_event::get_version_product() const
{ 
  return version_product(server_version_split);
}

/**
   @return TRUE is the event's version is earlier than one that introduced
   the replication event checksum. FALSE otherwise.
*/
bool Format_description_log_event::is_version_before_checksum() const
{
  return get_version_product() < checksum_version_product;
}

/**
   @param buf buffer holding serialized FD event
   @param len netto (possible checksum is stripped off) length of the event buf
   
   @return  the version-safe checksum alg descriptor where zero
            designates no checksum, 255 - the orginator is
            checksum-unaware (effectively no checksum) and the actuall
            [1-254] range alg descriptor.
*/
uint8 get_checksum_alg(const char* buf, ulong len)
{
  uint8 ret;
  char version[ST_SERVER_VER_LEN];
  uchar version_split[3];

  DBUG_ENTER("get_checksum_alg");
  DBUG_ASSERT(buf[EVENT_TYPE_OFFSET] == FORMAT_DESCRIPTION_EVENT);

  memcpy(version, buf +
         buf[LOG_EVENT_MINIMAL_HEADER_LEN + ST_COMMON_HEADER_LEN_OFFSET]
         + ST_SERVER_VER_OFFSET, ST_SERVER_VER_LEN);
  version[ST_SERVER_VER_LEN - 1]= 0;
  
  do_server_version_split(version, version_split);
  ret= (version_product(version_split) < checksum_version_product) ?
    (uint8) BINLOG_CHECKSUM_ALG_UNDEF :
    * (uint8*) (buf + len - BINLOG_CHECKSUM_LEN - BINLOG_CHECKSUM_ALG_DESC_LEN);
  DBUG_ASSERT(ret == BINLOG_CHECKSUM_ALG_OFF ||
              ret == BINLOG_CHECKSUM_ALG_UNDEF ||
              ret == BINLOG_CHECKSUM_ALG_CRC32);
  DBUG_RETURN(ret);
}
  

  /**************************************************************************
        Load_log_event methods
   General note about Load_log_event: the binlogging of LOAD DATA INFILE is
   going to be changed in 5.0 (or maybe in 5.1; not decided yet).
   However, the 5.0 slave could still have to read such events (from a 4.x
   master), convert them (which just means maybe expand the header, when 5.0
   servers have a UID in events) (remember that whatever is after the header
   will be like in 4.x, as this event's format is not modified in 5.0 as we
   will use new types of events to log the new LOAD DATA INFILE features).
   To be able to read/convert, we just need to not assume that the common
   header is of length LOG_EVENT_HEADER_LEN (we must use the description
   event).
   Note that I (Guilhem) manually tested replication of a big LOAD DATA INFILE
   between 3.23 and 5.0, and between 4.0 and 5.0, and it works fine (and the
   positions displayed in SHOW SLAVE STATUS then are fine too).
  **************************************************************************/

/*
  Load_log_event::pack_info()
*/

#if defined(HAVE_REPLICATION) && !defined(MYSQL_CLIENT)
uint Load_log_event::get_query_buffer_length()
{
  return
    5 + db_len + 3 +                        // "use DB; "
    18 + fname_len + 2 +                    // "LOAD DATA INFILE 'file''"
    11 +                                    // "CONCURRENT "
    7 +					    // LOCAL
    9 +                                     // " REPLACE or IGNORE "
    13 + table_name_len*2 +                 // "INTO TABLE `table`"
    21 + sql_ex.field_term_len*4 + 2 +      // " FIELDS TERMINATED BY 'str'"
    23 + sql_ex.enclosed_len*4 + 2 +        // " OPTIONALLY ENCLOSED BY 'str'"
    12 + sql_ex.escaped_len*4 + 2 +         // " ESCAPED BY 'str'"
    21 + sql_ex.line_term_len*4 + 2 +       // " LINES TERMINATED BY 'str'"
    19 + sql_ex.line_start_len*4 + 2 +      // " LINES STARTING BY 'str'"
    15 + 22 +                               // " IGNORE xxx  LINES"
    3 + (num_fields-1)*2 + field_block_len; // " (field1, field2, ...)"
}


void Load_log_event::print_query(bool need_db, const char *cs, char *buf,
                                 char **end, char **fn_start, char **fn_end)
{
  char *pos= buf;

  if (need_db && db && db_len)
  {
    pos= strmov(pos, "use `");
    memcpy(pos, db, db_len);
    pos= strmov(pos+db_len, "`; ");
  }

  pos= strmov(pos, "LOAD DATA ");

  if (is_concurrent)
    pos= strmov(pos, "CONCURRENT ");

  if (fn_start)
    *fn_start= pos;

  if (check_fname_outside_temp_buf())
    pos= strmov(pos, "LOCAL ");
  pos= strmov(pos, "INFILE '");
  memcpy(pos, fname, fname_len);
  pos= strmov(pos+fname_len, "' ");

  if (sql_ex.opt_flags & REPLACE_FLAG)
    pos= strmov(pos, "REPLACE ");
  else if (sql_ex.opt_flags & IGNORE_FLAG)
    pos= strmov(pos, "IGNORE ");

  pos= strmov(pos ,"INTO");

  if (fn_end)
    *fn_end= pos;

  pos= strmov(pos ," TABLE `");
  memcpy(pos, table_name, table_name_len);
  pos+= table_name_len;

  if (cs != NULL)
  {
    pos= strmov(pos ,"` CHARACTER SET ");
    pos= strmov(pos ,  cs);
  }
  else
    pos= strmov(pos, "`");

  /* We have to create all optional fields as the default is not empty */
  pos= strmov(pos, " FIELDS TERMINATED BY ");
  pos= pretty_print_str(pos, sql_ex.field_term, sql_ex.field_term_len);
  if (sql_ex.opt_flags & OPT_ENCLOSED_FLAG)
    pos= strmov(pos, " OPTIONALLY ");
  pos= strmov(pos, " ENCLOSED BY ");
  pos= pretty_print_str(pos, sql_ex.enclosed, sql_ex.enclosed_len);

  pos= strmov(pos, " ESCAPED BY ");
  pos= pretty_print_str(pos, sql_ex.escaped, sql_ex.escaped_len);

  pos= strmov(pos, " LINES TERMINATED BY ");
  pos= pretty_print_str(pos, sql_ex.line_term, sql_ex.line_term_len);
  if (sql_ex.line_start_len)
  {
    pos= strmov(pos, " STARTING BY ");
    pos= pretty_print_str(pos, sql_ex.line_start, sql_ex.line_start_len);
  }

  if ((long) skip_lines > 0)
  {
    pos= strmov(pos, " IGNORE ");
    pos= longlong10_to_str((longlong) skip_lines, pos, 10);
    pos= strmov(pos," LINES ");    
  }

  if (num_fields)
  {
    uint i;
    const char *field= fields;
    pos= strmov(pos, " (");
    for (i = 0; i < num_fields; i++)
    {
      if (i)
      {
        *pos++= ' ';
        *pos++= ',';
      }
      memcpy(pos, field, field_lens[i]);
      pos+=   field_lens[i];
      field+= field_lens[i]  + 1;
    }
    *pos++= ')';
  }

  *end= pos;
}


void Load_log_event::pack_info(Protocol *protocol)
{
  char *buf, *end;

  if (!(buf= (char*) my_malloc(get_query_buffer_length(), MYF(MY_WME))))
    return;
  print_query(TRUE, NULL, buf, &end, 0, 0);
  protocol->store(buf, end-buf, &my_charset_bin);
  my_free(buf);
}
#endif /* defined(HAVE_REPLICATION) && !defined(MYSQL_CLIENT) */


#ifndef MYSQL_CLIENT

/*
  Load_log_event::write_data_header()
*/

bool Load_log_event::write_data_header(IO_CACHE* file)
{
  char buf[LOAD_HEADER_LEN];
  int4store(buf + L_THREAD_ID_OFFSET, slave_proxy_id);
  int4store(buf + L_EXEC_TIME_OFFSET, exec_time);
  int4store(buf + L_SKIP_LINES_OFFSET, skip_lines);
  buf[L_TBL_LEN_OFFSET] = (char)table_name_len;
  buf[L_DB_LEN_OFFSET] = (char)db_len;
  int4store(buf + L_NUM_FIELDS_OFFSET, num_fields);
  return my_b_safe_write(file, (uchar*)buf, LOAD_HEADER_LEN) != 0;
}


/*
  Load_log_event::write_data_body()
*/

bool Load_log_event::write_data_body(IO_CACHE* file)
{
  if (sql_ex.write_data(file))
    return 1;
  if (num_fields && fields && field_lens)
  {
    if (my_b_safe_write(file, (uchar*)field_lens, num_fields) ||
	my_b_safe_write(file, (uchar*)fields, field_block_len))
      return 1;
  }
  return (my_b_safe_write(file, (uchar*)table_name, table_name_len + 1) ||
	  my_b_safe_write(file, (uchar*)db, db_len + 1) ||
	  my_b_safe_write(file, (uchar*)fname, fname_len));
}


/*
  Load_log_event::Load_log_event()
*/

Load_log_event::Load_log_event(THD *thd_arg, sql_exchange *ex,
			       const char *db_arg, const char *table_name_arg,
			       List<Item> &fields_arg,
                               bool is_concurrent_arg,
			       enum enum_duplicates handle_dup,
			       bool ignore, bool using_trans)
  :Log_event(thd_arg,
             thd_arg->thread_specific_used ? LOG_EVENT_THREAD_SPECIFIC_F : 0,
             using_trans ? Log_event::EVENT_TRANSACTIONAL_CACHE :
                           Log_event::EVENT_STMT_CACHE,
             Log_event::EVENT_NORMAL_LOGGING),
   thread_id(thd_arg->thread_id),
   slave_proxy_id(thd_arg->variables.pseudo_thread_id),
   num_fields(0),fields(0),
   field_lens(0),field_block_len(0),
   table_name(table_name_arg ? table_name_arg : ""),
   db(db_arg), fname(ex->file_name), local_fname(FALSE),
   is_concurrent(is_concurrent_arg)
{
  time_t end_time;
  time(&end_time);
  exec_time = (ulong) (end_time  - thd_arg->start_time);
  /* db can never be a zero pointer in 4.0 */
  db_len = (uint32) strlen(db);
  table_name_len = (uint32) strlen(table_name);
  fname_len = (fname) ? (uint) strlen(fname) : 0;
  sql_ex.field_term = (char*) ex->field_term->ptr();
  sql_ex.field_term_len = (uint8) ex->field_term->length();
  sql_ex.enclosed = (char*) ex->enclosed->ptr();
  sql_ex.enclosed_len = (uint8) ex->enclosed->length();
  sql_ex.line_term = (char*) ex->line_term->ptr();
  sql_ex.line_term_len = (uint8) ex->line_term->length();
  sql_ex.line_start = (char*) ex->line_start->ptr();
  sql_ex.line_start_len = (uint8) ex->line_start->length();
  sql_ex.escaped = (char*) ex->escaped->ptr();
  sql_ex.escaped_len = (uint8) ex->escaped->length();
  sql_ex.opt_flags = 0;
  sql_ex.cached_new_format = -1;
    
  if (ex->dumpfile)
    sql_ex.opt_flags|= DUMPFILE_FLAG;
  if (ex->opt_enclosed)
    sql_ex.opt_flags|= OPT_ENCLOSED_FLAG;

  sql_ex.empty_flags= 0;

  switch (handle_dup) {
  case DUP_REPLACE:
    sql_ex.opt_flags|= REPLACE_FLAG;
    break;
  case DUP_UPDATE:				// Impossible here
  case DUP_ERROR:
    break;	
  }
  if (ignore)
    sql_ex.opt_flags|= IGNORE_FLAG;

  if (!ex->field_term->length())
    sql_ex.empty_flags |= FIELD_TERM_EMPTY;
  if (!ex->enclosed->length())
    sql_ex.empty_flags |= ENCLOSED_EMPTY;
  if (!ex->line_term->length())
    sql_ex.empty_flags |= LINE_TERM_EMPTY;
  if (!ex->line_start->length())
    sql_ex.empty_flags |= LINE_START_EMPTY;
  if (!ex->escaped->length())
    sql_ex.empty_flags |= ESCAPED_EMPTY;
    
  skip_lines = ex->skip_lines;

  List_iterator<Item> li(fields_arg);
  field_lens_buf.length(0);
  fields_buf.length(0);
  Item* item;
  while ((item = li++))
  {
    num_fields++;
    uchar len = (uchar) strlen(item->name);
    field_block_len += len + 1;
    fields_buf.append(item->name, len + 1);
    field_lens_buf.append((char*)&len, 1);
  }

  field_lens = (const uchar*)field_lens_buf.ptr();
  fields = fields_buf.ptr();
}
#endif /* !MYSQL_CLIENT */


/**
  @note
    The caller must do buf[event_len] = 0 before he starts using the
    constructed event.
*/
Load_log_event::Load_log_event(const char *buf, uint event_len,
                               const Format_description_log_event *description_event)
  :Log_event(buf, description_event), num_fields(0), fields(0),
   field_lens(0),field_block_len(0),
   table_name(0), db(0), fname(0), local_fname(FALSE),
   /*
     Load_log_event which comes from the binary log does not contain
     information about the type of insert which was used on the master.
     Assume that it was an ordinary, non-concurrent LOAD DATA.
    */
   is_concurrent(FALSE)
{
  DBUG_ENTER("Load_log_event");
  /*
    I (Guilhem) manually tested replication of LOAD DATA INFILE for 3.23->5.0,
    4.0->5.0 and 5.0->5.0 and it works.
  */
  if (event_len)
    copy_log_event(buf, event_len,
                   ((buf[EVENT_TYPE_OFFSET] == LOAD_EVENT) ?
                    LOAD_HEADER_LEN + 
                    description_event->common_header_len :
                    LOAD_HEADER_LEN + LOG_EVENT_HEADER_LEN),
                   description_event);
  /* otherwise it's a derived class, will call copy_log_event() itself */
  DBUG_VOID_RETURN;
}


/*
  Load_log_event::copy_log_event()
*/

int Load_log_event::copy_log_event(const char *buf, ulong event_len,
                                   int body_offset,
                                   const Format_description_log_event *description_event)
{
  DBUG_ENTER("Load_log_event::copy_log_event");
  uint data_len;
  char* buf_end = (char*)buf + event_len;
  /* this is the beginning of the post-header */
  const char* data_head = buf + description_event->common_header_len;
  slave_proxy_id= thread_id= uint4korr(data_head + L_THREAD_ID_OFFSET);
  exec_time = uint4korr(data_head + L_EXEC_TIME_OFFSET);
  skip_lines = uint4korr(data_head + L_SKIP_LINES_OFFSET);
  table_name_len = (uint)data_head[L_TBL_LEN_OFFSET];
  db_len = (uint)data_head[L_DB_LEN_OFFSET];
  num_fields = uint4korr(data_head + L_NUM_FIELDS_OFFSET);
	  
  if ((int) event_len < body_offset)
    DBUG_RETURN(1);
  /*
    Sql_ex.init() on success returns the pointer to the first byte after
    the sql_ex structure, which is the start of field lengths array.
  */
  if (!(field_lens= (uchar*)sql_ex.init((char*)buf + body_offset,
                                        buf_end,
                                        buf[EVENT_TYPE_OFFSET] != LOAD_EVENT)))
    DBUG_RETURN(1);
  
  data_len = event_len - body_offset;
  if (num_fields > data_len) // simple sanity check against corruption
    DBUG_RETURN(1);
  for (uint i = 0; i < num_fields; i++)
    field_block_len += (uint)field_lens[i] + 1;

  fields = (char*)field_lens + num_fields;
  table_name  = fields + field_block_len;
  db = table_name + table_name_len + 1;
  fname = db + db_len + 1;
  fname_len = (uint) strlen(fname);
  // null termination is accomplished by the caller doing buf[event_len]=0

  DBUG_RETURN(0);
}


/*
  Load_log_event::print()
*/

#ifdef MYSQL_CLIENT
void Load_log_event::print(FILE* file, PRINT_EVENT_INFO* print_event_info)
{
  print(file, print_event_info, 0);
}


void Load_log_event::print(FILE* file_arg, PRINT_EVENT_INFO* print_event_info,
			   bool commented)
{
  IO_CACHE *const head= &print_event_info->head_cache;

  DBUG_ENTER("Load_log_event::print");
  if (!print_event_info->short_form)
  {
    print_header(head, print_event_info, FALSE);
    my_b_printf(head, "\tQuery\tthread_id=%ld\texec_time=%ld\n",
                thread_id, exec_time);
  }

  bool different_db= 1;
  if (db)
  {
    /*
      If the database is different from the one of the previous statement, we
      need to print the "use" command, and we update the last_db.
      But if commented, the "use" is going to be commented so we should not
      update the last_db.
    */
    if ((different_db= memcmp(print_event_info->db, db, db_len + 1)) &&
        !commented)
      memcpy(print_event_info->db, db, db_len + 1);
  }
  
  if (db && db[0] && different_db)
    my_b_printf(head, "%suse %s%s\n", 
            commented ? "# " : "",
            db, print_event_info->delimiter);

  if (flags & LOG_EVENT_THREAD_SPECIFIC_F)
    my_b_printf(head,"%sSET @@session.pseudo_thread_id=%lu%s\n",
            commented ? "# " : "", (ulong)thread_id,
            print_event_info->delimiter);
  my_b_printf(head, "%sLOAD DATA ",
              commented ? "# " : "");
  if (check_fname_outside_temp_buf())
    my_b_printf(head, "LOCAL ");
  my_b_printf(head, "INFILE '%-*s' ", fname_len, fname);

  if (sql_ex.opt_flags & REPLACE_FLAG)
    my_b_printf(head,"REPLACE ");
  else if (sql_ex.opt_flags & IGNORE_FLAG)
    my_b_printf(head,"IGNORE ");
  
  my_b_printf(head, "INTO TABLE `%s`", table_name);
  my_b_printf(head, " FIELDS TERMINATED BY ");
  pretty_print_str(head, sql_ex.field_term, sql_ex.field_term_len);

  if (sql_ex.opt_flags & OPT_ENCLOSED_FLAG)
    my_b_printf(head," OPTIONALLY ");
  my_b_printf(head, " ENCLOSED BY ");
  pretty_print_str(head, sql_ex.enclosed, sql_ex.enclosed_len);
     
  my_b_printf(head, " ESCAPED BY ");
  pretty_print_str(head, sql_ex.escaped, sql_ex.escaped_len);
     
  my_b_printf(head," LINES TERMINATED BY ");
  pretty_print_str(head, sql_ex.line_term, sql_ex.line_term_len);


  if (sql_ex.line_start)
  {
    my_b_printf(head," STARTING BY ");
    pretty_print_str(head, sql_ex.line_start, sql_ex.line_start_len);
  }
  if ((long) skip_lines > 0)
    my_b_printf(head, " IGNORE %ld LINES", (long) skip_lines);

  if (num_fields)
  {
    uint i;
    const char* field = fields;
    my_b_printf(head, " (");
    for (i = 0; i < num_fields; i++)
    {
      if (i)
        my_b_printf(head, ",");
      my_b_printf(head, "%s", field);

      field += field_lens[i]  + 1;
    }
    my_b_printf(head, ")");
  }

  my_b_printf(head, "%s\n", print_event_info->delimiter);
  DBUG_VOID_RETURN;
}
#endif /* MYSQL_CLIENT */

#ifndef MYSQL_CLIENT

/**
  Load_log_event::set_fields()

  @note
    This function can not use the member variable 
    for the database, since LOAD DATA INFILE on the slave
    can be for a different database than the current one.
    This is the reason for the affected_db argument to this method.
*/

void Load_log_event::set_fields(const char* affected_db, 
				List<Item> &field_list,
                                Name_resolution_context *context)
{
  uint i;
  const char* field = fields;
  for (i= 0; i < num_fields; i++)
  {
    field_list.push_back(new Item_field(context,
                                        affected_db, table_name, field));
    field+= field_lens[i]  + 1;
  }
}
#endif /* !MYSQL_CLIENT */


#if defined(HAVE_REPLICATION) && !defined(MYSQL_CLIENT)
/**
  Does the data loading job when executing a LOAD DATA on the slave.

  @param net
  @param rli
  @param use_rli_only_for_errors     If set to 1, rli is provided to
                                     Load_log_event::exec_event only for this
                                     function to have rli->get_rpl_log_name and
                                     rli->last_slave_error, both being used by
                                     error reports. rli's position advancing
                                     is skipped (done by the caller which is
                                     Execute_load_log_event::exec_event).
                                     If set to 0, rli is provided for full use,
                                     i.e. for error reports and position
                                     advancing.

  @todo
    fix this; this can be done by testing rules in
    Create_file_log_event::exec_event() and then discarding Append_block and
    al.
  @todo
    this is a bug - this needs to be moved to the I/O thread

  @retval
    0           Success
  @retval
    1           Failure
*/

int Load_log_event::do_apply_event(NET* net, Relay_log_info const *rli,
                                   bool use_rli_only_for_errors)
{
  DBUG_ASSERT(thd->query() == 0);
  thd->reset_query_inner();                    // Should not be needed
  set_thd_db(thd, db, db_len);
  thd->is_slave_error= 0;
  clear_all_errors(thd, const_cast<Relay_log_info*>(rli));

  /* see Query_log_event::do_apply_event() and BUG#13360 */
  DBUG_ASSERT(!rli->m_table_map.count());
  /*
    Usually lex_start() is called by mysql_parse(), but we need it here
    as the present method does not call mysql_parse().
  */
  lex_start(thd);
  thd->lex->local_file= local_fname;
  mysql_reset_thd_for_next_command(thd);

  if (!use_rli_only_for_errors)
  {
    /*
      Saved for InnoDB, see comment in
      Query_log_event::do_apply_event()
    */
    const_cast<Relay_log_info*>(rli)->set_future_group_master_log_pos(log_pos);
    DBUG_PRINT("info", ("log_pos: %lu", (ulong) log_pos));
  }
 
   /*
    We test replicate_*_db rules. Note that we have already prepared
    the file to load, even if we are going to ignore and delete it
    now. So it is possible that we did a lot of disk writes for
    nothing. In other words, a big LOAD DATA INFILE on the master will
    still consume a lot of space on the slave (space in the relay log
    + space of temp files: twice the space of the file to load...)
    even if it will finally be ignored.  TODO: fix this; this can be
    done by testing rules in Create_file_log_event::do_apply_event()
    and then discarding Append_block and al. Another way is do the
    filtering in the I/O thread (more efficient: no disk writes at
    all).


    Note:   We do not need to execute reset_one_shot_variables() if this
            db_ok() test fails.
    Reason: The db stored in binlog events is the same for SET and for
            its companion query.  If the SET is ignored because of
            db_ok(), the companion query will also be ignored, and if
            the companion query is ignored in the db_ok() test of
            ::do_apply_event(), then the companion SET also have so
            we don't need to reset_one_shot_variables().
  */
  if (rpl_filter->db_ok(thd->db))
  {
    thd->set_time((time_t)when);
    thd->set_query_id(next_query_id());
    thd->get_stmt_wi()->opt_clear_warning_info(thd->query_id);

    TABLE_LIST tables;
    char table_buf[NAME_LEN + 1];
    strmov(table_buf, table_name);
    if (lower_case_table_names == 1)
      my_casedn_str(system_charset_info, table_buf);
    tables.init_one_table(thd->strmake(thd->db, thd->db_length),
                          thd->db_length,
                          table_buf, strlen(table_buf),
                          table_buf, TL_WRITE);
    tables.updating= 1;

    // the table will be opened in mysql_load    
    if (rpl_filter->is_on() && !rpl_filter->tables_ok(thd->db, &tables))
    {
      // TODO: this is a bug - this needs to be moved to the I/O thread
      if (net)
        skip_load_data_infile(net);
    }
    else
    {
      char llbuff[22];
      char *end;
      enum enum_duplicates handle_dup;
      bool ignore= 0;
      char *load_data_query;

      /*
        Forge LOAD DATA INFILE query which will be used in SHOW PROCESS LIST
        and written to slave's binlog if binlogging is on.
      */
      if (!(load_data_query= (char *)thd->alloc(get_query_buffer_length() + 1)))
      {
        /*
          This will set thd->fatal_error in case of OOM. So we surely will notice
          that something is wrong.
        */
        goto error;
      }

      print_query(FALSE, NULL, load_data_query, &end, NULL, NULL);
      *end= 0;
      thd->set_query(load_data_query, (uint) (end - load_data_query));

      if (sql_ex.opt_flags & REPLACE_FLAG)
        handle_dup= DUP_REPLACE;
      else if (sql_ex.opt_flags & IGNORE_FLAG)
      {
        ignore= 1;
        handle_dup= DUP_ERROR;
      }
      else
      {
        /*
          When replication is running fine, if it was DUP_ERROR on the
          master then we could choose IGNORE here, because if DUP_ERROR
          suceeded on master, and data is identical on the master and slave,
          then there should be no uniqueness errors on slave, so IGNORE is
          the same as DUP_ERROR. But in the unlikely case of uniqueness errors
          (because the data on the master and slave happen to be different
          (user error or bug), we want LOAD DATA to print an error message on
          the slave to discover the problem.

          If reading from net (a 3.23 master), mysql_load() will change this
          to IGNORE.
        */
        handle_dup= DUP_ERROR;
      }
      /*
        We need to set thd->lex->sql_command and thd->lex->duplicates
        since InnoDB tests these variables to decide if this is a LOAD
        DATA ... REPLACE INTO ... statement even though mysql_parse()
        is not called.  This is not needed in 5.0 since there the LOAD
        DATA ... statement is replicated using mysql_parse(), which
        sets the thd->lex fields correctly.
      */
      thd->lex->sql_command= SQLCOM_LOAD;
      thd->lex->duplicates= handle_dup;

      sql_exchange ex((char*)fname, sql_ex.opt_flags & DUMPFILE_FLAG);
      String field_term(sql_ex.field_term,sql_ex.field_term_len,log_cs);
      String enclosed(sql_ex.enclosed,sql_ex.enclosed_len,log_cs);
      String line_term(sql_ex.line_term,sql_ex.line_term_len,log_cs);
      String line_start(sql_ex.line_start,sql_ex.line_start_len,log_cs);
      String escaped(sql_ex.escaped,sql_ex.escaped_len, log_cs);
      ex.field_term= &field_term;
      ex.enclosed= &enclosed;
      ex.line_term= &line_term;
      ex.line_start= &line_start;
      ex.escaped= &escaped;

      ex.opt_enclosed = (sql_ex.opt_flags & OPT_ENCLOSED_FLAG);
      if (sql_ex.empty_flags & FIELD_TERM_EMPTY)
        ex.field_term->length(0);

      ex.skip_lines = skip_lines;
      List<Item> field_list;
      thd->lex->select_lex.context.resolve_in_table_list_only(&tables);
      set_fields(tables.db, field_list, &thd->lex->select_lex.context);
      thd->variables.pseudo_thread_id= thread_id;
      if (net)
      {
        // mysql_load will use thd->net to read the file
        thd->net.vio = net->vio;
        // Make sure the client does not get confused about the packet sequence
        thd->net.pkt_nr = net->pkt_nr;
      }
      /*
        It is safe to use tmp_list twice because we are not going to
        update it inside mysql_load().
      */
      List<Item> tmp_list;
      if (open_temporary_tables(thd, &tables) ||
          mysql_load(thd, &ex, &tables, field_list, tmp_list, tmp_list,
                     handle_dup, ignore, net != 0))
        thd->is_slave_error= 1;
      if (thd->cuted_fields)
      {
        /* log_pos is the position of the LOAD event in the master log */
        sql_print_warning("Slave: load data infile on table '%s' at "
                          "log position %s in log '%s' produced %ld "
                          "warning(s). Default database: '%s'",
                          (char*) table_name,
                          llstr(log_pos,llbuff),
                          const_cast<Relay_log_info*>(rli)->get_rpl_log_name(),
                          (ulong) thd->cuted_fields,
                          print_slave_db_safe(thd->db));
      }
      if (net)
        net->pkt_nr= thd->net.pkt_nr;
    }
  }
  else
  {
    /*
      We will just ask the master to send us /dev/null if we do not
      want to load the data.
      TODO: this a bug - needs to be done in I/O thread
    */
    if (net)
      skip_load_data_infile(net);
  }

error:
  thd->net.vio = 0; 
  const char *remember_db= thd->db;
  thd->catalog= 0;
  thd->set_db(NULL, 0);                   /* will free the current database */
  thd->reset_query();
  thd->get_stmt_da()->can_overwrite_status= TRUE;
  thd->is_error() ? trans_rollback_stmt(thd) : trans_commit_stmt(thd);
  thd->get_stmt_da()->can_overwrite_status= FALSE;
  close_thread_tables(thd);
  /*
    - If inside a multi-statement transaction,
    defer the release of metadata locks until the current
    transaction is either committed or rolled back. This prevents
    other statements from modifying the table for the entire
    duration of this transaction.  This provides commit ordering
    and guarantees serializability across multiple transactions.
    - If in autocommit mode, or outside a transactional context,
    automatically release metadata locks of the current statement.
  */
  if (! thd->in_multi_stmt_transaction_mode())
    thd->mdl_context.release_transactional_locks();
  else
    thd->mdl_context.release_statement_locks();

  DBUG_EXECUTE_IF("LOAD_DATA_INFILE_has_fatal_error",
                  thd->is_slave_error= 0; thd->is_fatal_error= 1;);

  if (thd->is_slave_error)
  {
    /* this err/sql_errno code is copy-paste from net_send_error() */
    const char *err;
    int sql_errno;
    if (thd->is_error())
    {
      err= thd->get_stmt_da()->message();
      sql_errno= thd->get_stmt_da()->sql_errno();
    }
    else
    {
      sql_errno=ER_UNKNOWN_ERROR;
      err=ER(sql_errno);       
    }
    rli->report(ERROR_LEVEL, sql_errno,"\
Error '%s' running LOAD DATA INFILE on table '%s'. Default database: '%s'",
                    err, (char*)table_name, print_slave_db_safe(remember_db));
    free_root(thd->mem_root,MYF(MY_KEEP_PREALLOC));
    return 1;
  }
  free_root(thd->mem_root,MYF(MY_KEEP_PREALLOC));

  if (thd->is_fatal_error)
  {
    char buf[256];
    my_snprintf(buf, sizeof(buf),
                "Running LOAD DATA INFILE on table '%-.64s'."
                " Default database: '%-.64s'",
                (char*)table_name,
                print_slave_db_safe(remember_db));

    rli->report(ERROR_LEVEL, ER_SLAVE_FATAL_ERROR,
                ER(ER_SLAVE_FATAL_ERROR), buf);
    return 1;
  }

  return ( use_rli_only_for_errors ? 0 : Log_event::do_apply_event(rli) ); 
}
#endif


/**************************************************************************
  Rotate_log_event methods
**************************************************************************/

/*
  Rotate_log_event::pack_info()
*/

#if defined(HAVE_REPLICATION) && !defined(MYSQL_CLIENT)
void Rotate_log_event::pack_info(Protocol *protocol)
{
  char buf1[256], buf[22];
  String tmp(buf1, sizeof(buf1), log_cs);
  tmp.length(0);
  tmp.append(new_log_ident, ident_len);
  tmp.append(STRING_WITH_LEN(";pos="));
  tmp.append(llstr(pos,buf));
  protocol->store(tmp.ptr(), tmp.length(), &my_charset_bin);
}
#endif


/*
  Rotate_log_event::print()
*/

#ifdef MYSQL_CLIENT
void Rotate_log_event::print(FILE* file, PRINT_EVENT_INFO* print_event_info)
{
  char buf[22];
  IO_CACHE *const head= &print_event_info->head_cache;

  if (print_event_info->short_form)
    return;
  print_header(head, print_event_info, FALSE);
  my_b_printf(head, "\tRotate to ");
  if (new_log_ident)
    my_b_write(head, (uchar*) new_log_ident, (uint)ident_len);
  my_b_printf(head, "  pos: %s\n", llstr(pos, buf));
}
#endif /* MYSQL_CLIENT */



/*
  Rotate_log_event::Rotate_log_event() (2 constructors)
*/


#ifndef MYSQL_CLIENT
Rotate_log_event::Rotate_log_event(const char* new_log_ident_arg,
                                   uint ident_len_arg, ulonglong pos_arg,
                                   uint flags_arg)
  :Log_event(Log_event::EVENT_NO_CACHE, Log_event::EVENT_IMMEDIATE_LOGGING),
   new_log_ident(new_log_ident_arg), pos(pos_arg),ident_len(ident_len_arg ?
   ident_len_arg : (uint) strlen(new_log_ident_arg)), flags(flags_arg)
{
#ifndef DBUG_OFF
  char buff[22];
  DBUG_ENTER("Rotate_log_event::Rotate_log_event(...,flags)");
  DBUG_PRINT("enter",("new_log_ident: %s  pos: %s  flags: %lu", new_log_ident_arg,
                      llstr(pos_arg, buff), (ulong) flags));
#endif
<<<<<<< HEAD
  cache_type= EVENT_NO_CACHE;
=======
  event_cache_type= EVENT_NO_CACHE;
  event_logging_type= EVENT_IMMEDIATE_LOGGING;
>>>>>>> 4fa8f9dc
  if (flags & DUP_NAME)
    new_log_ident= my_strndup(new_log_ident_arg, ident_len, MYF(MY_WME));
  if (flags & RELAY_LOG)
    set_relay_log_event();
  DBUG_VOID_RETURN;
}
#endif


Rotate_log_event::Rotate_log_event(const char* buf, uint event_len,
                                   const Format_description_log_event* description_event)
  :Log_event(buf, description_event) ,new_log_ident(0), flags(DUP_NAME)
{
  DBUG_ENTER("Rotate_log_event::Rotate_log_event(char*,...)");
  // The caller will ensure that event_len is what we have at EVENT_LEN_OFFSET
  uint8 header_size= description_event->common_header_len;
  uint8 post_header_len= description_event->post_header_len[ROTATE_EVENT-1];
  uint ident_offset;
  if (event_len < header_size)
    DBUG_VOID_RETURN;
  buf += header_size;
  pos = post_header_len ? uint8korr(buf + R_POS_OFFSET) : 4;
  ident_len = (uint)(event_len -
                     (header_size+post_header_len)); 
  ident_offset = post_header_len; 
  set_if_smaller(ident_len,FN_REFLEN-1);
  new_log_ident= my_strndup(buf + ident_offset, (uint) ident_len, MYF(MY_WME));
  DBUG_PRINT("debug", ("new_log_ident: '%s'", new_log_ident));
  DBUG_VOID_RETURN;
}


/*
  Rotate_log_event::write()
*/

#ifndef MYSQL_CLIENT
bool Rotate_log_event::write(IO_CACHE* file)
{
  char buf[ROTATE_HEADER_LEN];
  int8store(buf + R_POS_OFFSET, pos);
  return (write_header(file, ROTATE_HEADER_LEN + ident_len) || 
          wrapper_my_b_safe_write(file, (uchar*) buf, ROTATE_HEADER_LEN) ||
          wrapper_my_b_safe_write(file, (uchar*) new_log_ident,
                                     (uint) ident_len) ||
          write_footer(file));
}
#endif


#if defined(HAVE_REPLICATION) && !defined(MYSQL_CLIENT)

/*
  Got a rotate log event from the master.

  This is mainly used so that we can later figure out the logname and
  position for the master.

  We can't rotate the slave's BINlog as this will cause infinitive rotations
  in a A -> B -> A setup.
  The NOTES below is a wrong comment which will disappear when 4.1 is merged.

  This must only be called from the Slave SQL thread, since it calls
  flush_relay_log_info().

  @retval
    0	ok
*/
int Rotate_log_event::do_update_pos(Relay_log_info *rli)
{
  DBUG_ENTER("Rotate_log_event::do_update_pos");
#ifndef DBUG_OFF
  char buf[32];
#endif

  DBUG_PRINT("info", ("server_id=%lu; ::server_id=%lu",
                      (ulong) this->server_id, (ulong) ::server_id));
  DBUG_PRINT("info", ("new_log_ident: %s", this->new_log_ident));
  DBUG_PRINT("info", ("pos: %s", llstr(this->pos, buf)));

  /*
    If we are in a transaction or in a group: the only normal case is
    when the I/O thread was copying a big transaction, then it was
    stopped and restarted: we have this in the relay log:

    BEGIN
    ...
    ROTATE (a fake one)
    ...
    COMMIT or ROLLBACK

    In that case, we don't want to touch the coordinates which
    correspond to the beginning of the transaction.  Starting from
    5.0.0, there also are some rotates from the slave itself, in the
    relay log, which shall not change the group positions.
  */
  if ((server_id != ::server_id || rli->replicate_same_server_id) &&
      !is_relay_log_event() &&
      !rli->is_in_group())
  {
    mysql_mutex_lock(&rli->data_lock);
    DBUG_PRINT("info", ("old group_master_log_name: '%s'  "
                        "old group_master_log_pos: %lu",
                        rli->get_group_master_log_name(),
                        (ulong) rli->get_group_master_log_pos()));
    memcpy((void *)rli->get_group_master_log_name(),
           new_log_ident, ident_len + 1);
    rli->notify_group_master_log_name_update();
    rli->inc_group_relay_log_pos(pos, TRUE /* skip_lock */);

    DBUG_PRINT("info", ("new group_master_log_name: '%s'  "
                        "new group_master_log_pos: %lu",
                        rli->get_group_master_log_name(),
                        (ulong) rli->get_group_master_log_pos()));
    mysql_mutex_unlock(&rli->data_lock);
    rli->flush_info(TRUE);
    
    /*
      Reset thd->variables.option_bits and sql_mode etc, because this could be the signal of
      a master's downgrade from 5.0 to 4.0.
      However, no need to reset description_event_for_exec: indeed, if the next
      master is 5.0 (even 5.0.1) we will soon get a Format_desc; if the next
      master is 4.0 then the events are in the slave's format (conversion).
    */
    set_slave_thread_options(thd);
    set_slave_thread_default_charset(thd, rli);
    thd->variables.sql_mode= global_system_variables.sql_mode;
    thd->variables.auto_increment_increment=
      thd->variables.auto_increment_offset= 1;
  }
  else
    rli->inc_event_relay_log_pos();


  DBUG_RETURN(0);
}


Log_event::enum_skip_reason
Rotate_log_event::do_shall_skip(Relay_log_info *rli)
{
  enum_skip_reason reason= Log_event::do_shall_skip(rli);

  switch (reason) {
  case Log_event::EVENT_SKIP_NOT:
  case Log_event::EVENT_SKIP_COUNT:
    return Log_event::EVENT_SKIP_NOT;

  case Log_event::EVENT_SKIP_IGNORE:
    return Log_event::EVENT_SKIP_IGNORE;
  }
  DBUG_ASSERT(0);
  return Log_event::EVENT_SKIP_NOT;             // To keep compiler happy
}

#endif


/**************************************************************************
	Intvar_log_event methods
**************************************************************************/

/*
  Intvar_log_event::pack_info()
*/

#if defined(HAVE_REPLICATION) && !defined(MYSQL_CLIENT)
void Intvar_log_event::pack_info(Protocol *protocol)
{
  char buf[256], *pos;
  pos= strmake(buf, get_var_type_name(), sizeof(buf)-23);
  *pos++= '=';
  pos= longlong10_to_str(val, pos, -10);
  protocol->store(buf, (uint) (pos-buf), &my_charset_bin);
}
#endif


/*
  Intvar_log_event::Intvar_log_event()
*/

Intvar_log_event::Intvar_log_event(const char* buf,
                                   const Format_description_log_event* description_event)
  :Log_event(buf, description_event)
{
  /* The Post-Header is empty. The Varible Data part begins immediately. */
  buf+= description_event->common_header_len +
    description_event->post_header_len[INTVAR_EVENT-1];
  type= buf[I_TYPE_OFFSET];
  val= uint8korr(buf+I_VAL_OFFSET);
}


/*
  Intvar_log_event::get_var_type_name()
*/

const char* Intvar_log_event::get_var_type_name()
{
  switch(type) {
  case LAST_INSERT_ID_EVENT: return "LAST_INSERT_ID";
  case INSERT_ID_EVENT: return "INSERT_ID";
  default: /* impossible */ return "UNKNOWN";
  }
}


/*
  Intvar_log_event::write()
*/

#ifndef MYSQL_CLIENT
bool Intvar_log_event::write(IO_CACHE* file)
{
  uchar buf[9];
  buf[I_TYPE_OFFSET]= (uchar) type;
  int8store(buf + I_VAL_OFFSET, val);
  return (write_header(file, sizeof(buf)) ||
          wrapper_my_b_safe_write(file, buf, sizeof(buf)) ||
	  write_footer(file));
}
#endif


/*
  Intvar_log_event::print()
*/

#ifdef MYSQL_CLIENT
void Intvar_log_event::print(FILE* file, PRINT_EVENT_INFO* print_event_info)
{
  char llbuff[22];
  const char *msg;
  LINT_INIT(msg);
  IO_CACHE *const head= &print_event_info->head_cache;

  if (!print_event_info->short_form)
  {
    print_header(head, print_event_info, FALSE);
    my_b_printf(head, "\tIntvar\n");
  }

  my_b_printf(head, "SET ");
  switch (type) {
  case LAST_INSERT_ID_EVENT:
    msg="LAST_INSERT_ID";
    break;
  case INSERT_ID_EVENT:
    msg="INSERT_ID";
    break;
  case INVALID_INT_EVENT:
  default: // cannot happen
    msg="INVALID_INT";
    break;
  }
  my_b_printf(head, "%s=%s%s\n",
              msg, llstr(val,llbuff), print_event_info->delimiter);
}
#endif


/*
  Intvar_log_event::do_apply_event()
*/

#if defined(HAVE_REPLICATION)&& !defined(MYSQL_CLIENT)
int Intvar_log_event::do_apply_event(Relay_log_info const *rli)
{
  /*
    We are now in a statement until the associated query log event has
    been processed.
   */
  const_cast<Relay_log_info*>(rli)->set_flag(Relay_log_info::IN_STMT);

  switch (type) {
  case LAST_INSERT_ID_EVENT:
    thd->stmt_depends_on_first_successful_insert_id_in_prev_stmt= 1;
    thd->first_successful_insert_id_in_prev_stmt= val;
    break;
  case INSERT_ID_EVENT:
    thd->force_one_auto_inc_interval(val);
    break;
  }
  return 0;
}

int Intvar_log_event::do_update_pos(Relay_log_info *rli)
{
  rli->inc_event_relay_log_pos();
  return 0;
}


Log_event::enum_skip_reason
Intvar_log_event::do_shall_skip(Relay_log_info *rli)
{
  /*
    It is a common error to set the slave skip counter to 1 instead of
    2 when recovering from an insert which used a auto increment,
    rand, or user var.  Therefore, if the slave skip counter is 1, we
    just say that this event should be skipped by ignoring it, meaning
    that we do not change the value of the slave skip counter since it
    will be decreased by the following insert event.
  */
  return continue_group(rli);
}

#endif


/**************************************************************************
  Rand_log_event methods
**************************************************************************/

#if defined(HAVE_REPLICATION) && !defined(MYSQL_CLIENT)
void Rand_log_event::pack_info(Protocol *protocol)
{
  char buf1[256], *pos;
  pos= strmov(buf1,"rand_seed1=");
  pos= int10_to_str((long) seed1, pos, 10);
  pos= strmov(pos, ",rand_seed2=");
  pos= int10_to_str((long) seed2, pos, 10);
  protocol->store(buf1, (uint) (pos-buf1), &my_charset_bin);
}
#endif


Rand_log_event::Rand_log_event(const char* buf,
                               const Format_description_log_event* description_event)
  :Log_event(buf, description_event)
{
  /* The Post-Header is empty. The Variable Data part begins immediately. */
  buf+= description_event->common_header_len +
    description_event->post_header_len[RAND_EVENT-1];
  seed1= uint8korr(buf+RAND_SEED1_OFFSET);
  seed2= uint8korr(buf+RAND_SEED2_OFFSET);
}


#ifndef MYSQL_CLIENT
bool Rand_log_event::write(IO_CACHE* file)
{
  uchar buf[16];
  int8store(buf + RAND_SEED1_OFFSET, seed1);
  int8store(buf + RAND_SEED2_OFFSET, seed2);
  return (write_header(file, sizeof(buf)) ||
          wrapper_my_b_safe_write(file, buf, sizeof(buf)) ||
	  write_footer(file));
}
#endif


#ifdef MYSQL_CLIENT
void Rand_log_event::print(FILE* file, PRINT_EVENT_INFO* print_event_info)
{
  IO_CACHE *const head= &print_event_info->head_cache;

  char llbuff[22],llbuff2[22];
  if (!print_event_info->short_form)
  {
    print_header(head, print_event_info, FALSE);
    my_b_printf(head, "\tRand\n");
  }
  my_b_printf(head, "SET @@RAND_SEED1=%s, @@RAND_SEED2=%s%s\n",
              llstr(seed1, llbuff),llstr(seed2, llbuff2),
              print_event_info->delimiter);
}
#endif /* MYSQL_CLIENT */


#if defined(HAVE_REPLICATION) && !defined(MYSQL_CLIENT)
int Rand_log_event::do_apply_event(Relay_log_info const *rli)
{
  /*
    We are now in a statement until the associated query log event has
    been processed.
   */
  const_cast<Relay_log_info*>(rli)->set_flag(Relay_log_info::IN_STMT);

  thd->rand.seed1= (ulong) seed1;
  thd->rand.seed2= (ulong) seed2;
  return 0;
}

int Rand_log_event::do_update_pos(Relay_log_info *rli)
{
  rli->inc_event_relay_log_pos();
  return 0;
}


Log_event::enum_skip_reason
Rand_log_event::do_shall_skip(Relay_log_info *rli)
{
  /*
    It is a common error to set the slave skip counter to 1 instead of
    2 when recovering from an insert which used a auto increment,
    rand, or user var.  Therefore, if the slave skip counter is 1, we
    just say that this event should be skipped by ignoring it, meaning
    that we do not change the value of the slave skip counter since it
    will be decreased by the following insert event.
  */
  return continue_group(rli);
}

#endif /* !MYSQL_CLIENT */


/**************************************************************************
  Xid_log_event methods
**************************************************************************/

#if defined(HAVE_REPLICATION) && !defined(MYSQL_CLIENT)
void Xid_log_event::pack_info(Protocol *protocol)
{
  char buf[128], *pos;
  pos= strmov(buf, "COMMIT /* xid=");
  pos= longlong10_to_str(xid, pos, 10);
  pos= strmov(pos, " */");
  protocol->store(buf, (uint) (pos-buf), &my_charset_bin);
}
#endif

/**
  @note
  It's ok not to use int8store here,
  as long as xid_t::set(ulonglong) and
  xid_t::get_my_xid doesn't do it either.
  We don't care about actual values of xids as long as
  identical numbers compare identically
*/

Xid_log_event::
Xid_log_event(const char* buf,
              const Format_description_log_event *description_event)
  :Log_event(buf, description_event)
{
  /* The Post-Header is empty. The Variable Data part begins immediately. */
  buf+= description_event->common_header_len +
    description_event->post_header_len[XID_EVENT-1];
  memcpy((char*) &xid, buf, sizeof(xid));
}


#ifndef MYSQL_CLIENT
bool Xid_log_event::write(IO_CACHE* file)
{
  DBUG_EXECUTE_IF("do_not_write_xid", return 0;);
  return (write_header(file, sizeof(xid)) ||
	  wrapper_my_b_safe_write(file, (uchar*) &xid, sizeof(xid)) ||
	  write_footer(file));
}
#endif


#ifdef MYSQL_CLIENT
void Xid_log_event::print(FILE* file, PRINT_EVENT_INFO* print_event_info)
{
  IO_CACHE *const head= &print_event_info->head_cache;

  if (!print_event_info->short_form)
  {
    char buf[64];
    longlong10_to_str(xid, buf, 10);

    print_header(head, print_event_info, FALSE);
    my_b_printf(head, "\tXid = %s\n", buf);
  }
  my_b_printf(head, "COMMIT%s\n", print_event_info->delimiter);
}
#endif /* MYSQL_CLIENT */


#if defined(HAVE_REPLICATION) && !defined(MYSQL_CLIENT)
int Xid_log_event::do_apply_event(Relay_log_info const *rli)
{
  int error= 0;

  Relay_log_info *rli_ptr= const_cast<Relay_log_info *>(rli);

  /*
    If the repository is transactional, i.e., created over a
    transactional table, we need to update the positions within
    the context of the current transaction in order to provide
    data integrity. See sql/rpl_rli.h for further details.
  */
  bool is_trans_repo= rli_ptr->is_transactional();

  /* For a slave Xid_log_event is COMMIT */
  general_log_print(thd, COM_QUERY,
                    "COMMIT /* implicit, from Xid_log_event */");

  if (is_trans_repo)
  {
    mysql_mutex_lock(&rli_ptr->data_lock);
  }

  DBUG_PRINT("info", ("do_apply group master %s %lu  group relay %s %lu event %s %lu\n",
    rli_ptr->get_group_master_log_name(),
    (ulong) rli_ptr->get_group_master_log_pos(),
    rli_ptr->get_group_relay_log_name(),
    (ulong) rli_ptr->get_group_relay_log_pos(),
    rli_ptr->get_event_relay_log_name(),
    (ulong) rli_ptr->get_event_relay_log_pos()));

  DBUG_EXECUTE_IF("crash_before_update_pos", DBUG_SUICIDE(););

  /*
    We need to update the positions in here to make it transactional.  
  */
  if (is_trans_repo)
  {
    rli_ptr->inc_event_relay_log_pos();
    rli_ptr->set_group_relay_log_pos(rli_ptr->get_event_relay_log_pos());
    rli_ptr->set_group_relay_log_name(rli_ptr->get_event_relay_log_name());

    rli_ptr->notify_group_relay_log_name_update();

    if (log_pos) // 3.23 binlogs don't have log_posx
    {
      rli_ptr->set_group_master_log_pos(log_pos);
    }
  
    if ((error= rli_ptr->flush_info(TRUE)))
      goto err;
  }

  DBUG_PRINT("info", ("do_apply group master %s %lu  group relay %s %lu event %s %lu\n",
    rli_ptr->get_group_master_log_name(),
    (ulong) rli_ptr->get_group_master_log_pos(),
    rli_ptr->get_group_relay_log_name(),
    (ulong) rli_ptr->get_group_relay_log_pos(),
    rli_ptr->get_event_relay_log_name(),
    (ulong) rli_ptr->get_event_relay_log_pos()));

  DBUG_EXECUTE_IF("crash_after_update_pos_before_apply", DBUG_SUICIDE(););

  error= trans_commit(thd); /* Automatically rolls back on error. */
  DBUG_EXECUTE_IF("crash_after_apply", DBUG_SUICIDE(););
  thd->mdl_context.release_transactional_locks();

err:
  if (is_trans_repo)
  {
    mysql_cond_broadcast(&rli_ptr->data_cond);
    mysql_mutex_unlock(&rli_ptr->data_lock);
  }
  return error;
}

Log_event::enum_skip_reason
Xid_log_event::do_shall_skip(Relay_log_info *rli)
{
  DBUG_ENTER("Xid_log_event::do_shall_skip");
  if (rli->slave_skip_counter > 0) {
    thd->variables.option_bits&= ~OPTION_BEGIN;
    DBUG_RETURN(Log_event::EVENT_SKIP_COUNT);
  }
  DBUG_RETURN(Log_event::do_shall_skip(rli));
}
#endif /* !MYSQL_CLIENT */


/**************************************************************************
  User_var_log_event methods
**************************************************************************/

#if defined(HAVE_REPLICATION) && !defined(MYSQL_CLIENT)
void User_var_log_event::pack_info(Protocol* protocol)
{
  char *buf= 0;
  uint val_offset= 4 + name_len;
  uint event_len= val_offset;

  if (is_null)
  {
    if (!(buf= (char*) my_malloc(val_offset + 5, MYF(MY_WME))))
      return;
    strmov(buf + val_offset, "NULL");
    event_len= val_offset + 4;
  }
  else
  {
    switch (type) {
    case REAL_RESULT:
      double real_val;
      float8get(real_val, val);
      if (!(buf= (char*) my_malloc(val_offset + MY_GCVT_MAX_FIELD_WIDTH + 1,
                                   MYF(MY_WME))))
        return;
      event_len+= my_gcvt(real_val, MY_GCVT_ARG_DOUBLE, MY_GCVT_MAX_FIELD_WIDTH,
                          buf + val_offset, NULL);
      break;
    case INT_RESULT:
      if (!(buf= (char*) my_malloc(val_offset + 22, MYF(MY_WME))))
        return;
      event_len= longlong10_to_str(uint8korr(val), buf + val_offset, 
                                   ((flags & User_var_log_event::UNSIGNED_F) ? 
                                    10 : -10))-buf;
      break;
    case DECIMAL_RESULT:
    {
      if (!(buf= (char*) my_malloc(val_offset + DECIMAL_MAX_STR_LENGTH + 1,
                                   MYF(MY_WME))))
        return;
      String str(buf+val_offset, DECIMAL_MAX_STR_LENGTH + 1, &my_charset_bin);
      my_decimal dec;
      binary2my_decimal(E_DEC_FATAL_ERROR, (uchar*) (val+2), &dec, val[0],
                        val[1]);
      my_decimal2string(E_DEC_FATAL_ERROR, &dec, 0, 0, 0, &str);
      event_len= str.length() + val_offset;
      break;
    } 
    case STRING_RESULT:
      /* 15 is for 'COLLATE' and other chars */
      buf= (char*) my_malloc(event_len+val_len*2+1+2*MY_CS_NAME_SIZE+15,
                             MYF(MY_WME));
      CHARSET_INFO *cs;
      if (!buf)
        return;
      if (!(cs= get_charset(charset_number, MYF(0))))
      {
        strmov(buf+val_offset, "???");
        event_len+= 3;
      }
      else
      {
        char *p= strxmov(buf + val_offset, "_", cs->csname, " ", NullS);
        p= str_to_hex(p, val, val_len);
        p= strxmov(p, " COLLATE ", cs->name, NullS);
        event_len= p-buf;
      }
      break;
    case ROW_RESULT:
    default:
      DBUG_ASSERT(1);
      return;
    }
  }
  buf[0]= '@';
  buf[1]= '`';
  memcpy(buf+2, name, name_len);
  buf[2+name_len]= '`';
  buf[3+name_len]= '=';
  protocol->store(buf, event_len, &my_charset_bin);
  my_free(buf);
}
#endif /* !MYSQL_CLIENT */


User_var_log_event::
User_var_log_event(const char* buf,
                   const Format_description_log_event* description_event)
  :Log_event(buf, description_event)
{
  /* The Post-Header is empty. The Variable Data part begins immediately. */
  const char *start= buf;
  buf+= description_event->common_header_len +
    description_event->post_header_len[USER_VAR_EVENT-1];
  name_len= uint4korr(buf);
  name= (char *) buf + UV_NAME_LEN_SIZE;
  buf+= UV_NAME_LEN_SIZE + name_len;
  is_null= (bool) *buf;
  flags= User_var_log_event::UNDEF_F;    // defaults to UNDEF_F
  if (is_null)
  {
    type= STRING_RESULT;
    charset_number= my_charset_bin.number;
    val_len= 0;
    val= 0;  
  }
  else
  {
    type= (Item_result) buf[UV_VAL_IS_NULL];
    charset_number= uint4korr(buf + UV_VAL_IS_NULL + UV_VAL_TYPE_SIZE);
    val_len= uint4korr(buf + UV_VAL_IS_NULL + UV_VAL_TYPE_SIZE +
                       UV_CHARSET_NUMBER_SIZE);
    val= (char *) (buf + UV_VAL_IS_NULL + UV_VAL_TYPE_SIZE +
                   UV_CHARSET_NUMBER_SIZE + UV_VAL_LEN_SIZE);

    /**
      We need to check if this is from an old server
      that did not pack information for flags.
      We do this by checking if there are extra bytes
      after the packed value. If there are we take the
      extra byte and it's value is assumed to contain
      the flags value.

      Old events will not have this extra byte, thence,
      we keep the flags set to UNDEF_F.
    */
    uint bytes_read= ((val + val_len) - start);
#ifndef DBUG_OFF
    bool old_pre_checksum_fd= description_event->is_version_before_checksum();
#endif
    DBUG_ASSERT((bytes_read == data_written -
                 (old_pre_checksum_fd ||
                  (description_event->checksum_alg ==
                   BINLOG_CHECKSUM_ALG_OFF)) ?
                 0 : BINLOG_CHECKSUM_LEN)
                ||
                (bytes_read == data_written -1 -
                 (old_pre_checksum_fd ||
                  (description_event->checksum_alg ==
                   BINLOG_CHECKSUM_ALG_OFF)) ?
                 0 : BINLOG_CHECKSUM_LEN));
    if ((data_written - bytes_read) > 0)
    {
      flags= (uint) *(buf + UV_VAL_IS_NULL + UV_VAL_TYPE_SIZE +
                    UV_CHARSET_NUMBER_SIZE + UV_VAL_LEN_SIZE +
                    val_len);
    }
  }
}


#ifndef MYSQL_CLIENT
bool User_var_log_event::write(IO_CACHE* file)
{
  char buf[UV_NAME_LEN_SIZE];
  char buf1[UV_VAL_IS_NULL + UV_VAL_TYPE_SIZE + 
	    UV_CHARSET_NUMBER_SIZE + UV_VAL_LEN_SIZE];
  uchar buf2[max(8, DECIMAL_MAX_FIELD_SIZE + 2)], *pos= buf2;
  uint unsigned_len= 0;
  uint buf1_length;
  ulong event_length;

  int4store(buf, name_len);
  
  if ((buf1[0]= is_null))
  {
    buf1_length= 1;
    val_len= 0;                                 // Length of 'pos'
  }    
  else
  {
    buf1[1]= type;
    int4store(buf1 + 2, charset_number);

    switch (type) {
    case REAL_RESULT:
      float8store(buf2, *(double*) val);
      break;
    case INT_RESULT:
      int8store(buf2, *(longlong*) val);
      unsigned_len= 1;
      break;
    case DECIMAL_RESULT:
    {
      my_decimal *dec= (my_decimal *)val;
      dec->fix_buffer_pointer();
      buf2[0]= (char)(dec->intg + dec->frac);
      buf2[1]= (char)dec->frac;
      decimal2bin((decimal_t*)val, buf2+2, buf2[0], buf2[1]);
      val_len= decimal_bin_size(buf2[0], buf2[1]) + 2;
      break;
    }
    case STRING_RESULT:
      pos= (uchar*) val;
      break;
    case ROW_RESULT:
    default:
      DBUG_ASSERT(1);
      return 0;
    }
    int4store(buf1 + 2 + UV_CHARSET_NUMBER_SIZE, val_len);
    buf1_length= 10;
  }

  /* Length of the whole event */
  event_length= sizeof(buf)+ name_len + buf1_length + val_len + unsigned_len;

  return (write_header(file, event_length) ||
          wrapper_my_b_safe_write(file, (uchar*) buf, sizeof(buf))   ||
	  wrapper_my_b_safe_write(file, (uchar*) name, name_len)     ||
	  wrapper_my_b_safe_write(file, (uchar*) buf1, buf1_length) ||
	  wrapper_my_b_safe_write(file, pos, val_len) ||
          wrapper_my_b_safe_write(file, &flags, unsigned_len) ||
	  write_footer(file));
}
#endif


/*
  User_var_log_event::print()
*/

#ifdef MYSQL_CLIENT
void User_var_log_event::print(FILE* file, PRINT_EVENT_INFO* print_event_info)
{
  IO_CACHE *const head= &print_event_info->head_cache;

  if (!print_event_info->short_form)
  {
    print_header(head, print_event_info, FALSE);
    my_b_printf(head, "\tUser_var\n");
  }

  my_b_printf(head, "SET @`");
  my_b_write(head, (uchar*) name, (uint) (name_len));
  my_b_printf(head, "`");

  if (is_null)
  {
    my_b_printf(head, ":=NULL%s\n", print_event_info->delimiter);
  }
  else
  {
    switch (type) {
    case REAL_RESULT:
      double real_val;
      char real_buf[FMT_G_BUFSIZE(14)];
      float8get(real_val, val);
      sprintf(real_buf, "%.14g", real_val);
      my_b_printf(head, ":=%s%s\n", real_buf, print_event_info->delimiter);
      break;
    case INT_RESULT:
      char int_buf[22];
      longlong10_to_str(uint8korr(val), int_buf, 
                        ((flags & User_var_log_event::UNSIGNED_F) ? 10 : -10));
      my_b_printf(head, ":=%s%s\n", int_buf, print_event_info->delimiter);
      break;
    case DECIMAL_RESULT:
    {
      char str_buf[200];
      int str_len= sizeof(str_buf) - 1;
      int precision= (int)val[0];
      int scale= (int)val[1];
      decimal_digit_t dec_buf[10];
      decimal_t dec;
      dec.len= 10;
      dec.buf= dec_buf;

      bin2decimal((uchar*) val+2, &dec, precision, scale);
      decimal2string(&dec, str_buf, &str_len, 0, 0, 0);
      str_buf[str_len]= 0;
      my_b_printf(head, ":=%s%s\n", str_buf, print_event_info->delimiter);
      break;
    }
    case STRING_RESULT:
    {
      /*
        Let's express the string in hex. That's the most robust way. If we
        print it in character form instead, we need to escape it with
        character_set_client which we don't know (we will know it in 5.0, but
        in 4.1 we don't know it easily when we are printing
        User_var_log_event). Explanation why we would need to bother with
        character_set_client (quoting Bar):
        > Note, the parser doesn't switch to another unescaping mode after
        > it has met a character set introducer.
        > For example, if an SJIS client says something like:
        > SET @a= _ucs2 \0a\0b'
        > the string constant is still unescaped according to SJIS, not
        > according to UCS2.
      */
      char *hex_str;
      CHARSET_INFO *cs;

      if (!(hex_str= (char *)my_alloca(2*val_len+1+2))) // 2 hex digits / byte
        break; // no error, as we are 'void'
      str_to_hex(hex_str, val, val_len);
      /*
        For proper behaviour when mysqlbinlog|mysql, we need to explicitely
        specify the variable's collation. It will however cause problems when
        people want to mysqlbinlog|mysql into another server not supporting the
        character set. But there's not much to do about this and it's unlikely.
      */
      if (!(cs= get_charset(charset_number, MYF(0))))
        /*
          Generate an unusable command (=> syntax error) is probably the best
          thing we can do here.
        */
        my_b_printf(head, ":=???%s\n", print_event_info->delimiter);
      else
        my_b_printf(head, ":=_%s %s COLLATE `%s`%s\n",
                    cs->csname, hex_str, cs->name,
                    print_event_info->delimiter);
      my_afree(hex_str);
    }
      break;
    case ROW_RESULT:
    default:
      DBUG_ASSERT(1);
      return;
    }
  }
}
#endif


/*
  User_var_log_event::do_apply_event()
*/

#if defined(HAVE_REPLICATION) && !defined(MYSQL_CLIENT)
int User_var_log_event::do_apply_event(Relay_log_info const *rli)
{
  Item *it= 0;
  CHARSET_INFO *charset;
  if (!(charset= get_charset(charset_number, MYF(MY_WME))))
    return 1;
  LEX_STRING user_var_name;
  user_var_name.str= name;
  user_var_name.length= name_len;
  double real_val;
  longlong int_val;

  /*
    We are now in a statement until the associated query log event has
    been processed.
   */
  const_cast<Relay_log_info*>(rli)->set_flag(Relay_log_info::IN_STMT);

  if (is_null)
  {
    it= new Item_null();
  }
  else
  {
    switch (type) {
    case REAL_RESULT:
      float8get(real_val, val);
      it= new Item_float(real_val, 0);
      val= (char*) &real_val;		// Pointer to value in native format
      val_len= 8;
      break;
    case INT_RESULT:
      int_val= (longlong) uint8korr(val);
      it= new Item_int(int_val);
      val= (char*) &int_val;		// Pointer to value in native format
      val_len= 8;
      break;
    case DECIMAL_RESULT:
    {
      Item_decimal *dec= new Item_decimal((uchar*) val+2, val[0], val[1]);
      it= dec;
      val= (char *)dec->val_decimal(NULL);
      val_len= sizeof(my_decimal);
      break;
    }
    case STRING_RESULT:
      it= new Item_string(val, val_len, charset);
      break;
    case ROW_RESULT:
    default:
      DBUG_ASSERT(1);
      return 0;
    }
  }
  Item_func_set_user_var e(user_var_name, it);
  /*
    Item_func_set_user_var can't substitute something else on its place =>
    0 can be passed as last argument (reference on item)

    Fix_fields() can fail, in which case a call of update_hash() might
    crash the server, so if fix fields fails, we just return with an
    error.
  */
  if (e.fix_fields(thd, 0))
    return 1;

  /*
    A variable can just be considered as a table with
    a single record and with a single column. Thus, like
    a column value, it could always have IMPLICIT derivation.
   */
  e.update_hash(val, val_len, type, charset, DERIVATION_IMPLICIT,
                (flags & User_var_log_event::UNSIGNED_F));
  free_root(thd->mem_root,0);

  return 0;
}

int User_var_log_event::do_update_pos(Relay_log_info *rli)
{
  rli->inc_event_relay_log_pos();
  return 0;
}

Log_event::enum_skip_reason
User_var_log_event::do_shall_skip(Relay_log_info *rli)
{
  /*
    It is a common error to set the slave skip counter to 1 instead
    of 2 when recovering from an insert which used a auto increment,
    rand, or user var.  Therefore, if the slave skip counter is 1, we
    just say that this event should be skipped by ignoring it, meaning
    that we do not change the value of the slave skip counter since it
    will be decreased by the following insert event.
  */
  return continue_group(rli);
}
#endif /* !MYSQL_CLIENT */


/**************************************************************************
  Unknown_log_event methods
**************************************************************************/

#ifdef HAVE_REPLICATION
#ifdef MYSQL_CLIENT
void Unknown_log_event::print(FILE* file_arg, PRINT_EVENT_INFO* print_event_info)
{
  if (print_event_info->short_form)
    return;
  print_header(&print_event_info->head_cache, print_event_info, FALSE);
  my_b_printf(&print_event_info->head_cache, "\n# %s", "Unknown event\n");
}
#endif  

/**************************************************************************
	Stop_log_event methods
**************************************************************************/

/*
  Stop_log_event::print()
*/

#ifdef MYSQL_CLIENT
void Stop_log_event::print(FILE* file, PRINT_EVENT_INFO* print_event_info)
{
  if (print_event_info->short_form)
    return;

  print_header(&print_event_info->head_cache, print_event_info, FALSE);
  my_b_printf(&print_event_info->head_cache, "\tStop\n");
}
#endif /* MYSQL_CLIENT */


#ifndef MYSQL_CLIENT
/*
  The master stopped.  We used to clean up all temporary tables but
  this is useless as, as the master has shut down properly, it has
  written all DROP TEMPORARY TABLE (prepared statements' deletion is
  TODO only when we binlog prep stmts).  We used to clean up
  slave_load_tmpdir, but this is useless as it has been cleared at the
  end of LOAD DATA INFILE.  So we have nothing to do here.  The place
  were we must do this cleaning is in
  Start_log_event_v3::do_apply_event(), not here. Because if we come
  here, the master was sane.

  This must only be called from the Slave SQL thread, since it calls
  flush_relay_log_info().
*/
int Stop_log_event::do_update_pos(Relay_log_info *rli)
{
  /*
    We do not want to update master_log pos because we get a rotate event
    before stop, so by now group_master_log_name is set to the next log.
    If we updated it, we will have incorrect master coordinates and this
    could give false triggers in MASTER_POS_WAIT() that we have reached
    the target position when in fact we have not.
  */
  if (thd->variables.option_bits & OPTION_BEGIN)
    rli->inc_event_relay_log_pos();
  else
  {
    rli->inc_group_relay_log_pos(0);
    rli->flush_info(TRUE);
  }
  return 0;
}

#endif /* !MYSQL_CLIENT */
#endif /* HAVE_REPLICATION */


/**************************************************************************
	Create_file_log_event methods
**************************************************************************/

/*
  Create_file_log_event ctor
*/

#ifndef MYSQL_CLIENT
Create_file_log_event::
Create_file_log_event(THD* thd_arg, sql_exchange* ex,
		      const char* db_arg, const char* table_name_arg,
                      List<Item>& fields_arg,
                      bool is_concurrent_arg,
                      enum enum_duplicates handle_dup,
                      bool ignore,
		      uchar* block_arg, uint block_len_arg, bool using_trans)
  :Load_log_event(thd_arg, ex, db_arg, table_name_arg, fields_arg,
                  is_concurrent_arg,
                  handle_dup, ignore, using_trans),
   fake_base(0), block(block_arg), event_buf(0), block_len(block_len_arg),
   file_id(thd_arg->file_id = mysql_bin_log.next_file_id())
{
  DBUG_ENTER("Create_file_log_event");
  sql_ex.force_new_format();
  DBUG_VOID_RETURN;
}


/*
  Create_file_log_event::write_data_body()
*/

bool Create_file_log_event::write_data_body(IO_CACHE* file)
{
  bool res;
  if ((res= Load_log_event::write_data_body(file)) || fake_base)
    return res;
  return (my_b_safe_write(file, (uchar*) "", 1) ||
          my_b_safe_write(file, (uchar*) block, block_len));
}


/*
  Create_file_log_event::write_data_header()
*/

bool Create_file_log_event::write_data_header(IO_CACHE* file)
{
  bool res;
  uchar buf[CREATE_FILE_HEADER_LEN];
  if ((res= Load_log_event::write_data_header(file)) || fake_base)
    return res;
  int4store(buf + CF_FILE_ID_OFFSET, file_id);
  return my_b_safe_write(file, buf, CREATE_FILE_HEADER_LEN) != 0;
}


/*
  Create_file_log_event::write_base()
*/

bool Create_file_log_event::write_base(IO_CACHE* file)
{
  bool res;
  fake_base= 1;                                 // pretend we are Load event
  res= write(file);
  fake_base= 0;
  return res;
}

#endif /* !MYSQL_CLIENT */

/*
  Create_file_log_event ctor
*/

Create_file_log_event::Create_file_log_event(const char* buf, uint len,
                                             const Format_description_log_event* description_event)
  :Load_log_event(buf,0,description_event),fake_base(0),block(0),inited_from_old(0)
{
  DBUG_ENTER("Create_file_log_event::Create_file_log_event(char*,...)");
  uint block_offset;
  uint header_len= description_event->common_header_len;
  uint8 load_header_len= description_event->post_header_len[LOAD_EVENT-1];
  uint8 create_file_header_len= description_event->post_header_len[CREATE_FILE_EVENT-1];
  if (!(event_buf= (char*) my_memdup(buf, len, MYF(MY_WME))) ||
      copy_log_event(event_buf,len,
                     ((buf[EVENT_TYPE_OFFSET] == LOAD_EVENT) ?
                      load_header_len + header_len :
                      (fake_base ? (header_len+load_header_len) :
                       (header_len+load_header_len) +
                       create_file_header_len)),
                     description_event))
    DBUG_VOID_RETURN;
  if (description_event->binlog_version!=1)
  {
    file_id= uint4korr(buf + 
                       header_len +
		       load_header_len + CF_FILE_ID_OFFSET);
    /*
      Note that it's ok to use get_data_size() below, because it is computed
      with values we have already read from this event (because we called
      copy_log_event()); we are not using slave's format info to decode
      master's format, we are really using master's format info.
      Anyway, both formats should be identical (except the common_header_len)
      as these Load events are not changed between 4.0 and 5.0 (as logging of
      LOAD DATA INFILE does not use Load_log_event in 5.0).

      The + 1 is for \0 terminating fname  
    */
    block_offset= (description_event->common_header_len +
                   Load_log_event::get_data_size() +
                   create_file_header_len + 1);
    if (len < block_offset)
      DBUG_VOID_RETURN;
    block = (uchar*)buf + block_offset;
    block_len = len - block_offset;
  }
  else
  {
    sql_ex.force_new_format();
    inited_from_old = 1;
  }
  DBUG_VOID_RETURN;
}


/*
  Create_file_log_event::print()
*/

#ifdef MYSQL_CLIENT
void Create_file_log_event::print(FILE* file, PRINT_EVENT_INFO* print_event_info,
				  bool enable_local)
{
  if (print_event_info->short_form)
  {
    if (enable_local && check_fname_outside_temp_buf())
      Load_log_event::print(file, print_event_info);
    return;
  }

  if (enable_local)
  {
    Load_log_event::print(file, print_event_info,
			  !check_fname_outside_temp_buf());
    /* 
       That one is for "file_id: etc" below: in mysqlbinlog we want the #, in
       SHOW BINLOG EVENTS we don't.
    */
    my_b_printf(&print_event_info->head_cache, "#");
  }

  my_b_printf(&print_event_info->head_cache,
              " file_id: %d  block_len: %d\n", file_id, block_len);
}


void Create_file_log_event::print(FILE* file, PRINT_EVENT_INFO* print_event_info)
{
  print(file, print_event_info, 0);
}
#endif /* MYSQL_CLIENT */


/*
  Create_file_log_event::pack_info()
*/

#if defined(HAVE_REPLICATION) && !defined(MYSQL_CLIENT)
void Create_file_log_event::pack_info(Protocol *protocol)
{
  char buf[NAME_LEN*2 + 30 + 21*2], *pos;
  pos= strmov(buf, "db=");
  memcpy(pos, db, db_len);
  pos= strmov(pos + db_len, ";table=");
  memcpy(pos, table_name, table_name_len);
  pos= strmov(pos + table_name_len, ";file_id=");
  pos= int10_to_str((long) file_id, pos, 10);
  pos= strmov(pos, ";block_len=");
  pos= int10_to_str((long) block_len, pos, 10);
  protocol->store(buf, (uint) (pos-buf), &my_charset_bin);
}
#endif /* defined(HAVE_REPLICATION) && !defined(MYSQL_CLIENT) */


/**
  Create_file_log_event::do_apply_event()
  Constructor for Create_file_log_event to intantiate an event
  from the relay log on the slave.

  @retval
    0           Success
  @retval
    1           Failure
*/

#if defined(HAVE_REPLICATION) && !defined(MYSQL_CLIENT)
int Create_file_log_event::do_apply_event(Relay_log_info const *rli)
{
  char fname_buf[FN_REFLEN+10];
  char *ext;
  int fd = -1;
  IO_CACHE file;
  int error = 1;

  THD_STAGE_INFO(thd, stage_making_temp_file_create_before_load_data);
  memset(&file, 0, sizeof(file));
  ext= slave_load_file_stem(fname_buf, file_id, server_id, ".info");
  /* old copy may exist already */
  mysql_file_delete(key_file_log_event_info, fname_buf, MYF(0));
  if ((fd= mysql_file_create(key_file_log_event_info,
                             fname_buf, CREATE_MODE,
                             O_WRONLY | O_BINARY | O_EXCL | O_NOFOLLOW,
                             MYF(MY_WME))) < 0 ||
      init_io_cache(&file, fd, IO_SIZE, WRITE_CACHE, (my_off_t)0, 0,
		    MYF(MY_WME|MY_NABP)))
  {
    rli->report(ERROR_LEVEL, my_errno,
                "Error in Create_file event: could not open file '%s'",
                fname_buf);
    goto err;
  }
  
  // a trick to avoid allocating another buffer
  fname= fname_buf;
  fname_len= (uint) (strmov(ext, ".data") - fname);
  if (write_base(&file))
  {
    strmov(ext, ".info"); // to have it right in the error message
    rli->report(ERROR_LEVEL, my_errno,
                "Error in Create_file event: could not write to file '%s'",
                fname_buf);
    goto err;
  }
  end_io_cache(&file);
  mysql_file_close(fd, MYF(0));
  
  // fname_buf now already has .data, not .info, because we did our trick
  /* old copy may exist already */
  mysql_file_delete(key_file_log_event_data, fname_buf, MYF(0));
  if ((fd= mysql_file_create(key_file_log_event_data,
                             fname_buf, CREATE_MODE,
                             O_WRONLY | O_BINARY | O_EXCL | O_NOFOLLOW,
                             MYF(MY_WME))) < 0)
  {
    rli->report(ERROR_LEVEL, my_errno,
                "Error in Create_file event: could not open file '%s'",
                fname_buf);
    goto err;
  }
  if (mysql_file_write(fd, (uchar*) block, block_len, MYF(MY_WME+MY_NABP)))
  {
    rli->report(ERROR_LEVEL, my_errno,
                "Error in Create_file event: write to '%s' failed",
                fname_buf);
    goto err;
  }
  error=0;					// Everything is ok

err:
  if (error)
    end_io_cache(&file);
  if (fd >= 0)
    mysql_file_close(fd, MYF(0));
  return error != 0;
}
#endif /* defined(HAVE_REPLICATION) && !defined(MYSQL_CLIENT) */


/**************************************************************************
	Append_block_log_event methods
**************************************************************************/

/*
  Append_block_log_event ctor
*/

#ifndef MYSQL_CLIENT  
Append_block_log_event::Append_block_log_event(THD *thd_arg,
                                               const char *db_arg,
					       uchar *block_arg,
					       uint block_len_arg,
					       bool using_trans)
  :Log_event(thd_arg, 0,
             using_trans ? Log_event::EVENT_TRANSACTIONAL_CACHE :
                           Log_event::EVENT_STMT_CACHE,
             Log_event::EVENT_NORMAL_LOGGING),
   block(block_arg),
   block_len(block_len_arg), file_id(thd_arg->file_id), db(db_arg)
{
}
#endif


/*
  Append_block_log_event ctor
*/

Append_block_log_event::Append_block_log_event(const char* buf, uint len,
                                               const Format_description_log_event* description_event)
  :Log_event(buf, description_event),block(0)
{
  DBUG_ENTER("Append_block_log_event::Append_block_log_event(char*,...)");
  uint8 common_header_len= description_event->common_header_len; 
  uint8 append_block_header_len=
    description_event->post_header_len[APPEND_BLOCK_EVENT-1];
  uint total_header_len= common_header_len+append_block_header_len;
  if (len < total_header_len)
    DBUG_VOID_RETURN;
  file_id= uint4korr(buf + common_header_len + AB_FILE_ID_OFFSET);
  block= (uchar*)buf + total_header_len;
  block_len= len - total_header_len;
  DBUG_VOID_RETURN;
}


/*
  Append_block_log_event::write()
*/

#ifndef MYSQL_CLIENT
bool Append_block_log_event::write(IO_CACHE* file)
{
  uchar buf[APPEND_BLOCK_HEADER_LEN];
  int4store(buf + AB_FILE_ID_OFFSET, file_id);
  return (write_header(file, APPEND_BLOCK_HEADER_LEN + block_len) ||
          wrapper_my_b_safe_write(file, buf, APPEND_BLOCK_HEADER_LEN) ||
	  wrapper_my_b_safe_write(file, (uchar*) block, block_len) ||
	  write_footer(file));
}
#endif


/*
  Append_block_log_event::print()
*/

#ifdef MYSQL_CLIENT  
void Append_block_log_event::print(FILE* file,
				   PRINT_EVENT_INFO* print_event_info)
{
  if (print_event_info->short_form)
    return;
  print_header(&print_event_info->head_cache, print_event_info, FALSE);
  my_b_printf(&print_event_info->head_cache,
              "\n#%s: file_id: %d  block_len: %d\n",
              get_type_str(), file_id, block_len);
}
#endif /* MYSQL_CLIENT */


/*
  Append_block_log_event::pack_info()
*/

#if defined(HAVE_REPLICATION) && !defined(MYSQL_CLIENT)
void Append_block_log_event::pack_info(Protocol *protocol)
{
  char buf[256];
  size_t length;
  length= my_snprintf(buf, sizeof(buf), ";file_id=%u;block_len=%u",
                      file_id, block_len);
  protocol->store(buf, length, &my_charset_bin);
}


/*
  Append_block_log_event::get_create_or_append()
*/

int Append_block_log_event::get_create_or_append() const
{
  return 0; /* append to the file, fail if not exists */
}

/*
  Append_block_log_event::do_apply_event()
*/

int Append_block_log_event::do_apply_event(Relay_log_info const *rli)
{
  char fname[FN_REFLEN+10];
  int fd;
  int error = 1;
  DBUG_ENTER("Append_block_log_event::do_apply_event");

  THD_STAGE_INFO(thd, stage_making_temp_file_append_before_load_data);
  slave_load_file_stem(fname, file_id, server_id, ".data");
  if (get_create_or_append())
  {
    /*
      Usually lex_start() is called by mysql_parse(), but we need it here
      as the present method does not call mysql_parse().
    */
    lex_start(thd);
    mysql_reset_thd_for_next_command(thd);
    /* old copy may exist already */
    mysql_file_delete(key_file_log_event_data, fname, MYF(0));
    if ((fd= mysql_file_create(key_file_log_event_data,
                               fname, CREATE_MODE,
                               O_WRONLY | O_BINARY | O_EXCL | O_NOFOLLOW,
                               MYF(MY_WME))) < 0)
    {
      rli->report(ERROR_LEVEL, my_errno,
                  "Error in %s event: could not create file '%s'",
                  get_type_str(), fname);
      goto err;
    }
  }
  else if ((fd= mysql_file_open(key_file_log_event_data,
                                fname,
                                O_WRONLY | O_APPEND | O_BINARY | O_NOFOLLOW,
                                MYF(MY_WME))) < 0)
  {
    rli->report(ERROR_LEVEL, my_errno,
                "Error in %s event: could not open file '%s'",
                get_type_str(), fname);
    goto err;
  }

  DBUG_EXECUTE_IF("remove_slave_load_file_before_write",
                  {
                    my_delete_allow_opened(fname, MYF(0));
                  });

  if (mysql_file_write(fd, (uchar*) block, block_len, MYF(MY_WME+MY_NABP)))
  {
    rli->report(ERROR_LEVEL, my_errno,
                "Error in %s event: write to '%s' failed",
                get_type_str(), fname);
    goto err;
  }
  error=0;

err:
  if (fd >= 0)
    mysql_file_close(fd, MYF(0));
  DBUG_RETURN(error);
}
#endif


/**************************************************************************
	Delete_file_log_event methods
**************************************************************************/

/*
  Delete_file_log_event ctor
*/

#ifndef MYSQL_CLIENT
Delete_file_log_event::Delete_file_log_event(THD *thd_arg, const char* db_arg,
					     bool using_trans)
  :Log_event(thd_arg, 0, 
             using_trans ? Log_event::EVENT_TRANSACTIONAL_CACHE :
                           Log_event::EVENT_STMT_CACHE,
             Log_event::EVENT_NORMAL_LOGGING),
  file_id(thd_arg->file_id), db(db_arg)
{
}
#endif

/*
  Delete_file_log_event ctor
*/

Delete_file_log_event::Delete_file_log_event(const char* buf, uint len,
                                             const Format_description_log_event* description_event)
  :Log_event(buf, description_event),file_id(0)
{
  uint8 common_header_len= description_event->common_header_len;
  uint8 delete_file_header_len= description_event->post_header_len[DELETE_FILE_EVENT-1];
  if (len < (uint)(common_header_len + delete_file_header_len))
    return;
  file_id= uint4korr(buf + common_header_len + DF_FILE_ID_OFFSET);
}


/*
  Delete_file_log_event::write()
*/

#ifndef MYSQL_CLIENT
bool Delete_file_log_event::write(IO_CACHE* file)
{
 uchar buf[DELETE_FILE_HEADER_LEN];
 int4store(buf + DF_FILE_ID_OFFSET, file_id);
 return (write_header(file, sizeof(buf)) ||
         wrapper_my_b_safe_write(file, buf, sizeof(buf)) ||
	 write_footer(file));
}
#endif


/*
  Delete_file_log_event::print()
*/

#ifdef MYSQL_CLIENT  
void Delete_file_log_event::print(FILE* file,
				  PRINT_EVENT_INFO* print_event_info)
{
  if (print_event_info->short_form)
    return;
  print_header(&print_event_info->head_cache, print_event_info, FALSE);
  my_b_printf(&print_event_info->head_cache,
              "\n#Delete_file: file_id=%u\n", file_id);
}
#endif /* MYSQL_CLIENT */

/*
  Delete_file_log_event::pack_info()
*/

#if defined(HAVE_REPLICATION) && !defined(MYSQL_CLIENT)
void Delete_file_log_event::pack_info(Protocol *protocol)
{
  char buf[64];
  size_t length;
  length= my_snprintf(buf, sizeof(buf), ";file_id=%u", (uint) file_id);
  protocol->store(buf, length, &my_charset_bin);
}
#endif

/*
  Delete_file_log_event::do_apply_event()
*/

#if defined(HAVE_REPLICATION) && !defined(MYSQL_CLIENT)
int Delete_file_log_event::do_apply_event(Relay_log_info const *rli)
{
  char fname[FN_REFLEN+10];
  char *ext= slave_load_file_stem(fname, file_id, server_id, ".data");
  mysql_file_delete(key_file_log_event_data, fname, MYF(MY_WME));
  strmov(ext, ".info");
  mysql_file_delete(key_file_log_event_info, fname, MYF(MY_WME));
  return 0;
}
#endif /* defined(HAVE_REPLICATION) && !defined(MYSQL_CLIENT) */


/**************************************************************************
	Execute_load_log_event methods
**************************************************************************/

/*
  Execute_load_log_event ctor
*/

#ifndef MYSQL_CLIENT  
Execute_load_log_event::Execute_load_log_event(THD *thd_arg,
                                               const char* db_arg,
					       bool using_trans)
  :Log_event(thd_arg, 0,
             using_trans ? Log_event::EVENT_TRANSACTIONAL_CACHE :
                           Log_event::EVENT_STMT_CACHE,
             Log_event::EVENT_NORMAL_LOGGING),
  file_id(thd_arg->file_id), db(db_arg)
{
}
#endif
  

/*
  Execute_load_log_event ctor
*/

Execute_load_log_event::Execute_load_log_event(const char* buf, uint len,
                                               const Format_description_log_event* description_event)
  :Log_event(buf, description_event), file_id(0)
{
  uint8 common_header_len= description_event->common_header_len;
  uint8 exec_load_header_len= description_event->post_header_len[EXEC_LOAD_EVENT-1];
  if (len < (uint)(common_header_len+exec_load_header_len))
    return;
  file_id= uint4korr(buf + common_header_len + EL_FILE_ID_OFFSET);
}


/*
  Execute_load_log_event::write()
*/

#ifndef MYSQL_CLIENT
bool Execute_load_log_event::write(IO_CACHE* file)
{
  uchar buf[EXEC_LOAD_HEADER_LEN];
  int4store(buf + EL_FILE_ID_OFFSET, file_id);
  return (write_header(file, sizeof(buf)) || 
          wrapper_my_b_safe_write(file, buf, sizeof(buf)) ||
	  write_footer(file));
}
#endif


/*
  Execute_load_log_event::print()
*/

#ifdef MYSQL_CLIENT  
void Execute_load_log_event::print(FILE* file,
				   PRINT_EVENT_INFO* print_event_info)
{
  if (print_event_info->short_form)
    return;
  print_header(&print_event_info->head_cache, print_event_info, FALSE);
  my_b_printf(&print_event_info->head_cache, "\n#Exec_load: file_id=%d\n",
              file_id);
}
#endif

/*
  Execute_load_log_event::pack_info()
*/

#if defined(HAVE_REPLICATION) && !defined(MYSQL_CLIENT)
void Execute_load_log_event::pack_info(Protocol *protocol)
{
  char buf[64];
  size_t length;
  length= my_snprintf(buf, sizeof(buf), ";file_id=%u", (uint) file_id);
  protocol->store(buf, length, &my_charset_bin);
}


/*
  Execute_load_log_event::do_apply_event()
*/

int Execute_load_log_event::do_apply_event(Relay_log_info const *rli)
{
  char fname[FN_REFLEN+10];
  char *ext;
  int fd;
  int error= 1;
  IO_CACHE file;
  Load_log_event *lev= 0;

  ext= slave_load_file_stem(fname, file_id, server_id, ".info");
  if ((fd= mysql_file_open(key_file_log_event_info,
                           fname, O_RDONLY | O_BINARY | O_NOFOLLOW,
                           MYF(MY_WME))) < 0 ||
      init_io_cache(&file, fd, IO_SIZE, READ_CACHE, (my_off_t)0, 0,
		    MYF(MY_WME|MY_NABP)))
  {
    rli->report(ERROR_LEVEL, my_errno,
                "Error in Exec_load event: could not open file '%s'",
                fname);
    goto err;
  }
  if (!(lev= (Load_log_event*)
        Log_event::read_log_event(&file,
                                  (mysql_mutex_t*) 0,
                                  rli->relay_log.description_event_for_exec,
                                  opt_slave_sql_verify_checksum)) ||
      lev->get_type_code() != NEW_LOAD_EVENT)
  {
    rli->report(ERROR_LEVEL, 0, "Error in Exec_load event: "
                    "file '%s' appears corrupted", fname);
    goto err;
  }
  lev->thd = thd;
  /*
    lev->do_apply_event should use rli only for errors i.e. should
    not advance rli's position.

    lev->do_apply_event is the place where the table is loaded (it
    calls mysql_load()).
  */
  const_cast<Relay_log_info*>(rli)->set_future_group_master_log_pos(log_pos);
  if (lev->do_apply_event(0,rli,1)) 
  {
    /*
      We want to indicate the name of the file that could not be loaded
      (SQL_LOADxxx).
      But as we are here we are sure the error is in rli->last_slave_error and
      rli->last_slave_errno (example of error: duplicate entry for key), so we
      don't want to overwrite it with the filename.
      What we want instead is add the filename to the current error message.
    */
    char *tmp= my_strdup(rli->last_error().message, MYF(MY_WME));
    if (tmp)
    {
      rli->report(ERROR_LEVEL, rli->last_error().number,
                  "%s. Failed executing load from '%s'", tmp, fname);
      my_free(tmp);
    }
    goto err;
  }
  /*
    We have an open file descriptor to the .info file; we need to close it
    or Windows will refuse to delete the file in mysql_file_delete().
  */
  if (fd >= 0)
  {
    mysql_file_close(fd, MYF(0));
    end_io_cache(&file);
    fd= -1;
  }
  mysql_file_delete(key_file_log_event_info, fname, MYF(MY_WME));
  memcpy(ext, ".data", 6);
  mysql_file_delete(key_file_log_event_data, fname, MYF(MY_WME));
  error = 0;

err:
  delete lev;
  if (fd >= 0)
  {
    mysql_file_close(fd, MYF(0));
    end_io_cache(&file);
  }
  return error;
}

#endif /* defined(HAVE_REPLICATION) && !defined(MYSQL_CLIENT) */


/**************************************************************************
	Begin_load_query_log_event methods
**************************************************************************/

#ifndef MYSQL_CLIENT
Begin_load_query_log_event::
Begin_load_query_log_event(THD* thd_arg, const char* db_arg, uchar* block_arg,
                           uint block_len_arg, bool using_trans)
  :Append_block_log_event(thd_arg, db_arg, block_arg, block_len_arg,
                          using_trans)
{
   file_id= thd_arg->file_id= mysql_bin_log.next_file_id();
}
#endif


Begin_load_query_log_event::
Begin_load_query_log_event(const char* buf, uint len,
                           const Format_description_log_event* desc_event)
  :Append_block_log_event(buf, len, desc_event)
{
}


#if defined( HAVE_REPLICATION) && !defined(MYSQL_CLIENT)
int Begin_load_query_log_event::get_create_or_append() const
{
  return 1; /* create the file */
}
#endif /* defined( HAVE_REPLICATION) && !defined(MYSQL_CLIENT) */


#if !defined(MYSQL_CLIENT) && defined(HAVE_REPLICATION)
Log_event::enum_skip_reason
Begin_load_query_log_event::do_shall_skip(Relay_log_info *rli)
{
  /*
    If the slave skip counter is 1, then we should not start executing
    on the next event.
  */
  return continue_group(rli);
}
#endif


/**************************************************************************
	Execute_load_query_log_event methods
**************************************************************************/


#ifndef MYSQL_CLIENT
Execute_load_query_log_event::
Execute_load_query_log_event(THD *thd_arg, const char* query_arg,
                             ulong query_length_arg, uint fn_pos_start_arg,
                             uint fn_pos_end_arg,
                             enum_load_dup_handling dup_handling_arg,
                             bool using_trans, bool immediate, bool suppress_use,
                             int errcode):
  Query_log_event(thd_arg, query_arg, query_length_arg, using_trans, immediate,
                  suppress_use, errcode),
  file_id(thd_arg->file_id), fn_pos_start(fn_pos_start_arg),
  fn_pos_end(fn_pos_end_arg), dup_handling(dup_handling_arg)
{
}
#endif /* !MYSQL_CLIENT */


Execute_load_query_log_event::
Execute_load_query_log_event(const char* buf, uint event_len,
                             const Format_description_log_event* desc_event):
  Query_log_event(buf, event_len, desc_event, EXECUTE_LOAD_QUERY_EVENT),
  file_id(0), fn_pos_start(0), fn_pos_end(0)
{
  if (!Query_log_event::is_valid())
    return;

  buf+= desc_event->common_header_len;

  fn_pos_start= uint4korr(buf + ELQ_FN_POS_START_OFFSET);
  fn_pos_end= uint4korr(buf + ELQ_FN_POS_END_OFFSET);
  dup_handling= (enum_load_dup_handling)(*(buf + ELQ_DUP_HANDLING_OFFSET));

  if (fn_pos_start > q_len || fn_pos_end > q_len ||
      dup_handling > LOAD_DUP_REPLACE)
    return;

  file_id= uint4korr(buf + ELQ_FILE_ID_OFFSET);
}


ulong Execute_load_query_log_event::get_post_header_size_for_derived()
{
  return EXECUTE_LOAD_QUERY_EXTRA_HEADER_LEN;
}


#ifndef MYSQL_CLIENT
bool
Execute_load_query_log_event::write_post_header_for_derived(IO_CACHE* file)
{
  uchar buf[EXECUTE_LOAD_QUERY_EXTRA_HEADER_LEN];
  int4store(buf, file_id);
  int4store(buf + 4, fn_pos_start);
  int4store(buf + 4 + 4, fn_pos_end);
  *(buf + 4 + 4 + 4)= (uchar) dup_handling;
  return wrapper_my_b_safe_write(file, buf, EXECUTE_LOAD_QUERY_EXTRA_HEADER_LEN);
}
#endif


#ifdef MYSQL_CLIENT
void Execute_load_query_log_event::print(FILE* file,
                                         PRINT_EVENT_INFO* print_event_info)
{
  print(file, print_event_info, 0);
}

/**
  Prints the query as LOAD DATA LOCAL and with rewritten filename.
*/
void Execute_load_query_log_event::print(FILE* file,
                                         PRINT_EVENT_INFO* print_event_info,
                                         const char *local_fname)
{
  IO_CACHE *const head= &print_event_info->head_cache;

  print_query_header(head, print_event_info);

  if (local_fname)
  {
    my_b_write(head, (uchar*) query, fn_pos_start);
    my_b_printf(head, " LOCAL INFILE \'");
    my_b_printf(head, "%s", local_fname);
    my_b_printf(head, "\'");
    if (dup_handling == LOAD_DUP_REPLACE)
      my_b_printf(head, " REPLACE");
    my_b_printf(head, " INTO");
    my_b_write(head, (uchar*) query + fn_pos_end, q_len-fn_pos_end);
    my_b_printf(head, "\n%s\n", print_event_info->delimiter);
  }
  else
  {
    my_b_write(head, (uchar*) query, q_len);
    my_b_printf(head, "\n%s\n", print_event_info->delimiter);
  }

  if (!print_event_info->short_form)
    my_b_printf(head, "# file_id: %d \n", file_id);
}
#endif


#if defined(HAVE_REPLICATION) && !defined(MYSQL_CLIENT)
void Execute_load_query_log_event::pack_info(Protocol *protocol)
{
  char *buf, *pos;
  if (!(buf= (char*) my_malloc(9 + db_len + q_len + 10 + 21, MYF(MY_WME))))
    return;
  pos= buf;
  if (db && db_len)
  {
    pos= strmov(buf, "use `");
    memcpy(pos, db, db_len);
    pos= strmov(pos+db_len, "`; ");
  }
  if (query && q_len)
  {
    memcpy(pos, query, q_len);
    pos+= q_len;
  }
  pos= strmov(pos, " ;file_id=");
  pos= int10_to_str((long) file_id, pos, 10);
  protocol->store(buf, pos-buf, &my_charset_bin);
  my_free(buf);
}


int
Execute_load_query_log_event::do_apply_event(Relay_log_info const *rli)
{
  char *p;
  char *buf;
  char *fname;
  char *fname_end;
  int error;

  buf= (char*) my_malloc(q_len + 1 - (fn_pos_end - fn_pos_start) +
                         (FN_REFLEN + 10) + 10 + 8 + 5, MYF(MY_WME));

  DBUG_EXECUTE_IF("LOAD_DATA_INFILE_has_fatal_error", my_free(buf); buf= NULL;);

  /* Replace filename and LOCAL keyword in query before executing it */
  if (buf == NULL)
  {
    rli->report(ERROR_LEVEL, ER_SLAVE_FATAL_ERROR,
                ER(ER_SLAVE_FATAL_ERROR), "Not enough memory");
    return 1;
  }

  p= buf;
  memcpy(p, query, fn_pos_start);
  p+= fn_pos_start;
  fname= (p= strmake(p, STRING_WITH_LEN(" INFILE \'")));
  p= slave_load_file_stem(p, file_id, server_id, ".data");
  fname_end= p= strend(p);                      // Safer than p=p+5
  *(p++)='\'';
  switch (dup_handling) {
  case LOAD_DUP_IGNORE:
    p= strmake(p, STRING_WITH_LEN(" IGNORE"));
    break;
  case LOAD_DUP_REPLACE:
    p= strmake(p, STRING_WITH_LEN(" REPLACE"));
    break;
  default:
    /* Ordinary load data */
    break;
  }
  p= strmake(p, STRING_WITH_LEN(" INTO "));
  p= strmake(p, query+fn_pos_end, q_len-fn_pos_end);

  error= Query_log_event::do_apply_event(rli, buf, p-buf);

  /* Forging file name for deletion in same buffer */
  *fname_end= 0;

  /*
    If there was an error the slave is going to stop, leave the
    file so that we can re-execute this event at START SLAVE.
  */
  if (!error)
    mysql_file_delete(key_file_log_event_data, fname, MYF(MY_WME));

  my_free(buf);
  return error;
}
#endif


/**************************************************************************
	sql_ex_info methods
**************************************************************************/

/*
  sql_ex_info::write_data()
*/

bool sql_ex_info::write_data(IO_CACHE* file)
{
  if (new_format())
  {
    return (write_str(file, field_term, (uint) field_term_len) ||
	    write_str(file, enclosed,   (uint) enclosed_len) ||
	    write_str(file, line_term,  (uint) line_term_len) ||
	    write_str(file, line_start, (uint) line_start_len) ||
	    write_str(file, escaped,    (uint) escaped_len) ||
	    my_b_safe_write(file,(uchar*) &opt_flags,1));
  }
  else
  {
    /**
      @todo This is sensitive to field padding. We should write a
      char[7], not an old_sql_ex. /sven
    */
    old_sql_ex old_ex;
    old_ex.field_term= *field_term;
    old_ex.enclosed=   *enclosed;
    old_ex.line_term=  *line_term;
    old_ex.line_start= *line_start;
    old_ex.escaped=    *escaped;
    old_ex.opt_flags=  opt_flags;
    old_ex.empty_flags=empty_flags;
    return my_b_safe_write(file, (uchar*) &old_ex, sizeof(old_ex)) != 0;
  }
}


/*
  sql_ex_info::init()
*/

const char *sql_ex_info::init(const char *buf, const char *buf_end,
                              bool use_new_format)
{
  cached_new_format = use_new_format;
  if (use_new_format)
  {
    empty_flags=0;
    /*
      The code below assumes that buf will not disappear from
      under our feet during the lifetime of the event. This assumption
      holds true in the slave thread if the log is in new format, but is not
      the case when we have old format because we will be reusing net buffer
      to read the actual file before we write out the Create_file event.
    */
    if (read_str(&buf, buf_end, &field_term, &field_term_len) ||
        read_str(&buf, buf_end, &enclosed,   &enclosed_len) ||
        read_str(&buf, buf_end, &line_term,  &line_term_len) ||
        read_str(&buf, buf_end, &line_start, &line_start_len) ||
        read_str(&buf, buf_end, &escaped,    &escaped_len))
      return 0;
    opt_flags = *buf++;
  }
  else
  {
    field_term_len= enclosed_len= line_term_len= line_start_len= escaped_len=1;
    field_term = buf++;			// Use first byte in string
    enclosed=	 buf++;
    line_term=   buf++;
    line_start=  buf++;
    escaped=     buf++;
    opt_flags =  *buf++;
    empty_flags= *buf++;
    if (empty_flags & FIELD_TERM_EMPTY)
      field_term_len=0;
    if (empty_flags & ENCLOSED_EMPTY)
      enclosed_len=0;
    if (empty_flags & LINE_TERM_EMPTY)
      line_term_len=0;
    if (empty_flags & LINE_START_EMPTY)
      line_start_len=0;
    if (empty_flags & ESCAPED_EMPTY)
      escaped_len=0;
  }
  return buf;
}


/**************************************************************************
	Rows_log_event member functions
**************************************************************************/

#ifndef MYSQL_CLIENT
Rows_log_event::Rows_log_event(THD *thd_arg, TABLE *tbl_arg, ulong tid,
                               MY_BITMAP const *cols, bool using_trans)
  : Log_event(thd_arg, 0,
             using_trans ? Log_event::EVENT_TRANSACTIONAL_CACHE :
                           Log_event::EVENT_STMT_CACHE,
             Log_event::EVENT_NORMAL_LOGGING),
    m_row_count(0),
    m_table(tbl_arg),
    m_table_id(tid),
    m_width(tbl_arg ? tbl_arg->s->fields : 1),
    m_rows_buf(0), m_rows_cur(0), m_rows_end(0), m_flags(0) 
#ifdef HAVE_REPLICATION
    , m_curr_row(NULL), m_curr_row_end(NULL), m_key(NULL)
#endif
{
  /*
    We allow a special form of dummy event when the table, and cols
    are null and the table id is ~0UL.  This is a temporary
    solution, to be able to terminate a started statement in the
    binary log: the extraneous events will be removed in the future.
   */
  DBUG_ASSERT((tbl_arg && tbl_arg->s && tid != ~0UL) ||
              (!tbl_arg && !cols && tid == ~0UL));

  if (thd_arg->variables.option_bits & OPTION_NO_FOREIGN_KEY_CHECKS)
      set_flags(NO_FOREIGN_KEY_CHECKS_F);
  if (thd_arg->variables.option_bits & OPTION_RELAXED_UNIQUE_CHECKS)
      set_flags(RELAXED_UNIQUE_CHECKS_F);
  /* if bitmap_init fails, caught in is_valid() */
  if (likely(!bitmap_init(&m_cols,
                          m_width <= sizeof(m_bitbuf)*8 ? m_bitbuf : NULL,
                          m_width,
                          false)))
  {
    /* Cols can be zero if this is a dummy binrows event */
    if (likely(cols != NULL))
    {
      memcpy(m_cols.bitmap, cols->bitmap, no_bytes_in_map(cols));
      create_last_word_mask(&m_cols);
    }
  }
  else
  {
    // Needed because bitmap_init() does not set it to null on failure
    m_cols.bitmap= 0;
  }
}
#endif

Rows_log_event::Rows_log_event(const char *buf, uint event_len,
                               Log_event_type event_type,
                               const Format_description_log_event
                               *description_event)
  : Log_event(buf, description_event),
    m_row_count(0),
#ifndef MYSQL_CLIENT
    m_table(NULL),
#endif
    m_table_id(0), m_rows_buf(0), m_rows_cur(0), m_rows_end(0)
#if !defined(MYSQL_CLIENT) && defined(HAVE_REPLICATION)
    , m_curr_row(NULL), m_curr_row_end(NULL), m_key(NULL)
#endif
{
  DBUG_ENTER("Rows_log_event::Rows_log_event(const char*,...)");
  uint8 const common_header_len= description_event->common_header_len;
  uint8 const post_header_len= description_event->post_header_len[event_type-1];

  DBUG_PRINT("enter",("event_len: %u  common_header_len: %d  "
		      "post_header_len: %d",
		      event_len, common_header_len,
		      post_header_len));

  const char *post_start= buf + common_header_len;
  post_start+= RW_MAPID_OFFSET;
  if (post_header_len == 6)
  {
    /* Master is of an intermediate source tree before 5.1.4. Id is 4 bytes */
    m_table_id= uint4korr(post_start);
    post_start+= 4;
  }
  else
  {
    m_table_id= (ulong) uint6korr(post_start);
    post_start+= RW_FLAGS_OFFSET;
  }

  m_flags= uint2korr(post_start);

  uchar const *const var_start=
    (const uchar *)buf + common_header_len + post_header_len;
  uchar const *const ptr_width= var_start;
  uchar *ptr_after_width= (uchar*) ptr_width;
  DBUG_PRINT("debug", ("Reading from %p", ptr_after_width));
  m_width = net_field_length(&ptr_after_width);
  DBUG_PRINT("debug", ("m_width=%lu", m_width));
  /* if bitmap_init fails, catched in is_valid() */
  if (likely(!bitmap_init(&m_cols,
                          m_width <= sizeof(m_bitbuf)*8 ? m_bitbuf : NULL,
                          m_width,
                          false)))
  {
    DBUG_PRINT("debug", ("Reading from %p", ptr_after_width));
    memcpy(m_cols.bitmap, ptr_after_width, (m_width + 7) / 8);
    create_last_word_mask(&m_cols);
    ptr_after_width+= (m_width + 7) / 8;
    DBUG_DUMP("m_cols", (uchar*) m_cols.bitmap, no_bytes_in_map(&m_cols));
  }
  else
  {
    // Needed because bitmap_init() does not set it to null on failure
    m_cols.bitmap= NULL;
    DBUG_VOID_RETURN;
  }

  m_cols_ai.bitmap= m_cols.bitmap; /* See explanation in is_valid() */

  if (event_type == UPDATE_ROWS_EVENT)
  {
    DBUG_PRINT("debug", ("Reading from %p", ptr_after_width));

    /* if bitmap_init fails, caught in is_valid() */
    if (likely(!bitmap_init(&m_cols_ai,
                            m_width <= sizeof(m_bitbuf_ai)*8 ? m_bitbuf_ai : NULL,
                            m_width,
                            false)))
    {
      DBUG_PRINT("debug", ("Reading from %p", ptr_after_width));
      memcpy(m_cols_ai.bitmap, ptr_after_width, (m_width + 7) / 8);
      create_last_word_mask(&m_cols_ai);
      ptr_after_width+= (m_width + 7) / 8;
      DBUG_DUMP("m_cols_ai", (uchar*) m_cols_ai.bitmap,
                no_bytes_in_map(&m_cols_ai));
    }
    else
    {
      // Needed because bitmap_init() does not set it to null on failure
      m_cols_ai.bitmap= 0;
      DBUG_VOID_RETURN;
    }
  }

  const uchar* const ptr_rows_data= (const uchar*) ptr_after_width;

  size_t const data_size= event_len - (ptr_rows_data - (const uchar *) buf);
  DBUG_PRINT("info",("m_table_id: %lu  m_flags: %d  m_width: %lu  data_size: %lu",
                     m_table_id, m_flags, m_width, (ulong) data_size));

  m_rows_buf= (uchar*) my_malloc(data_size, MYF(MY_WME));
  if (likely((bool)m_rows_buf))
  {
#if !defined(MYSQL_CLIENT) && defined(HAVE_REPLICATION)
    m_curr_row= m_rows_buf;
#endif
    m_rows_end= m_rows_buf + data_size;
    m_rows_cur= m_rows_end;
    memcpy(m_rows_buf, ptr_rows_data, data_size);
  }
  else
    m_cols.bitmap= 0; // to not free it

  DBUG_VOID_RETURN;
}

Rows_log_event::~Rows_log_event()
{
  if (m_cols.bitmap == m_bitbuf) // no my_malloc happened
    m_cols.bitmap= 0; // so no my_free in bitmap_free
  bitmap_free(&m_cols); // To pair with bitmap_init().
  my_free(m_rows_buf);
}

int Rows_log_event::get_data_size()
{
  int const type_code= get_type_code();

  uchar buf[sizeof(m_width) + 1];
  uchar *end= net_store_length(buf, m_width);

  DBUG_EXECUTE_IF("old_row_based_repl_4_byte_map_id_master",
                  return 6 + no_bytes_in_map(&m_cols) + (end - buf) +
                  (type_code == UPDATE_ROWS_EVENT ? no_bytes_in_map(&m_cols_ai) : 0) +
                  (m_rows_cur - m_rows_buf););
  int data_size= ROWS_HEADER_LEN;
  data_size+= no_bytes_in_map(&m_cols);
  data_size+= (uint) (end - buf);

  if (type_code == UPDATE_ROWS_EVENT)
    data_size+= no_bytes_in_map(&m_cols_ai);

  data_size+= (uint) (m_rows_cur - m_rows_buf);
  return data_size; 
}


#ifndef MYSQL_CLIENT
int Rows_log_event::do_add_row_data(uchar *row_data, size_t length)
{
  /*
    When the table has a primary key, we would probably want, by default, to
    log only the primary key value instead of the entire "before image". This
    would save binlog space. TODO
  */
  DBUG_ENTER("Rows_log_event::do_add_row_data");
  DBUG_PRINT("enter", ("row_data: 0x%lx  length: %lu", (ulong) row_data,
                       (ulong) length));

  /*
    If length is zero, there is nothing to write, so we just
    return. Note that this is not an optimization, since calling
    realloc() with size 0 means free().
   */
  if (length == 0)
  {
    m_row_count++;
    DBUG_RETURN(0);
  }

  /*
    Don't print debug messages when running valgrind since they can
    trigger false warnings.
   */
#ifndef HAVE_purify
  DBUG_DUMP("row_data", row_data, min(length, 32));
#endif

  DBUG_ASSERT(m_rows_buf <= m_rows_cur);
  DBUG_ASSERT(!m_rows_buf || (m_rows_end && m_rows_buf < m_rows_end));
  DBUG_ASSERT(m_rows_cur <= m_rows_end);

  /* The cast will always work since m_rows_cur <= m_rows_end */
  if (static_cast<size_t>(m_rows_end - m_rows_cur) <= length)
  {
    size_t const block_size= 1024;
    my_ptrdiff_t const cur_size= m_rows_cur - m_rows_buf;
    my_ptrdiff_t const new_alloc= 
        block_size * ((cur_size + length + block_size - 1) / block_size);

    uchar* const new_buf= (uchar*)my_realloc((uchar*)m_rows_buf, (uint) new_alloc,
                                           MYF(MY_ALLOW_ZERO_PTR|MY_WME));
    if (unlikely(!new_buf))
      DBUG_RETURN(HA_ERR_OUT_OF_MEM);

    /* If the memory moved, we need to move the pointers */
    if (new_buf != m_rows_buf)
    {
      m_rows_buf= new_buf;
      m_rows_cur= m_rows_buf + cur_size;
    }

    /*
       The end pointer should always be changed to point to the end of
       the allocated memory.
    */
    m_rows_end= m_rows_buf + new_alloc;
  }

  DBUG_ASSERT(m_rows_cur + length <= m_rows_end);
  memcpy(m_rows_cur, row_data, length);
  m_rows_cur+= length;
  m_row_count++;
  DBUG_RETURN(0);
}
#endif

#if !defined(MYSQL_CLIENT) && defined(HAVE_REPLICATION)
int Rows_log_event::do_apply_event(Relay_log_info const *rli)
{
  DBUG_ENTER("Rows_log_event::do_apply_event(Relay_log_info*)");
  int error= 0;
  /*
    If m_table_id == ~0UL, then we have a dummy event that does not
    contain any data.  In that case, we just remove all tables in the
    tables_to_lock list, close the thread tables, and return with
    success.
   */
  if (m_table_id == ~0UL)
  {
    /*
       This one is supposed to be set: just an extra check so that
       nothing strange has happened.
     */
    DBUG_ASSERT(get_flags(STMT_END_F));

    const_cast<Relay_log_info*>(rli)->slave_close_thread_tables(thd);
    thd->clear_error();
    DBUG_RETURN(0);
  }

  /*
    'thd' has been set by exec_relay_log_event(), just before calling
    do_apply_event(). We still check here to prevent future coding
    errors.
  */
  DBUG_ASSERT(rli->info_thd == thd);

  /*
    If there is no locks taken, this is the first binrow event seen
    after the table map events.  We should then lock all the tables
    used in the transaction and proceed with execution of the actual
    event.
  */
  if (!thd->lock)
  {
    /*
      Lock_tables() reads the contents of thd->lex, so they must be
      initialized.

      We also call the mysql_reset_thd_for_next_command(), since this
      is the logical start of the next "statement". Note that this
      call might reset the value of current_stmt_binlog_format, so
      we need to do any changes to that value after this function.
    */
    lex_start(thd);
    mysql_reset_thd_for_next_command(thd);
    /*
      The current statement is just about to begin and 
      has not yet modified anything. Note, all.modified is reset
      by mysql_reset_thd_for_next_command.
    */
    thd->transaction.stmt.reset_unsafe_rollback_flags();
    /*
      This is a row injection, so we flag the "statement" as
      such. Note that this code is called both when the slave does row
      injections and when the BINLOG statement is used to do row
      injections.
    */
    thd->lex->set_stmt_row_injection();

    /*
      There are a few flags that are replicated with each row event.
      Make sure to set/clear them before executing the main body of
      the event.
    */
    if (get_flags(NO_FOREIGN_KEY_CHECKS_F))
        thd->variables.option_bits|= OPTION_NO_FOREIGN_KEY_CHECKS;
    else
        thd->variables.option_bits&= ~OPTION_NO_FOREIGN_KEY_CHECKS;

    if (get_flags(RELAXED_UNIQUE_CHECKS_F))
        thd->variables.option_bits|= OPTION_RELAXED_UNIQUE_CHECKS;
    else
        thd->variables.option_bits&= ~OPTION_RELAXED_UNIQUE_CHECKS;
    /* A small test to verify that objects have consistent types */
    DBUG_ASSERT(sizeof(thd->variables.option_bits) == sizeof(OPTION_RELAXED_UNIQUE_CHECKS));

    if (open_and_lock_tables(thd, rli->tables_to_lock, FALSE, 0))
    {
      uint actual_error= thd->get_stmt_da()->sql_errno();
      if (thd->is_slave_error || thd->is_fatal_error)
      {
        /*
          Error reporting borrowed from Query_log_event with many excessive
          simplifications. 
          We should not honour --slave-skip-errors at this point as we are
          having severe errors which should not be skiped.
        */
        rli->report(ERROR_LEVEL, actual_error,
                    "Error executing row event: '%s'",
                    (actual_error ? thd->get_stmt_da()->message() :
                     "unexpected success or fatal error"));
        thd->is_slave_error= 1;
      }
      const_cast<Relay_log_info*>(rli)->slave_close_thread_tables(thd);
      DBUG_RETURN(actual_error);
    }

    /*
      When the open and locking succeeded, we check all tables to
      ensure that they still have the correct type.

      We can use a down cast here since we know that every table added
      to the tables_to_lock is a RPL_TABLE_LIST.
    */

    {
      DBUG_PRINT("debug", ("Checking compability of tables to lock - tables_to_lock: %p",
                           rli->tables_to_lock));
      RPL_TABLE_LIST *ptr= rli->tables_to_lock;
      for ( ; ptr ; ptr= static_cast<RPL_TABLE_LIST*>(ptr->next_global))
      {
        TABLE *conv_table;
        if (!ptr->m_tabledef.compatible_with(thd, const_cast<Relay_log_info*>(rli),
                                             ptr->table, &conv_table))
        {
          DBUG_PRINT("debug", ("Table: %s.%s is not compatible with master",
                               ptr->table->s->db.str,
                               ptr->table->s->table_name.str));
          /*
            We should not honour --slave-skip-errors at this point as we are
            having severe errors which should not be skiped.
          */
          thd->is_slave_error= 1;
          const_cast<Relay_log_info*>(rli)->slave_close_thread_tables(thd);
          DBUG_RETURN(ERR_BAD_TABLE_DEF);
        }
        DBUG_PRINT("debug", ("Table: %s.%s is compatible with master"
                             " - conv_table: %p",
                             ptr->table->s->db.str,
                             ptr->table->s->table_name.str, conv_table));
        ptr->m_conv_table= conv_table;
      }
    }

    /*
      ... and then we add all the tables to the table map and but keep
      them in the tables to lock list.

      We also invalidate the query cache for all the tables, since
      they will now be changed.

      TODO [/Matz]: Maybe the query cache should not be invalidated
      here? It might be that a table is not changed, even though it
      was locked for the statement.  We do know that each
      Rows_log_event contain at least one row, so after processing one
      Rows_log_event, we can invalidate the query cache for the
      associated table.
     */
    for (TABLE_LIST *ptr= rli->tables_to_lock ; ptr ; ptr= ptr->next_global)
    {
      const_cast<Relay_log_info*>(rli)->m_table_map.set_table(ptr->table_id, ptr->table);
    }
#ifdef HAVE_QUERY_CACHE
    query_cache.invalidate_locked_for_write(rli->tables_to_lock);
#endif
  }

  TABLE* 
    table= 
    m_table= const_cast<Relay_log_info*>(rli)->m_table_map.get_table(m_table_id);

  DBUG_PRINT("debug", ("m_table: 0x%lx, m_table_id: %lu", (ulong) m_table, m_table_id));

  if (table)
  {
    bool transactional_table= table->file->has_transactions();
    /*
      table == NULL means that this table should not be replicated
      (this was set up by Table_map_log_event::do_apply_event()
      which tested replicate-* rules).
    */

    /*
      It's not needed to set_time() but
      1) it continues the property that "Time" in SHOW PROCESSLIST shows how
      much slave is behind
      2) it will be needed when we allow replication from a table with no
      TIMESTAMP column to a table with one.
      So we call set_time(), like in SBR. Presently it changes nothing.
    */
    thd->set_time((time_t)when);

    /*
      Now we are in a statement and will stay in a statement until we
      see a STMT_END_F.

      We set this flag here, before actually applying any rows, in
      case the SQL thread is stopped and we need to detect that we're
      inside a statement and halting abruptly might cause problems
      when restarting.
     */
    const_cast<Relay_log_info*>(rli)->set_flag(Relay_log_info::IN_STMT);

     if ( m_width == table->s->fields && bitmap_is_set_all(&m_cols))
      set_flags(COMPLETE_ROWS_F);

    /* 
      Set tables write and read sets.
      
      Read_set contains all slave columns (in case we are going to fetch
      a complete record from slave)
      
      Write_set equals the m_cols bitmap sent from master but it can be 
      longer if slave has extra columns. 
     */ 

    DBUG_PRINT_BITSET("debug", "Setting table's write_set from: %s", &m_cols);
    
    bitmap_set_all(table->read_set);
    if (get_type_code() == DELETE_ROWS_EVENT)
        bitmap_intersect(table->read_set,&m_cols);

    bitmap_set_all(table->write_set);
    if (!get_flags(COMPLETE_ROWS_F))
    {
      if (get_type_code() == UPDATE_ROWS_EVENT)
        bitmap_intersect(table->write_set,&m_cols_ai);
      else /* WRITE ROWS EVENTS store the bitmap in m_cols instead of m_cols_ai */
        bitmap_intersect(table->write_set,&m_cols);
    }

    this->slave_exec_mode= slave_exec_mode_options; // fix the mode

    // Do event specific preparations 
    error= do_before_row_operations(rli);

    /*
      Bug#56662 Assertion failed: next_insert_id == 0, file handler.cc
      Don't allow generation of auto_increment value when processing
      rows event by setting 'MODE_NO_AUTO_VALUE_ON_ZERO'.
    */
    ulong saved_sql_mode= thd->variables.sql_mode;
    thd->variables.sql_mode= MODE_NO_AUTO_VALUE_ON_ZERO;

    // row processing loop

    while (error == 0)
    {
      /* in_use can have been set to NULL in close_tables_for_reopen */
      THD* old_thd= table->in_use;
      if (!table->in_use)
        table->in_use= thd;

      error= do_exec_row(rli);

      DBUG_PRINT("info", ("error: %s", HA_ERR(error)));
      DBUG_ASSERT(error != HA_ERR_RECORD_DELETED);

      table->in_use = old_thd;

      if (error)
      {
        int actual_error= convert_handler_error(error, thd, table);
        bool idempotent_error= (idempotent_error_code(error) &&
                               (slave_exec_mode == SLAVE_EXEC_MODE_IDEMPOTENT));
        bool ignored_error= (idempotent_error == 0 ?
                             ignored_error_code(actual_error) : 0);

        if (idempotent_error || ignored_error)
        {
          if (global_system_variables.log_warnings)
            slave_rows_error_report(WARNING_LEVEL, error, rli, thd, table,
                                    get_type_str(),
                                    const_cast<Relay_log_info*>(rli)->get_rpl_log_name(),
                                    (ulong) log_pos);
          clear_all_errors(thd, const_cast<Relay_log_info*>(rli));
          error= 0;
          if (idempotent_error == 0)
            break;
        }
      }

      /*
       If m_curr_row_end  was not set during event execution (e.g., because
       of errors) we can't proceed to the next row. If the error is transient
       (i.e., error==0 at this point) we must call unpack_current_row() to set 
       m_curr_row_end.
      */ 
   
      DBUG_PRINT("info", ("curr_row: 0x%lu; curr_row_end: 0x%lu; rows_end: 0x%lu",
                          (ulong) m_curr_row, (ulong) m_curr_row_end, (ulong) m_rows_end));

      if (!m_curr_row_end && !error)
        error= unpack_current_row(rli, &m_cols);
  
      // at this moment m_curr_row_end should be set
      DBUG_ASSERT(error || m_curr_row_end != NULL); 
      DBUG_ASSERT(error || m_curr_row <= m_curr_row_end);
      DBUG_ASSERT(error || m_curr_row_end <= m_rows_end);
  
      m_curr_row= m_curr_row_end;
 
      if (error == 0 && !transactional_table)
<<<<<<< HEAD
        thd->transaction.all.modified_non_trans_table=
          thd->transaction.stmt.modified_non_trans_table= TRUE;
=======
      {
        /*
          We rely on trans_commit_stmt() to propagate unsafe_rollback_flags
          from statement to transaction level. For that reason, only the
          statement level is set.
        */
        thd->transaction.stmt.mark_modified_non_trans_table();
      }
>>>>>>> 4fa8f9dc

      if (m_curr_row == m_rows_end)
        break;
    } // row processing loop

    /*
      Restore the sql_mode after the rows event is processed.
    */
    thd->variables.sql_mode= saved_sql_mode;

    {/**
         The following failure injecion works in cooperation with tests 
         setting @@global.debug= 'd,stop_slave_middle_group'.
         The sql thread receives the killed status and will proceed 
         to shutdown trying to finish incomplete events group.
     */
      DBUG_EXECUTE_IF("stop_slave_middle_group",
                      if (thd->transaction.all.cannot_safely_rollback())
                        const_cast<Relay_log_info*>(rli)->abort_slave= 1;);
    }

    if ((error= do_after_row_operations(rli, error)) &&
        ignored_error_code(convert_handler_error(error, thd, table)))
    {

      if (global_system_variables.log_warnings)
        slave_rows_error_report(WARNING_LEVEL, error, rli, thd, table,
                                get_type_str(),
                                const_cast<Relay_log_info*>(rli)->get_rpl_log_name(),
                                (ulong) log_pos);
      clear_all_errors(thd, const_cast<Relay_log_info*>(rli));
      error= 0;
    }
  } // if (table)

  
  if (error)
  {
    slave_rows_error_report(ERROR_LEVEL, error, rli, thd, table,
                             get_type_str(),
                             const_cast<Relay_log_info*>(rli)->get_rpl_log_name(),
                             (ulong) log_pos);
    /*
      @todo We should probably not call
      reset_current_stmt_binlog_format_row() from here.

      Note: this applies to log_event_old.cc too.
      /Sven
    */
    thd->reset_current_stmt_binlog_format_row();
    thd->is_slave_error= 1;
    DBUG_RETURN(error);
  }

  if (get_flags(STMT_END_F) && (error= rows_event_stmt_cleanup(rli, thd)))
    slave_rows_error_report(ERROR_LEVEL,
                            thd->is_error() ? 0 : error,
                            rli, thd, table,
                            get_type_str(),
                            const_cast<Relay_log_info*>(rli)->get_rpl_log_name(),
                            (ulong) log_pos);
  DBUG_RETURN(error);
}

Log_event::enum_skip_reason
Rows_log_event::do_shall_skip(Relay_log_info *rli)
{
  /*
    If the slave skip counter is 1 and this event does not end a
    statement, then we should not start executing on the next event.
    Otherwise, we defer the decision to the normal skipping logic.
  */
  if (rli->slave_skip_counter == 1 && !get_flags(STMT_END_F))
    return Log_event::EVENT_SKIP_IGNORE;
  else
    return Log_event::do_shall_skip(rli);
}

/**
   The function is called at Rows_log_event statement commit time,
   normally from Rows_log_event::do_update_pos() and possibly from
   Query_log_event::do_apply_event() of the COMMIT.
   The function commits the last statement for engines, binlog and
   releases resources have been allocated for the statement.
  
   @retval  0         Ok.
   @retval  non-zero  Error at the commit.
 */

static int rows_event_stmt_cleanup(Relay_log_info const *rli, THD * thd)
{
  int error;
  {
    /*
      This is the end of a statement or transaction, so close (and
      unlock) the tables we opened when processing the
      Table_map_log_event starting the statement.

      OBSERVER.  This will clear *all* mappings, not only those that
      are open for the table. There is not good handle for on-close
      actions for tables.

      NOTE. Even if we have no table ('table' == 0) we still need to be
      here, so that we increase the group relay log position. If we didn't, we
      could have a group relay log position which lags behind "forever"
      (assume the last master's transaction is ignored by the slave because of
      replicate-ignore rules).
    */
    error= thd->binlog_flush_pending_rows_event(TRUE);

    /*
      If this event is not in a transaction, the call below will, if some
      transactional storage engines are involved, commit the statement into
      them and flush the pending event to binlog.
      If this event is in a transaction, the call will do nothing, but a
      Xid_log_event will come next which will, if some transactional engines
      are involved, commit the transaction and flush the pending event to the
      binlog.
    */
    error|= (error ? trans_rollback_stmt(thd) : trans_commit_stmt(thd));

    /*
      Now what if this is not a transactional engine? we still need to
      flush the pending event to the binlog; we did it with
      thd->binlog_flush_pending_rows_event(). Note that we imitate
      what is done for real queries: a call to
      ha_autocommit_or_rollback() (sometimes only if involves a
      transactional engine), and a call to be sure to have the pending
      event flushed.
    */

    /*
      @todo We should probably not call
      reset_current_stmt_binlog_format_row() from here.

      Note: this applies to log_event_old.cc too

      Btw, the previous comment about transactional engines does not
      seem related to anything that happens here.
      /Sven
    */
    thd->reset_current_stmt_binlog_format_row();

    const_cast<Relay_log_info*>(rli)->cleanup_context(thd, 0);
  }
  return error;
}

/**
   The method either increments the relay log position or
   commits the current statement and increments the master group 
   possition if the event is STMT_END_F flagged and
   the statement corresponds to the autocommit query (i.e replicated
   without wrapping in BEGIN/COMMIT)

   @retval 0         Success
   @retval non-zero  Error in the statement commit
 */
int
Rows_log_event::do_update_pos(Relay_log_info *rli)
{
  DBUG_ENTER("Rows_log_event::do_update_pos");
  int error= 0;

  DBUG_PRINT("info", ("flags: %s",
                      get_flags(STMT_END_F) ? "STMT_END_F " : ""));

  if (get_flags(STMT_END_F))
  {
    /*
      Indicate that a statement is finished.
      Step the group log position if we are not in a transaction,
      otherwise increase the event log position.
    */
    rli->stmt_done(log_pos);
    /*
      Clear any errors in thd->net.last_err*. It is not known if this is
      needed or not. It is believed that any errors that may exist in
      thd->net.last_err* are allowed. Examples of errors are "key not
      found", which is produced in the test case rpl_row_conflicts.test
    */
    thd->clear_error();
  }
  else
  {
    rli->inc_event_relay_log_pos();
  }

  DBUG_RETURN(error);
}

#endif /* !defined(MYSQL_CLIENT) && defined(HAVE_REPLICATION) */

#ifndef MYSQL_CLIENT
bool Rows_log_event::write_data_header(IO_CACHE *file)
{
  uchar buf[ROWS_HEADER_LEN];	// No need to init the buffer
  DBUG_ASSERT(m_table_id != ~0UL);
  DBUG_EXECUTE_IF("old_row_based_repl_4_byte_map_id_master",
                  {
                    int4store(buf + 0, m_table_id);
                    int2store(buf + 4, m_flags);
                    return (wrapper_my_b_safe_write(file, buf, 6));
                  });
  int6store(buf + RW_MAPID_OFFSET, (ulonglong)m_table_id);
  int2store(buf + RW_FLAGS_OFFSET, m_flags);
  return (wrapper_my_b_safe_write(file, buf, ROWS_HEADER_LEN));
}

bool Rows_log_event::write_data_body(IO_CACHE*file)
{
  /*
     Note that this should be the number of *bits*, not the number of
     bytes.
  */
  uchar sbuf[sizeof(m_width) + 1];
  my_ptrdiff_t const data_size= m_rows_cur - m_rows_buf;
  bool res= false;
  uchar *const sbuf_end= net_store_length(sbuf, (size_t) m_width);
  DBUG_ASSERT(static_cast<size_t>(sbuf_end - sbuf) <= sizeof(sbuf));

  DBUG_DUMP("m_width", sbuf, (size_t) (sbuf_end - sbuf));
  res= res || wrapper_my_b_safe_write(file, sbuf, (size_t) (sbuf_end - sbuf));

  DBUG_DUMP("m_cols", (uchar*) m_cols.bitmap, no_bytes_in_map(&m_cols));
  res= res || wrapper_my_b_safe_write(file, (uchar*) m_cols.bitmap,
                              no_bytes_in_map(&m_cols));
  /*
    TODO[refactor write]: Remove the "down cast" here (and elsewhere).
   */
  if (get_type_code() == UPDATE_ROWS_EVENT)
  {
    DBUG_DUMP("m_cols_ai", (uchar*) m_cols_ai.bitmap,
              no_bytes_in_map(&m_cols_ai));
    res= res || wrapper_my_b_safe_write(file, (uchar*) m_cols_ai.bitmap,
                                no_bytes_in_map(&m_cols_ai));
  }
  DBUG_DUMP("rows", m_rows_buf, data_size);
  res= res || wrapper_my_b_safe_write(file, m_rows_buf, (size_t) data_size);

  return res;

}
#endif

#if defined(HAVE_REPLICATION) && !defined(MYSQL_CLIENT)
void Rows_log_event::pack_info(Protocol *protocol)
{
  char buf[256];
  char const *const flagstr=
    get_flags(STMT_END_F) ? " flags: STMT_END_F" : "";
  size_t bytes= my_snprintf(buf, sizeof(buf),
                               "table_id: %lu%s", m_table_id, flagstr);
  protocol->store(buf, bytes, &my_charset_bin);
}
#endif

#ifdef MYSQL_CLIENT
void Rows_log_event::print_helper(FILE *file,
                                  PRINT_EVENT_INFO *print_event_info,
                                  char const *const name)
{
  IO_CACHE *const head= &print_event_info->head_cache;
  IO_CACHE *const body= &print_event_info->body_cache;
  if (!print_event_info->short_form)
  {
    bool const last_stmt_event= get_flags(STMT_END_F);
    print_header(head, print_event_info, !last_stmt_event);
    my_b_printf(head, "\t%s: table id %lu%s\n",
                name, m_table_id,
                last_stmt_event ? " flags: STMT_END_F" : "");
    print_base64(body, print_event_info, !last_stmt_event);
  }
}
#endif

/**************************************************************************
	Table_map_log_event member functions and support functions
**************************************************************************/

/**
  @page How replication of field metadata works.
  
  When a table map is created, the master first calls 
  Table_map_log_event::save_field_metadata() which calculates how many 
  values will be in the field metadata. Only those fields that require the 
  extra data are added. The method also loops through all of the fields in 
  the table calling the method Field::save_field_metadata() which returns the
  values for the field that will be saved in the metadata and replicated to
  the slave. Once all fields have been processed, the table map is written to
  the binlog adding the size of the field metadata and the field metadata to
  the end of the body of the table map.

  When a table map is read on the slave, the field metadata is read from the 
  table map and passed to the table_def class constructor which saves the 
  field metadata from the table map into an array based on the type of the 
  field. Field metadata values not present (those fields that do not use extra 
  data) in the table map are initialized as zero (0). The array size is the 
  same as the columns for the table on the slave.

  Additionally, values saved for field metadata on the master are saved as a 
  string of bytes (uchar) in the binlog. A field may require 1 or more bytes
  to store the information. In cases where values require multiple bytes 
  (e.g. values > 255), the endian-safe methods are used to properly encode 
  the values on the master and decode them on the slave. When the field
  metadata values are captured on the slave, they are stored in an array of
  type uint16. This allows the least number of casts to prevent casting bugs
  when the field metadata is used in comparisons of field attributes. When
  the field metadata is used for calculating addresses in pointer math, the
  type used is uint32. 
*/

#if !defined(MYSQL_CLIENT)
/**
  Save the field metadata based on the real_type of the field.
  The metadata saved depends on the type of the field. Some fields
  store a single byte for pack_length() while others store two bytes
  for field_length (max length).
  
  @retval  0  Ok.

  @todo
  We may want to consider changing the encoding of the information.
  Currently, the code attempts to minimize the number of bytes written to 
  the tablemap. There are at least two other alternatives; 1) using 
  net_store_length() to store the data allowing it to choose the number of
  bytes that are appropriate thereby making the code much easier to 
  maintain (only 1 place to change the encoding), or 2) use a fixed number
  of bytes for each field. The problem with option 1 is that net_store_length()
  will use one byte if the value < 251, but 3 bytes if it is > 250. Thus,
  for fields like CHAR which can be no larger than 255 characters, the method
  will use 3 bytes when the value is > 250. Further, every value that is
  encoded using 2 parts (e.g., pack_length, field_length) will be numerically
  > 250 therefore will use 3 bytes for eah value. The problem with option 2
  is less wasteful for space but does waste 1 byte for every field that does
  not encode 2 parts. 
*/
int Table_map_log_event::save_field_metadata()
{
  DBUG_ENTER("Table_map_log_event::save_field_metadata");
  int index= 0;
  for (unsigned int i= 0 ; i < m_table->s->fields ; i++)
  {
    DBUG_PRINT("debug", ("field_type: %d", m_coltype[i]));
    index+= m_table->s->field[i]->save_field_metadata(&m_field_metadata[index]);
  }
  DBUG_RETURN(index);
}
#endif /* !defined(MYSQL_CLIENT) */

/*
  Constructor used to build an event for writing to the binary log.
  Mats says tbl->s lives longer than this event so it's ok to copy pointers
  (tbl->s->db etc) and not pointer content.
 */
#if !defined(MYSQL_CLIENT)
Table_map_log_event::Table_map_log_event(THD *thd, TABLE *tbl, ulong tid,
                                         bool using_trans)
  : Log_event(thd, 0,
              using_trans ? Log_event::EVENT_TRANSACTIONAL_CACHE :
                            Log_event::EVENT_STMT_CACHE,
              Log_event::EVENT_NORMAL_LOGGING),
    m_table(tbl),
    m_dbnam(tbl->s->db.str),
    m_dblen(m_dbnam ? tbl->s->db.length : 0),
    m_tblnam(tbl->s->table_name.str),
    m_tbllen(tbl->s->table_name.length),
    m_colcnt(tbl->s->fields),
    m_memory(NULL),
    m_table_id(tid),
    m_flags(TM_BIT_LEN_EXACT_F),
    m_data_size(0),
    m_field_metadata(0),
    m_field_metadata_size(0),
    m_null_bits(0),
    m_meta_memory(NULL)
{
  uchar cbuf[sizeof(m_colcnt) + 1];
  uchar *cbuf_end;
  DBUG_ASSERT(m_table_id != ~0UL);
  /*
    In TABLE_SHARE, "db" and "table_name" are 0-terminated (see this comment in
    table.cc / alloc_table_share():
      Use the fact the key is db/0/table_name/0
    As we rely on this let's assert it.
  */
  DBUG_ASSERT((tbl->s->db.str == 0) ||
              (tbl->s->db.str[tbl->s->db.length] == 0));
  DBUG_ASSERT(tbl->s->table_name.str[tbl->s->table_name.length] == 0);


  m_data_size=  TABLE_MAP_HEADER_LEN;
  DBUG_EXECUTE_IF("old_row_based_repl_4_byte_map_id_master", m_data_size= 6;);
  m_data_size+= m_dblen + 2;	// Include length and terminating \0
  m_data_size+= m_tbllen + 2;	// Include length and terminating \0
  cbuf_end= net_store_length(cbuf, (size_t) m_colcnt);
  DBUG_ASSERT(static_cast<size_t>(cbuf_end - cbuf) <= sizeof(cbuf));
  m_data_size+= (cbuf_end - cbuf) + m_colcnt;	// COLCNT and column types

  /* If malloc fails, caught in is_valid() */
  if ((m_memory= (uchar*) my_malloc(m_colcnt, MYF(MY_WME))))
  {
    m_coltype= reinterpret_cast<uchar*>(m_memory);
    for (unsigned int i= 0 ; i < m_table->s->fields ; ++i)
      m_coltype[i]= m_table->field[i]->type();
  }

  /*
    Calculate a bitmap for the results of maybe_null() for all columns.
    The bitmap is used to determine when there is a column from the master
    that is not on the slave and is null and thus not in the row data during
    replication.
  */
  uint num_null_bytes= (m_table->s->fields + 7) / 8;
  m_data_size+= num_null_bytes;
  m_meta_memory= (uchar *)my_multi_malloc(MYF(MY_WME),
                                 &m_null_bits, num_null_bytes,
                                 &m_field_metadata, (m_colcnt * 2),
                                 NULL);

  memset(m_field_metadata, 0, (m_colcnt * 2));

  /*
    Create an array for the field metadata and store it.
  */
  m_field_metadata_size= save_field_metadata();
  DBUG_ASSERT(m_field_metadata_size <= (m_colcnt * 2));

  /*
    Now set the size of the data to the size of the field metadata array
    plus one or three bytes (see pack.c:net_store_length) for number of 
    elements in the field metadata array.
  */
  if (m_field_metadata_size < 251)
    m_data_size+= m_field_metadata_size + 1; 
  else
    m_data_size+= m_field_metadata_size + 3; 

  memset(m_null_bits, 0, num_null_bytes);
  for (unsigned int i= 0 ; i < m_table->s->fields ; ++i)
    if (m_table->field[i]->maybe_null())
      m_null_bits[(i / 8)]+= 1 << (i % 8);

}
#endif /* !defined(MYSQL_CLIENT) */

/*
  Constructor used by slave to read the event from the binary log.
 */
#if defined(HAVE_REPLICATION)
Table_map_log_event::Table_map_log_event(const char *buf, uint event_len,
                                         const Format_description_log_event
                                         *description_event)

  : Log_event(buf, description_event),
#ifndef MYSQL_CLIENT
    m_table(NULL),
#endif
    m_dbnam(NULL), m_dblen(0), m_tblnam(NULL), m_tbllen(0),
    m_colcnt(0), m_coltype(0),
    m_memory(NULL), m_table_id(ULONG_MAX), m_flags(0),
    m_data_size(0), m_field_metadata(0), m_field_metadata_size(0),
    m_null_bits(0), m_meta_memory(NULL)
{
  unsigned int bytes_read= 0;
  DBUG_ENTER("Table_map_log_event::Table_map_log_event(const char*,uint,...)");

  uint8 common_header_len= description_event->common_header_len;
  uint8 post_header_len= description_event->post_header_len[TABLE_MAP_EVENT-1];
  DBUG_PRINT("info",("event_len: %u  common_header_len: %d  post_header_len: %d",
                     event_len, common_header_len, post_header_len));

  /*
    Don't print debug messages when running valgrind since they can
    trigger false warnings.
   */
#ifndef HAVE_purify
  DBUG_DUMP("event buffer", (uchar*) buf, event_len);
#endif

  /* Read the post-header */
  const char *post_start= buf + common_header_len;

  post_start+= TM_MAPID_OFFSET;
  if (post_header_len == 6)
  {
    /* Master is of an intermediate source tree before 5.1.4. Id is 4 bytes */
    m_table_id= uint4korr(post_start);
    post_start+= 4;
  }
  else
  {
    DBUG_ASSERT(post_header_len == TABLE_MAP_HEADER_LEN);
    m_table_id= (ulong) uint6korr(post_start);
    post_start+= TM_FLAGS_OFFSET;
  }

  DBUG_ASSERT(m_table_id != ~0UL);

  m_flags= uint2korr(post_start);

  /* Read the variable part of the event */
  const char *const vpart= buf + common_header_len + post_header_len;

  /* Extract the length of the various parts from the buffer */
  uchar const *const ptr_dblen= (uchar const*)vpart + 0;
  m_dblen= *(uchar*) ptr_dblen;

  /* Length of database name + counter + terminating null */
  uchar const *const ptr_tbllen= ptr_dblen + m_dblen + 2;
  m_tbllen= *(uchar*) ptr_tbllen;

  /* Length of table name + counter + terminating null */
  uchar const *const ptr_colcnt= ptr_tbllen + m_tbllen + 2;
  uchar *ptr_after_colcnt= (uchar*) ptr_colcnt;
  m_colcnt= net_field_length(&ptr_after_colcnt);

  DBUG_PRINT("info",("m_dblen: %lu  off: %ld  m_tbllen: %lu  off: %ld  m_colcnt: %lu  off: %ld",
                     (ulong) m_dblen, (long) (ptr_dblen-(const uchar*)vpart), 
                     (ulong) m_tbllen, (long) (ptr_tbllen-(const uchar*)vpart),
                     m_colcnt, (long) (ptr_colcnt-(const uchar*)vpart)));

  /* Allocate mem for all fields in one go. If fails, caught in is_valid() */
  m_memory= (uchar*) my_multi_malloc(MYF(MY_WME),
                                     &m_dbnam, (uint) m_dblen + 1,
                                     &m_tblnam, (uint) m_tbllen + 1,
                                     &m_coltype, (uint) m_colcnt,
                                     NullS);

  if (m_memory)
  {
    /* Copy the different parts into their memory */
    strncpy(const_cast<char*>(m_dbnam), (const char*)ptr_dblen  + 1, m_dblen + 1);
    strncpy(const_cast<char*>(m_tblnam), (const char*)ptr_tbllen + 1, m_tbllen + 1);
    memcpy(m_coltype, ptr_after_colcnt, m_colcnt);

    ptr_after_colcnt= ptr_after_colcnt + m_colcnt;
    bytes_read= (uint) (ptr_after_colcnt - (uchar *)buf);
    DBUG_PRINT("info", ("Bytes read: %d.\n", bytes_read));
    if (bytes_read < event_len)
    {
      m_field_metadata_size= net_field_length(&ptr_after_colcnt);
      DBUG_ASSERT(m_field_metadata_size <= (m_colcnt * 2));
      uint num_null_bytes= (m_colcnt + 7) / 8;
      m_meta_memory= (uchar *)my_multi_malloc(MYF(MY_WME),
                                     &m_null_bits, num_null_bytes,
                                     &m_field_metadata, m_field_metadata_size,
                                     NULL);
      memcpy(m_field_metadata, ptr_after_colcnt, m_field_metadata_size);
      ptr_after_colcnt= (uchar*)ptr_after_colcnt + m_field_metadata_size;
      memcpy(m_null_bits, ptr_after_colcnt, num_null_bytes);
    }
  }

  DBUG_VOID_RETURN;
}
#endif

Table_map_log_event::~Table_map_log_event()
{
  my_free(m_meta_memory);
  my_free(m_memory);
}

/*
  Return value is an error code, one of:

      -1     Failure to open table   [from open_tables()]
       0     Success
       1     No room for more tables [from set_table()]
       2     Out of memory           [from set_table()]
       3     Wrong table definition
       4     Daisy-chaining RBR with SBR not possible
 */

#if !defined(MYSQL_CLIENT) && defined(HAVE_REPLICATION)
int Table_map_log_event::do_apply_event(Relay_log_info const *rli)
{
  RPL_TABLE_LIST *table_list;
  char *db_mem, *tname_mem, *ptr;
  size_t dummy_len;
  void *memory;
  DBUG_ENTER("Table_map_log_event::do_apply_event(Relay_log_info*)");
  DBUG_ASSERT(rli->info_thd == thd);

  /* Step the query id to mark what columns that are actually used. */
  thd->set_query_id(next_query_id());

  if (!(memory= my_multi_malloc(MYF(MY_WME),
                                &table_list, (uint) sizeof(RPL_TABLE_LIST),
                                &db_mem, (uint) NAME_LEN + 1,
                                &tname_mem, (uint) NAME_LEN + 1,
                                NullS)))
    DBUG_RETURN(HA_ERR_OUT_OF_MEM);

  strmov(db_mem, m_dbnam);
  strmov(tname_mem, m_tblnam);

  if (lower_case_table_names == 1)
  {
    my_casedn_str(system_charset_info, db_mem);
    my_casedn_str(system_charset_info, tname_mem);
  }

  /* rewrite rules changed the database */
  if (((ptr= (char*) rpl_filter->get_rewrite_db(db_mem, &dummy_len)) != db_mem))
    strmov(db_mem, ptr);

  table_list->init_one_table(db_mem, strlen(db_mem),
                             tname_mem, strlen(tname_mem),
                             tname_mem, TL_WRITE);

  table_list->table_id= m_table_id;
  table_list->updating= 1;

  int error= 0;

  if (rli->info_thd->slave_thread /* filtering is for slave only */ &&
      (!rpl_filter->db_ok(table_list->db) ||
       (rpl_filter->is_on() && !rpl_filter->tables_ok("", table_list))))
  {
    my_free(memory);
  }
  else
  {
    DBUG_ASSERT(thd->lex->query_tables != table_list);

    /*
      Use placement new to construct the table_def instance in the
      memory allocated for it inside table_list.

      The memory allocated by the table_def structure (i.e., not the
      memory allocated *for* the table_def structure) is released
      inside Relay_log_info::clear_tables_to_lock() by calling the
      table_def destructor explicitly.
    */
    new (&table_list->m_tabledef)
      table_def(m_coltype, m_colcnt,
                m_field_metadata, m_field_metadata_size,
                m_null_bits, m_flags);
    table_list->m_tabledef_valid= TRUE;
    table_list->m_conv_table= NULL;
    table_list->open_type= OT_BASE_ONLY;

    /*
      We record in the slave's information that the table should be
      locked by linking the table into the list of tables to lock.
    */
    table_list->next_global= table_list->next_local= rli->tables_to_lock;
    const_cast<Relay_log_info*>(rli)->tables_to_lock= table_list;
    const_cast<Relay_log_info*>(rli)->tables_to_lock_count++;
    /* 'memory' is freed in clear_tables_to_lock */
  }

  DBUG_RETURN(error);
}

Log_event::enum_skip_reason
Table_map_log_event::do_shall_skip(Relay_log_info *rli)
{
  /*
    If the slave skip counter is 1, then we should not start executing
    on the next event.
  */
  return continue_group(rli);
}

int Table_map_log_event::do_update_pos(Relay_log_info *rli)
{
  rli->inc_event_relay_log_pos();
  return 0;
}

#endif /* !defined(MYSQL_CLIENT) && defined(HAVE_REPLICATION) */

#ifndef MYSQL_CLIENT
bool Table_map_log_event::write_data_header(IO_CACHE *file)
{
  DBUG_ASSERT(m_table_id != ~0UL);
  uchar buf[TABLE_MAP_HEADER_LEN];
  DBUG_EXECUTE_IF("old_row_based_repl_4_byte_map_id_master",
                  {
                    int4store(buf + 0, m_table_id);
                    int2store(buf + 4, m_flags);
                    return (wrapper_my_b_safe_write(file, buf, 6));
                  });
  int6store(buf + TM_MAPID_OFFSET, (ulonglong)m_table_id);
  int2store(buf + TM_FLAGS_OFFSET, m_flags);
  return (wrapper_my_b_safe_write(file, buf, TABLE_MAP_HEADER_LEN));
}

bool Table_map_log_event::write_data_body(IO_CACHE *file)
{
  DBUG_ASSERT(m_dbnam != NULL);
  DBUG_ASSERT(m_tblnam != NULL);
  /* We use only one byte per length for storage in event: */
  DBUG_ASSERT(m_dblen < 128);
  DBUG_ASSERT(m_tbllen < 128);

  uchar const dbuf[]= { (uchar) m_dblen };
  uchar const tbuf[]= { (uchar) m_tbllen };

  uchar cbuf[sizeof(m_colcnt) + 1];
  uchar *const cbuf_end= net_store_length(cbuf, (size_t) m_colcnt);
  DBUG_ASSERT(static_cast<size_t>(cbuf_end - cbuf) <= sizeof(cbuf));

  /*
    Store the size of the field metadata.
  */
  uchar mbuf[sizeof(m_field_metadata_size)];
  uchar *const mbuf_end= net_store_length(mbuf, m_field_metadata_size);

  return (wrapper_my_b_safe_write(file, dbuf,      sizeof(dbuf)) ||
          wrapper_my_b_safe_write(file, (const uchar*)m_dbnam,   m_dblen+1) ||
          wrapper_my_b_safe_write(file, tbuf,      sizeof(tbuf)) ||
          wrapper_my_b_safe_write(file, (const uchar*)m_tblnam,  m_tbllen+1) ||
          wrapper_my_b_safe_write(file, cbuf, (size_t) (cbuf_end - cbuf)) ||
          wrapper_my_b_safe_write(file, m_coltype, m_colcnt) ||
          wrapper_my_b_safe_write(file, mbuf, (size_t) (mbuf_end - mbuf)) ||
          wrapper_my_b_safe_write(file, m_field_metadata, m_field_metadata_size),
          wrapper_my_b_safe_write(file, m_null_bits, (m_colcnt + 7) / 8));
 }
#endif

#if defined(HAVE_REPLICATION) && !defined(MYSQL_CLIENT)

/*
  Print some useful information for the SHOW BINARY LOG information
  field.
 */

#if defined(HAVE_REPLICATION) && !defined(MYSQL_CLIENT)
void Table_map_log_event::pack_info(Protocol *protocol)
{
    char buf[256];
    size_t bytes= my_snprintf(buf, sizeof(buf),
                                 "table_id: %lu (%s.%s)",
                              m_table_id, m_dbnam, m_tblnam);
    protocol->store(buf, bytes, &my_charset_bin);
}
#endif


#endif


#ifdef MYSQL_CLIENT
void Table_map_log_event::print(FILE *, PRINT_EVENT_INFO *print_event_info)
{
  if (!print_event_info->short_form)
  {
    print_header(&print_event_info->head_cache, print_event_info, TRUE);
    my_b_printf(&print_event_info->head_cache,
                "\tTable_map: `%s`.`%s` mapped to number %lu\n",
                m_dbnam, m_tblnam, m_table_id);
    print_base64(&print_event_info->body_cache, print_event_info, TRUE);
  }
}
#endif

/**************************************************************************
	Write_rows_log_event member functions
**************************************************************************/

/*
  Constructor used to build an event for writing to the binary log.
 */
#if !defined(MYSQL_CLIENT)
Write_rows_log_event::Write_rows_log_event(THD *thd_arg, TABLE *tbl_arg,
                                           ulong tid_arg,
                                           bool is_transactional)
  : Rows_log_event(thd_arg, tbl_arg, tid_arg, tbl_arg->write_set, is_transactional)
{
}
#endif

/*
  Constructor used by slave to read the event from the binary log.
 */
#ifdef HAVE_REPLICATION
Write_rows_log_event::Write_rows_log_event(const char *buf, uint event_len,
                                           const Format_description_log_event
                                           *description_event)
: Rows_log_event(buf, event_len, WRITE_ROWS_EVENT, description_event)
{
}
#endif

#if !defined(MYSQL_CLIENT) && defined(HAVE_REPLICATION)
int 
Write_rows_log_event::do_before_row_operations(const Slave_reporting_capability *const)
{
  int error= 0;

  /**
     todo: to introduce a property for the event (handler?) which forces
     applying the event in the replace (idempotent) fashion.
  */
  if ((slave_exec_mode == SLAVE_EXEC_MODE_IDEMPOTENT) ||
      (m_table->s->db_type()->db_type == DB_TYPE_NDBCLUSTER))
  {
    /*
      We are using REPLACE semantics and not INSERT IGNORE semantics
      when writing rows, that is: new rows replace old rows.  We need to
      inform the storage engine that it should use this behaviour.
    */
    
    /* Tell the storage engine that we are using REPLACE semantics. */
    thd->lex->duplicates= DUP_REPLACE;
    
    /*
      Pretend we're executing a REPLACE command: this is needed for
      InnoDB and NDB Cluster since they are not (properly) checking the
      lex->duplicates flag.
    */
    thd->lex->sql_command= SQLCOM_REPLACE;
    /* 
       Do not raise the error flag in case of hitting to an unique attribute
    */
    m_table->file->extra(HA_EXTRA_IGNORE_DUP_KEY);
    /* 
       NDB specific: update from ndb master wrapped as Write_rows
       so that the event should be applied to replace slave's row
    */
    m_table->file->extra(HA_EXTRA_WRITE_CAN_REPLACE);
    /* 
       NDB specific: if update from ndb master wrapped as Write_rows
       does not find the row it's assumed idempotent binlog applying
       is taking place; don't raise the error.
    */
    m_table->file->extra(HA_EXTRA_IGNORE_NO_KEY);
    /*
      TODO: the cluster team (Tomas?) says that it's better if the engine knows
      how many rows are going to be inserted, then it can allocate needed memory
      from the start.
    */
  }

  /*
    We need TIMESTAMP_NO_AUTO_SET otherwise ha_write_row() will not use fill
    any TIMESTAMP column with data from the row but instead will use
    the event's current time.
    As we replicate from TIMESTAMP to TIMESTAMP and slave has no extra
    columns, we know that all TIMESTAMP columns on slave will receive explicit
    data from the row, so TIMESTAMP_NO_AUTO_SET is ok.
    When we allow a table without TIMESTAMP to be replicated to a table having
    more columns including a TIMESTAMP column, or when we allow a TIMESTAMP
    column to be replicated into a BIGINT column and the slave's table has a
    TIMESTAMP column, then the slave's TIMESTAMP column will take its value
    from set_time() which we called earlier (consistent with SBR). And then in
    some cases we won't want TIMESTAMP_NO_AUTO_SET (will require some code to
    analyze if explicit data is provided for slave's TIMESTAMP columns).
  */
  m_table->timestamp_field_type= TIMESTAMP_NO_AUTO_SET;
  
  /* Honor next number column if present */
  m_table->next_number_field= m_table->found_next_number_field;
  /*
   * Fixed Bug#45999, In RBR, Store engine of Slave auto-generates new
   * sequence numbers for auto_increment fields if the values of them are 0.
   * If generateing a sequence number is decided by the values of
   * table->auto_increment_field_not_null and SQL_MODE(if includes
   * MODE_NO_AUTO_VALUE_ON_ZERO) in update_auto_increment function.
   * SQL_MODE of slave sql thread is always consistency with master's.
   * In RBR, auto_increment fields never are NULL.
   */
  m_table->auto_increment_field_not_null= TRUE;
  return error;
}

int 
Write_rows_log_event::do_after_row_operations(const Slave_reporting_capability *const,
                                              int error)
{
  int local_error= 0;
  m_table->next_number_field=0;
  m_table->auto_increment_field_not_null= FALSE;
  if ((slave_exec_mode == SLAVE_EXEC_MODE_IDEMPOTENT) ||
      m_table->s->db_type()->db_type == DB_TYPE_NDBCLUSTER)
  {
    m_table->file->extra(HA_EXTRA_NO_IGNORE_DUP_KEY);
    m_table->file->extra(HA_EXTRA_WRITE_CANNOT_REPLACE);
    /*
      resetting the extra with 
      table->file->extra(HA_EXTRA_NO_IGNORE_NO_KEY); 
      fires bug#27077
      explanation: file->reset() performs this duty
      ultimately. Still todo: fix
    */
  }
  if ((local_error= m_table->file->ha_end_bulk_insert()))
  {
    m_table->file->print_error(local_error, MYF(0));
  }
  return error? error : local_error;
}

#if !defined(MYSQL_CLIENT) && defined(HAVE_REPLICATION)

/*
  Check if there are more UNIQUE keys after the given key.
*/
static int
last_uniq_key(TABLE *table, uint keyno)
{
  while (++keyno < table->s->keys)
    if (table->key_info[keyno].flags & HA_NOSAME)
      return 0;
  return 1;
}

/**
   Check if an error is a duplicate key error.

   This function is used to check if an error code is one of the
   duplicate key error, i.e., and error code for which it is sensible
   to do a <code>get_dup_key()</code> to retrieve the duplicate key.

   @param errcode The error code to check.

   @return <code>true</code> if the error code is such that
   <code>get_dup_key()</code> will return true, <code>false</code>
   otherwise.
 */
bool
is_duplicate_key_error(int errcode)
{
  switch (errcode)
  {
  case HA_ERR_FOUND_DUPP_KEY:
  case HA_ERR_FOUND_DUPP_UNIQUE:
    return true;
  }
  return false;
}

/**
  Write the current row into event's table.

  The row is located in the row buffer, pointed by @c m_curr_row member.
  Number of columns of the row is stored in @c m_width member (it can be 
  different from the number of columns in the table to which we insert). 
  Bitmap @c m_cols indicates which columns are present in the row. It is assumed 
  that event's table is already open and pointed by @c m_table.

  If the same record already exists in the table it can be either overwritten 
  or an error is reported depending on the value of @c overwrite flag 
  (error reporting not yet implemented). Note that the matching record can be
  different from the row we insert if we use primary keys to identify records in
  the table.

  The row to be inserted can contain values only for selected columns. The 
  missing columns are filled with default values using @c prepare_record() 
  function. If a matching record is found in the table and @c overwritte is
  true, the missing columns are taken from it.

  @param  rli   Relay log info (needed for row unpacking).
  @param  overwrite  
                Shall we overwrite if the row already exists or signal 
                error (currently ignored).

  @returns Error code on failure, 0 on success.

  This method, if successful, sets @c m_curr_row_end pointer to point at the
  next row in the rows buffer. This is done when unpacking the row to be 
  inserted.

  @note If a matching record is found, it is either updated using 
  @c ha_update_row() or first deleted and then new record written.
*/ 

int
Rows_log_event::write_row(const Relay_log_info *const rli,
                          const bool overwrite)
{
  DBUG_ENTER("write_row");
  DBUG_ASSERT(m_table != NULL && thd != NULL);

  TABLE *table= m_table;  // pointer to event's table
  int error;
  int UNINIT_VAR(keynum);
  auto_afree_ptr<char> key(NULL);

  prepare_record(table, &m_cols,
                 table->file->ht->db_type != DB_TYPE_NDBCLUSTER);

  /* unpack row into table->record[0] */
  if ((error= unpack_current_row(rli, &m_cols)))
    DBUG_RETURN(error);

  // Temporary fix to find out why it fails [/Matz]
  memcpy(m_table->write_set->bitmap, m_cols.bitmap, (m_table->write_set->n_bits + 7) / 8);

  if (m_curr_row == m_rows_buf)
  {
    /* this is the first row to be inserted, we estimate the rows with
       the size of the first row and use that value to initialize
       storage engine for bulk insertion */
    DBUG_ASSERT(!(m_curr_row > m_curr_row_end));
    ulong estimated_rows= 0;
    if (m_curr_row < m_curr_row_end)
      estimated_rows= (m_rows_end - m_curr_row) / (m_curr_row_end - m_curr_row);
    else if (m_curr_row == m_curr_row_end)
      estimated_rows= 1;

    m_table->file->ha_start_bulk_insert(estimated_rows);
  }
  
  
#ifndef DBUG_OFF
  DBUG_DUMP("record[0]", table->record[0], table->s->reclength);
  DBUG_PRINT_BITSET("debug", "write_set = %s", table->write_set);
  DBUG_PRINT_BITSET("debug", "read_set = %s", table->read_set);
#endif

  /* 
    Try to write record. If a corresponding record already exists in the table,
    we try to change it using ha_update_row() if possible. Otherwise we delete
    it and repeat the whole process again. 

    TODO: Add safety measures against infinite looping. 
   */

  m_table->mark_columns_per_binlog_row_image();

  while ((error= table->file->ha_write_row(table->record[0])))
  {
    if (error == HA_ERR_LOCK_DEADLOCK ||
        error == HA_ERR_LOCK_WAIT_TIMEOUT ||
        (keynum= table->file->get_dup_key(error)) < 0 ||
        !overwrite)
    {
      DBUG_PRINT("info",("get_dup_key returns %d)", keynum));
      /*
        Deadlock, waiting for lock or just an error from the handler
        such as HA_ERR_FOUND_DUPP_KEY when overwrite is false.
        Retrieval of the duplicate key number may fail
        - either because the error was not "duplicate key" error
        - or because the information which key is not available
      */
      table->file->print_error(error, MYF(0));
      goto error;
    }
    /*
       We need to retrieve the old row into record[1] to be able to
       either update or delete the offending record.  We either:

       - use ha_rnd_pos() with a row-id (available as dupp_row) to the
         offending row, if that is possible (MyISAM and Blackhole), or else

       - use ha_index_read_idx_map() with the key that is duplicated, to
         retrieve the offending row.
     */
    if (table->file->ha_table_flags() & HA_DUPLICATE_POS)
    {
      DBUG_PRINT("info",("Locating offending record using ha_rnd_pos()"));

      if (table->file->inited && (error= table->file->ha_index_end()))
        DBUG_RETURN(error);
      if ((error= table->file->ha_rnd_init(FALSE)))
        DBUG_RETURN(error);

      error= table->file->ha_rnd_pos(table->record[1], table->file->dup_ref);

      table->file->ha_rnd_end();
      if (error)
      {
        DBUG_PRINT("info",("ha_rnd_pos() returns error %d",error));
        if (error == HA_ERR_RECORD_DELETED)
          error= HA_ERR_KEY_NOT_FOUND;
        table->file->print_error(error, MYF(0));
        goto error;
      }
    }
    else
    {
      DBUG_PRINT("info",("Locating offending record using index_read_idx()"));

      if (table->file->extra(HA_EXTRA_FLUSH_CACHE))
      {
        DBUG_PRINT("info",("Error when setting HA_EXTRA_FLUSH_CACHE"));
        error= my_errno;
        goto error;
      }

      if (key.get() == NULL)
      {
        key.assign(static_cast<char*>(my_alloca(table->s->max_unique_length)));
        if (key.get() == NULL)
        {
          DBUG_PRINT("info",("Can't allocate key buffer"));
          error= ENOMEM;
          goto error;
        }
      }

      key_copy((uchar*)key.get(), table->record[0], table->key_info + keynum,
               0);
      error= table->file->ha_index_read_idx_map(table->record[1], keynum,
                                                (const uchar*)key.get(),
                                                HA_WHOLE_KEY,
                                                HA_READ_KEY_EXACT);
      if (error)
      {
        DBUG_PRINT("info",("ha_index_read_idx_map() returns %s", HA_ERR(error)));
        if (error == HA_ERR_RECORD_DELETED)
          error= HA_ERR_KEY_NOT_FOUND;
        table->file->print_error(error, MYF(0));
        goto error;
      }
    }

    /*
       Now, record[1] should contain the offending row.  That
       will enable us to update it or, alternatively, delete it (so
       that we can insert the new row afterwards).
     */

    /*
      If row is incomplete we will use the record found to fill 
      missing columns.  
    */
    if (!get_flags(COMPLETE_ROWS_F))
    {
      restore_record(table,record[1]);
      error= unpack_current_row(rli, &m_cols);
    }

#ifndef DBUG_OFF
    DBUG_PRINT("debug",("preparing for update: before and after image"));
    DBUG_DUMP("record[1] (before)", table->record[1], table->s->reclength);
    DBUG_DUMP("record[0] (after)", table->record[0], table->s->reclength);
#endif

    /*
       REPLACE is defined as either INSERT or DELETE + INSERT.  If
       possible, we can replace it with an UPDATE, but that will not
       work on InnoDB if FOREIGN KEY checks are necessary.

       I (Matz) am not sure of the reason for the last_uniq_key()
       check as, but I'm guessing that it's something along the
       following lines.

       Suppose that we got the duplicate key to be a key that is not
       the last unique key for the table and we perform an update:
       then there might be another key for which the unique check will
       fail, so we're better off just deleting the row and inserting
       the correct row.
     */
    if (last_uniq_key(table, keynum) &&
        !table->file->referenced_by_foreign_key())
    {
      DBUG_PRINT("info",("Updating row using ha_update_row()"));
      error=table->file->ha_update_row(table->record[1],
                                       table->record[0]);
      switch (error) {
                
      case HA_ERR_RECORD_IS_THE_SAME:
        DBUG_PRINT("info",("ignoring HA_ERR_RECORD_IS_THE_SAME error from"
                           " ha_update_row()"));
        error= 0;
      
      case 0:
        break;
        
      default:    
        DBUG_PRINT("info",("ha_update_row() returns error %d",error));
        table->file->print_error(error, MYF(0));
      }
      
      goto error;
    }
    else
    {
      DBUG_PRINT("info",("Deleting offending row and trying to write new one again"));
      if ((error= table->file->ha_delete_row(table->record[1])))
      {
        DBUG_PRINT("info",("ha_delete_row() returns error %d",error));
        table->file->print_error(error, MYF(0));
        goto error;
      }
      /* Will retry ha_write_row() with the offending row removed. */
    }
  }

error:
  m_table->default_column_bitmaps();
  DBUG_RETURN(error);
}

#endif

int
Write_rows_log_event::do_exec_row(const Relay_log_info *const rli)
{
  DBUG_ASSERT(m_table != NULL);
  int error= write_row(rli, slave_exec_mode == SLAVE_EXEC_MODE_IDEMPOTENT);

  if (error && !thd->is_error())
  {
    DBUG_ASSERT(0);
    my_error(ER_UNKNOWN_ERROR, MYF(0));
  }

  return error;
}

#endif /* !defined(MYSQL_CLIENT) && defined(HAVE_REPLICATION) */

#ifdef MYSQL_CLIENT
void Write_rows_log_event::print(FILE *file, PRINT_EVENT_INFO* print_event_info)
{
  Rows_log_event::print_helper(file, print_event_info, "Write_rows");
}
#endif

/**************************************************************************
	Delete_rows_log_event member functions
**************************************************************************/

#if !defined(MYSQL_CLIENT) && defined(HAVE_REPLICATION)
/*
  Compares table->record[0] and table->record[1]

  Returns TRUE if different.
*/
static bool record_compare(TABLE *table, MY_BITMAP *cols)
{
  /*
    Need to set the X bit and the filler bits in both records since
    there are engines that do not set it correctly.

    In addition, since MyISAM checks that one hasn't tampered with the
    record, it is necessary to restore the old bytes into the record
    after doing the comparison.

    TODO[record format ndb]: Remove it once NDB returns correct
    records. Check that the other engines also return correct records.
   */

  DBUG_DUMP("record[0]", table->record[0], table->s->reclength);
  DBUG_DUMP("record[1]", table->record[1], table->s->reclength);

  bool result= FALSE;
  uchar saved_x[2]= {0, 0}, saved_filler[2]= {0, 0};

  if (table->s->null_bytes > 0)
  {
    for (int i = 0 ; i < 2 ; ++i)
    {
      /* 
        If we have an X bit then we need to take care of it.
      */
      if (!(table->s->db_options_in_use & HA_OPTION_PACK_RECORD))
      {
        saved_x[i]= table->record[i][0];
        table->record[i][0]|= 1U;
      }

      /*
         If (last_null_bit_pos == 0 && null_bytes > 1), then:

         X bit (if any) + N nullable fields + M Field_bit fields = 8 bits 

         Ie, the entire byte is used.
      */
      if (table->s->last_null_bit_pos > 0)
      {
        saved_filler[i]= table->record[i][table->s->null_bytes - 1];
        table->record[i][table->s->null_bytes - 1]|=
          256U - (1U << table->s->last_null_bit_pos);
      }
    }
  }

<<<<<<< HEAD
  if (table->s->blob_fields + table->s->varchar_fields == 0 &&
      bitmap_is_set_all(cols))
  {
    result= cmp_record(table,record[1]);
    goto record_compare_exit;
  }

  /* Compare null bits */
  if (bitmap_is_set_all(cols) &&
      memcmp(table->null_flags,
	     table->null_flags+table->s->rec_buff_length,
	     table->s->null_bytes))
  {
    result= TRUE;				// Diff in NULL value
    goto record_compare_exit;
  }

  /* Compare updated fields */
  for (Field **ptr=table->field ; 
       *ptr && ((*ptr)->field_index < cols->n_bits);
       ptr++)
  {
    if (bitmap_is_set(cols, (*ptr)->field_index))
    {
      if ((*ptr)->cmp_binary_offset(table->s->rec_buff_length))
      {
        result= TRUE;
        goto record_compare_exit;
=======
  /**
    Compare full record only if:
    - there are no blob fields (otherwise we would also need 
      to compare blobs contents as well);
    - there are no varchar fields (otherwise we would also need
      to compare varchar contents as well);
    - there are no null fields, otherwise NULLed fields 
      contents (i.e., the don't care bytes) may show arbitrary 
      values, depending on how each engine handles internally.
    - if all the bitmap is set (both are full rows)
    */
  if ((table->s->blob_fields + 
       table->s->varchar_fields +
       table->s->null_fields) == 0 &&
      bitmap_is_set_all(cols))
  {
    result= cmp_record(table,record[1]);
  }
  else
  {
    /* 
      Fallback to field-by-field comparison:
      1. start by checking if the field is signaled:
      2. if it is, first compare the null bit if the field is nullable
      3. then compare the contents of the field, if it is not 
         set to null
     */
    for (Field **ptr=table->field ; 
         *ptr && ((*ptr)->field_index < cols->n_bits) && !result;
         ptr++)
    {
      Field *field= *ptr;

      if (bitmap_is_set(cols, field->field_index))
      {
        /* compare null bit */
        if (field->is_null() != field->is_null_in_record(table->record[1]))
          result= TRUE;

        /* compare content, only if fields are not set to NULL */
        else if (!field->is_null())
          result= field->cmp_binary_offset(table->s->rec_buff_length);
>>>>>>> 4fa8f9dc
      }
    }
  }

  /*
    Restore the saved bytes.

    TODO[record format ndb]: Remove this code once NDB returns the
    correct record format.
  */
  if (table->s->null_bytes > 0)
  {
    for (int i = 0 ; i < 2 ; ++i)
    {
      if (!(table->s->db_options_in_use & HA_OPTION_PACK_RECORD))
        table->record[i][0]= saved_x[i];

      if (table->s->last_null_bit_pos)
        table->record[i][table->s->null_bytes - 1]= saved_filler[i];
    }
  }

  return result;
}


/**
  Checks if any of the columns in the given table is
  signaled in the bitmap.

  For each column in the given table checks if it is
  signaled in the bitmap. This is most useful when deciding
  whether a before image (BI) can be used or not for 
  searching a row. If no column is signaled, then the 
  image cannot be used for searching a record (regardless 
  of using position(), index scan or table scan). Here is 
  an example:

  MASTER> SET @@binlog_row_image='MINIMAL';
  MASTER> CREATE TABLE t1 (a int, b int, c int, primary key(c));
  SLAVE> CREATE TABLE t1 (a int, b int);
  MASTER> INSERT INTO t1 VALUES (1,2,3);
  MASTER> UPDATE t1 SET a=2 WHERE b=2;

  For the update statement only the PK (column c) is 
  logged in the before image (BI). As such, given that 
  the slave has no column c, it will not be able to 
  find the row, because BI has no values for the columns
  the slave knows about (column a and b).

  @param table   the table reference on the slave.
  @param cols the bitmap signaling columns available in 
                 the BI.

  @return TRUE if BI contains usable colums for searching, 
          FALSE otherwise.
*/
static
my_bool is_any_column_signaled_for_table(TABLE *table, MY_BITMAP *cols)
{

  int nfields_set= 0;
  for (Field **ptr=table->field ; 
       *ptr && ((*ptr)->field_index < cols->n_bits);
       ptr++)
  {
    if (bitmap_is_set(cols, (*ptr)->field_index))
      nfields_set++;
  }

  return (nfields_set != 0);
}

/**
  Checks if the fields in the given key are signaled in
  the bitmap.

  Validates whether the before image is usable for the
  given key. It can be the case that the before image
  does not contain values for the key (eg, master was
  using 'minimal' option for image logging and slave has
  different index structure on the table). Here is an
  example:

  MASTER> SET @@binlog_row_image='MINIMAL';
  MASTER> CREATE TABLE t1 (a int, b int, c int, primary key(c));
  SLAVE> CREATE TABLE t1 (a int, b int, c int, key(a,c));
  MASTER> INSERT INTO t1 VALUES (1,2,3);
  MASTER> UPDATE t1 SET a=2 WHERE b=2;

  When finding the row on the slave, one cannot use the
  index (a,c) to search for the row, because there is only
  data in the before image for column c. This function
  checks the fields needed for a given key and searches
  the bitmap to see if all the fields required are 
  signaled.
  
  @param keyinfo  reference to key.
  @param cols     the bitmap signaling which columns 
                  have available data.

  @return TRUE if all fields are signaled in the bitmap 
          for the given key, FALSE otherwise.
*/
static
my_bool are_all_columns_signaled_for_key(KEY *keyinfo, MY_BITMAP *cols)
{
  for (uint i=0 ; i < keyinfo->key_parts ;i++)
  {
    uint fieldnr= keyinfo->key_part[i].fieldnr - 1;
    if (fieldnr >= cols->n_bits || 
        !bitmap_is_set(cols, fieldnr))
      return FALSE;
  }
 
  return TRUE;
}

/**
  Searches the table for a given key that can be used
  according to the existing values, ie, columns set
  in the bitmap.

  The caller can specify which type of key to find by
  setting the following flags in the key_type parameter:

    - PRI_KEY_FLAG
      Returns the primary key.

    - UNIQUE_KEY_FLAG
      Returns a unique key (flagged with HA_NOSAME)

    - MULTIPLE_KEY_FLAG
      Returns a key that is not unique (flagged with HA_NOSAME 
      and without HA_NULL_PART_KEY) nor PK.

  The above flags can be used together, in which case, the
  search is conducted in the above listed order. Eg, the 
  following flag:

    (PRI_KEY_FLAG | UNIQUE_KEY_FLAG | MULTIPLE_KEY_FLAG)

  means that a primary key is returned if it is suitable. If
  not then the unique keys are searched. If no unique key is
  suitable, then the keys are searched. Finally, if no key
  is suitable, MAX_KEY is returned.

  @param table    reference to the table.
  @param bi_cols  a bitmap that filters out columns that should
                  not be considered while searching the key. 
                  Columns that should be considered are set.
  @param key_type the type of key to search for.

  @return MAX_KEY if no key, according to the key_type specified
          is suitable. Returns the key otherwise.

*/
static
uint
search_key_in_table(TABLE *table, MY_BITMAP *bi_cols, uint key_type)
{
  KEY *keyinfo;
  uint res= MAX_KEY;
  uint key;

  if (key_type & PRI_KEY_FLAG && (table->s->primary_key < MAX_KEY))
  {
    keyinfo= table->s->key_info + (uint) table->s->primary_key;
    if (are_all_columns_signaled_for_key(keyinfo, bi_cols)) 
      return table->s->primary_key;
  }

  if (key_type & UNIQUE_KEY_FLAG && table->s->uniques)
  {
    for (key=0,keyinfo= table->key_info ; 
         (key < table->s->keys) && (res == MAX_KEY);
         key++,keyinfo++)
    {
      /*
        - Unique keys cannot be disabled, thence we skip the check.
        - Skip unique keys with nullable parts
        - Skip primary keys
      */
      if (!((keyinfo->flags & (HA_NOSAME | HA_NULL_PART_KEY)) != HA_NOSAME) ||
          (key == table->s->primary_key))
        continue;
      res= are_all_columns_signaled_for_key(keyinfo, bi_cols) ? 
           key : MAX_KEY;

      if (res < MAX_KEY)
        return res;
    }
  }

  if (key_type & MULTIPLE_KEY_FLAG && table->s->keys)
  {
    for (key=0,keyinfo= table->key_info ; 
         (key < table->s->keys) && (res == MAX_KEY);
         key++,keyinfo++)
    {
      /*
        - Skip innactive keys
        - Skip unique keys without nullable parts
        - Skip primary keys
      */
      if (!(table->s->keys_in_use.is_set(key)) ||
          ((keyinfo->flags & (HA_NOSAME | HA_NULL_PART_KEY)) == HA_NOSAME) ||
          (key == table->s->primary_key))
        continue;

      res= are_all_columns_signaled_for_key(keyinfo, bi_cols) ? 
           key : MAX_KEY;

      if (res < MAX_KEY)
        return res;
    }
  }

  return res;
}


/**
  Locate the current row in event's table.

  The current row is pointed by @c m_curr_row. Member @c m_width tells how many 
  columns are there in the row (this can be differnet from the number of columns 
  in the table). It is assumed that event's table is already open and pointed 
  by @c m_table.

  If a corresponding record is found in the table it is stored in 
  @c m_table->record[0]. Note that when record is located based on a primary 
  key, it is possible that the record found differs from the row being located.

  If no key is specified or table does not have keys, a table scan is used to 
  find the row. In that case the row should be complete and contain values for
  all columns. However, it can still be shorter than the table, i.e. the table 
  can contain extra columns not present in the row. It is also possible that 
  the table has fewer columns than the row being located. 

  @returns Error code on failure, 0 on success. 
  
  @post In case of success @c m_table->record[0] contains the record found. 
  Also, the internal "cursor" of the table is positioned at the record found.

  @note If the engine allows random access of the records, a combination of
  @c position() and @c rnd_pos() will be used. 
 */


int Rows_log_event::find_row(const Relay_log_info *rli)
{
  DBUG_ENTER("Rows_log_event::find_row");

  DBUG_ASSERT(m_table && m_table->in_use != NULL);

  TABLE *table= m_table;
  int error= 0;
  KEY *keyinfo;
  uint key;

  /*
    rpl_row_tabledefs.test specifies that
    if the extra field on the slave does not have a default value
    and this is okay with Delete or Update events.
    Todo: fix wl3228 hld that requires defauls for all types of events
  */
  
  prepare_record(table, &m_cols, FALSE);
  error= unpack_current_row(rli, &m_cols);

  // Temporary fix to find out why it fails [/Matz]
  memcpy(m_table->read_set->bitmap, m_cols.bitmap, (m_table->read_set->n_bits + 7) / 8);

  if (!is_any_column_signaled_for_table(table, &m_cols))
  {
    error= HA_ERR_END_OF_FILE;
    goto err;
  }

#ifndef DBUG_OFF
  DBUG_PRINT("info",("looking for the following record"));
  DBUG_DUMP("record[0]", table->record[0], table->s->reclength);
#endif

  if ((key= search_key_in_table(table, &m_cols, PRI_KEY_FLAG)) >= MAX_KEY)
    /* we dont have a PK, or PK is not usable with BI values */
    goto INDEX_SCAN;

  if ((table->file->ha_table_flags() & HA_PRIMARY_KEY_REQUIRED_FOR_POSITION))
  {
    /*
      Use a more efficient method to fetch the record given by
      table->record[0] if the engine allows it.  We first compute a
      row reference using the position() member function (it will be
      stored in table->file->ref) and the use rnd_pos() to position
      the "cursor" (i.e., record[0] in this case) at the correct row.

      TODO: Add a check that the correct record has been fetched by
      comparing with the original record. Take into account that the
      record on the master and slave can be of different
      length. Something along these lines should work:

      ADD>>>  store_record(table,record[1]);
              int error= table->file->rnd_pos(table->record[0], table->file->ref);
      ADD>>>  DBUG_ASSERT(memcmp(table->record[1], table->record[0],
                                 table->s->reclength) == 0);

    */
    DBUG_PRINT("info",("locating record using primary key (position)"));
    int error;
    if (table->file->inited && (error= table->file->ha_index_end()))
      DBUG_RETURN(error);
    if ((error= table->file->ha_rnd_init(FALSE)))
      DBUG_RETURN(error);

    error= table->file->rnd_pos_by_record(table->record[0]);

    table->file->ha_rnd_end();
    if (error)
    {
      DBUG_PRINT("info",("rnd_pos returns error %d",error));
      if (error == HA_ERR_RECORD_DELETED)
        error= HA_ERR_KEY_NOT_FOUND;
      table->file->print_error(error, MYF(0));
    }
    DBUG_RETURN(error);
  }

  // We can't use position() - try other methods.
  
INDEX_SCAN:

  /*
    Save copy of the record in table->record[1]. It might be needed 
    later if linear search is used to find exact match.
   */ 
  store_record(table,record[1]);    

  if ((key= search_key_in_table(table, &m_cols, 
                                (PRI_KEY_FLAG | UNIQUE_KEY_FLAG | MULTIPLE_KEY_FLAG))) 
       >= MAX_KEY)
    /* we dont have a key, or no key is suitable for the BI values */
    goto TABLE_SCAN; 

  {
    keyinfo= table->key_info + key;


    DBUG_PRINT("info",("locating record using primary key (index_read)"));

    /* The key'th key is active and usable: search the table using the index */
    if (!table->file->inited && (error= table->file->ha_index_init(key, FALSE)))
    {
      DBUG_PRINT("info",("ha_index_init returns error %d",error));
      table->file->print_error(error, MYF(0));
      goto err;
    }

    /* Fill key data for the row */

    DBUG_ASSERT(m_key);
    key_copy(m_key, table->record[0], keyinfo, 0);

    /*
      Don't print debug messages when running valgrind since they can
      trigger false warnings.
     */
#ifndef HAVE_purify
    DBUG_DUMP("key data", m_key, keyinfo->key_length);
#endif

    /*
      We need to set the null bytes to ensure that the filler bit are
      all set when returning.  There are storage engines that just set
      the necessary bits on the bytes and don't set the filler bits
      correctly.
    */
    if (table->s->null_bytes > 0)
      table->record[0][table->s->null_bytes - 1]|=
        256U - (1U << table->s->last_null_bit_pos);

    if ((error= table->file->ha_index_read_map(table->record[0], m_key,
                                               HA_WHOLE_KEY,
                                               HA_READ_KEY_EXACT)))
    {
      DBUG_PRINT("info",("no record matching the key found in the table"));
      if (error == HA_ERR_RECORD_DELETED)
        error= HA_ERR_KEY_NOT_FOUND;
      table->file->print_error(error, MYF(0));
      table->file->ha_index_end();
      goto err;
    }

  /*
    Don't print debug messages when running valgrind since they can
    trigger false warnings.
   */
#ifndef HAVE_purify
    DBUG_PRINT("info",("found first matching record")); 
    DBUG_DUMP("record[0]", table->record[0], table->s->reclength);
#endif
    /*
      Below is a minor "optimization".  If the key (i.e., key number
      0) has the HA_NOSAME flag set, we know that we have found the
      correct record (since there can be no duplicates); otherwise, we
      have to compare the record with the one found to see if it is
      the correct one.

      CAVEAT! This behaviour is essential for the replication of,
      e.g., the mysql.proc table since the correct record *shall* be
      found using the primary key *only*.  There shall be no
      comparison of non-PK columns to decide if the correct record is
      found.  I can see no scenario where it would be incorrect to
      chose the row to change only using a PK or an UNNI.
    */
    if (keyinfo->flags & HA_NOSAME || key == table->s->primary_key)
    {
      /* Unique does not have non nullable part */
      if (!(table->key_info->flags & (HA_NULL_PART_KEY)))
      {
        table->file->ha_index_end();
        goto ok;
      }
      else
      {
        KEY *keyinfo= table->key_info;
        /*
          Unique has nullable part. We need to check if there is any field in the
          BI image that is null and part of UNNI.
        */
        bool null_found= FALSE;
        for (uint i=0; i < keyinfo->key_parts && !null_found; i++)
        {
          uint fieldnr= keyinfo->key_part[i].fieldnr - 1;
          Field **f= table->field+fieldnr;
          null_found= (*f)->is_null();
        }

        if (!null_found)
        {
          table->file->ha_index_end();
          goto ok;
        }

        /* else fall through to index scan */
      }
    }

    /*
      In case key is not unique, we still have to iterate over records found
      and find the one which is identical to the row given. A copy of the 
      record we are looking for is stored in record[1].
     */ 
    DBUG_PRINT("info",("non-unique index, scanning it to find matching record")); 

    while (record_compare(table, &m_cols))
    {
      /*
        We need to set the null bytes to ensure that the filler bit
        are all set when returning.  There are storage engines that
        just set the necessary bits on the bytes and don't set the
        filler bits correctly.

        TODO[record format ndb]: Remove this code once NDB returns the
        correct record format.
      */
      if (table->s->null_bytes > 0)
      {
        table->record[0][table->s->null_bytes - 1]|=
          256U - (1U << table->s->last_null_bit_pos);
      }

      while ((error= table->file->ha_index_next(table->record[0])))
      {
        /* We just skip records that has already been deleted */
        if (error == HA_ERR_RECORD_DELETED)
          continue;
        DBUG_PRINT("info",("no record matching the given row found"));
        table->file->print_error(error, MYF(0));
        table->file->ha_index_end();
        goto err;
      }
    }

    /*
      Have to restart the scan to be able to fetch the next row.
    */
    table->file->ha_index_end();
    goto ok;
  }

TABLE_SCAN:

  /* All that we can do now is rely on a table scan */
  {
    DBUG_PRINT("info",("locating record using table scan (ha_rnd_next)"));

    int restart_count= 0; // Number of times scanning has restarted from top

    /* We don't have a key: search the table using ha_rnd_next() */
    if ((error= table->file->ha_rnd_init(1)))
    {
      DBUG_PRINT("info",("error initializing table scan"
                         " (ha_rnd_init returns %d)",error));
      table->file->print_error(error, MYF(0));
      goto err;
    }

    /* Continue until we find the right record or have made a full loop */
    do
    {
  restart_ha_rnd_next:
      error= table->file->ha_rnd_next(table->record[0]);

      DBUG_PRINT("info", ("error: %s", HA_ERR(error)));
      switch (error) {

      case 0:
        break;

      /*
        If the record was deleted, we pick the next one without doing
        any comparisons.
      */
      case HA_ERR_RECORD_DELETED:
        goto restart_ha_rnd_next;

      case HA_ERR_END_OF_FILE:
        if (++restart_count < 2)
          table->file->ha_rnd_init(1);
        break;

      default:
        DBUG_PRINT("info", ("Failed to get next record"
                            " (ha_rnd_next returns %d)",error));
        table->file->print_error(error, MYF(0));
        table->file->ha_rnd_end();
        goto err;
      }
    }
    while (restart_count < 2 && record_compare(table, &m_cols));
    
    /* 
      Note: above record_compare will take into accout all record fields 
      which might be incorrect in case a partial row was given in the event
     */

    /*
      Have to restart the scan to be able to fetch the next row.
    */
    if (restart_count == 2)
      DBUG_PRINT("info", ("Record not found"));
    else
      DBUG_DUMP("record found", table->record[0], table->s->reclength);
    table->file->ha_rnd_end();

    DBUG_ASSERT(error == HA_ERR_END_OF_FILE || error == 0);
    goto err;
  }
ok:
  table->default_column_bitmaps();
  DBUG_RETURN(0);

err:
  table->default_column_bitmaps();
  DBUG_RETURN(error);
}

#endif

/*
  Constructor used to build an event for writing to the binary log.
 */

#ifndef MYSQL_CLIENT
Delete_rows_log_event::Delete_rows_log_event(THD *thd_arg, TABLE *tbl_arg,
                                             ulong tid,
                                             bool is_transactional)
  : Rows_log_event(thd_arg, tbl_arg, tid, tbl_arg->read_set, is_transactional)
{
}
#endif /* #if !defined(MYSQL_CLIENT) */

/*
  Constructor used by slave to read the event from the binary log.
 */
#ifdef HAVE_REPLICATION
Delete_rows_log_event::Delete_rows_log_event(const char *buf, uint event_len,
                                             const Format_description_log_event
                                             *description_event)
  : Rows_log_event(buf, event_len, DELETE_ROWS_EVENT, description_event)
{
}
#endif

#if !defined(MYSQL_CLIENT) && defined(HAVE_REPLICATION)

int 
Delete_rows_log_event::do_before_row_operations(const Slave_reporting_capability *const)
{
  if (m_table->s->keys > 0)
  {
    // Allocate buffer for key searches
    m_key= (uchar*)my_malloc(MAX_KEY_LENGTH, MYF(MY_WME));
    if (!m_key)
      return HA_ERR_OUT_OF_MEM;
  }

  return 0;
}

int 
Delete_rows_log_event::do_after_row_operations(const Slave_reporting_capability *const, 
                                               int error)
{
  /*error= ToDo:find out what this should really be, this triggers close_scan in nbd, returning error?*/
  m_table->file->ha_index_or_rnd_end();
  my_free(m_key);
  m_key= NULL;

  return error;
}

int Delete_rows_log_event::do_exec_row(const Relay_log_info *const rli)
{
  int error;
  DBUG_ASSERT(m_table != NULL);

  if (!(error= find_row(rli))) 
  { 

    m_table->mark_columns_per_binlog_row_image();
    /*
      Delete the record found, located in record[0]
    */
    error= m_table->file->ha_delete_row(m_table->record[0]);
    m_table->default_column_bitmaps();
  }
  return error;
}

#endif /* !defined(MYSQL_CLIENT) && defined(HAVE_REPLICATION) */

#ifdef MYSQL_CLIENT
void Delete_rows_log_event::print(FILE *file,
                                  PRINT_EVENT_INFO* print_event_info)
{
  Rows_log_event::print_helper(file, print_event_info, "Delete_rows");
}
#endif


/**************************************************************************
	Update_rows_log_event member functions
**************************************************************************/

/*
  Constructor used to build an event for writing to the binary log.
 */
#if !defined(MYSQL_CLIENT)
Update_rows_log_event::Update_rows_log_event(THD *thd_arg, TABLE *tbl_arg,
                                             ulong tid,
                                             bool is_transactional)
: Rows_log_event(thd_arg, tbl_arg, tid, tbl_arg->read_set, is_transactional)
{
  init(tbl_arg->write_set);
}

void Update_rows_log_event::init(MY_BITMAP const *cols)
{
  /* if bitmap_init fails, caught in is_valid() */
  if (likely(!bitmap_init(&m_cols_ai,
                          m_width <= sizeof(m_bitbuf_ai)*8 ? m_bitbuf_ai : NULL,
                          m_width,
                          false)))
  {
    /* Cols can be zero if this is a dummy binrows event */
    if (likely(cols != NULL))
    {
      memcpy(m_cols_ai.bitmap, cols->bitmap, no_bytes_in_map(cols));
      create_last_word_mask(&m_cols_ai);
    }
  }
}
#endif /* !defined(MYSQL_CLIENT) */


Update_rows_log_event::~Update_rows_log_event()
{
  if (m_cols_ai.bitmap == m_bitbuf_ai) // no my_malloc happened
    m_cols_ai.bitmap= 0; // so no my_free in bitmap_free
  bitmap_free(&m_cols_ai); // To pair with bitmap_init().
}


/*
  Constructor used by slave to read the event from the binary log.
 */
#ifdef HAVE_REPLICATION
Update_rows_log_event::Update_rows_log_event(const char *buf, uint event_len,
                                             const
                                             Format_description_log_event
                                             *description_event)
  : Rows_log_event(buf, event_len, UPDATE_ROWS_EVENT, description_event)
{
}
#endif

#if !defined(MYSQL_CLIENT) && defined(HAVE_REPLICATION)

int 
Update_rows_log_event::do_before_row_operations(const Slave_reporting_capability *const)
{
  if (m_table->s->keys > 0)
  {
    // Allocate buffer for key searches
    m_key= (uchar*)my_malloc(m_table->key_info->key_length, MYF(MY_WME));
    if (!m_key)
      return HA_ERR_OUT_OF_MEM;
  }

  m_table->timestamp_field_type= TIMESTAMP_NO_AUTO_SET;

  return 0;
}

int 
Update_rows_log_event::do_after_row_operations(const Slave_reporting_capability *const, 
                                               int error)
{
  /*error= ToDo:find out what this should really be, this triggers close_scan in nbd, returning error?*/
  m_table->file->ha_index_or_rnd_end();
  my_free(m_key); // Free for multi_malloc
  m_key= NULL;

  return error;
}

int 
Update_rows_log_event::do_exec_row(const Relay_log_info *const rli)
{
  DBUG_ASSERT(m_table != NULL);
  int error= 0;
<<<<<<< HEAD

  /**
     Check if update contains only values in AI for columns that do 
     not exist on the slave. If it does, we can just unpack the rows 
     and return (do nothing on the local table).

     NOTE: We do the following optimization and check only if there 
     are usable values on the AI and disregard the fact that there 
     might be usable values in the BI. In practice this means that 
     the slave will not go through find_row (since we have nothing
     on the record to update, why go looking for it?).

     If we wanted find_row to run anyway, we could move this
     check after find_row, but then we would have to face the fact
     that the slave might stop without finding the proper record 
     (because it might have incomplete BI), even though there were
     no values in AI.

     On the other hand, if AI has usable values but BI has not,
     then find_row will return an error (and the error is then
     propagated as it was already).
   */
  if (!is_any_column_signaled_for_table(m_table, &m_cols_ai))
  {
    /* 
      Read and discard images, because:
      1. AI does not contain any useful values to replay;
      2. BI is irrelevant if there is nothing useful in AI.
    */
    error = unpack_current_row(rli, &m_cols);
    m_curr_row= m_curr_row_end;
    error = error | unpack_current_row(rli, &m_cols_ai);

    return error;
  }

=======

  /**
     Check if update contains only values in AI for columns that do 
     not exist on the slave. If it does, we can just unpack the rows 
     and return (do nothing on the local table).

     NOTE: We do the following optimization and check only if there 
     are usable values on the AI and disregard the fact that there 
     might be usable values in the BI. In practice this means that 
     the slave will not go through find_row (since we have nothing
     on the record to update, why go looking for it?).

     If we wanted find_row to run anyway, we could move this
     check after find_row, but then we would have to face the fact
     that the slave might stop without finding the proper record 
     (because it might have incomplete BI), even though there were
     no values in AI.

     On the other hand, if AI has usable values but BI has not,
     then find_row will return an error (and the error is then
     propagated as it was already).
   */
  if (!is_any_column_signaled_for_table(m_table, &m_cols_ai))
  {
    /* 
      Read and discard images, because:
      1. AI does not contain any useful values to replay;
      2. BI is irrelevant if there is nothing useful in AI.
    */
    error = unpack_current_row(rli, &m_cols);
    m_curr_row= m_curr_row_end;
    error = error | unpack_current_row(rli, &m_cols_ai);

    return error;
  }

>>>>>>> 4fa8f9dc
  error= find_row(rli); 
  if (error)
  {
    /*
      We need to read the second image in the event of error to be
      able to skip to the next pair of updates
    */
    m_curr_row= m_curr_row_end;
    unpack_current_row(rli, &m_cols_ai);
    return error;
  }

  /*
    This is the situation after locating BI:

    ===|=== before image ====|=== after image ===|===
       ^                     ^
       m_curr_row            m_curr_row_end

    BI found in the table is stored in record[0]. We copy it to record[1]
    and unpack AI to record[0].
   */

  store_record(m_table,record[1]);

  m_curr_row= m_curr_row_end;
  /* this also updates m_curr_row_end */
  if ((error= unpack_current_row(rli, &m_cols_ai)))
    return error;

  /*
    Now we have the right row to update.  The old row (the one we're
    looking for) is in record[1] and the new row is in record[0].
  */
#ifndef HAVE_purify
  /*
    Don't print debug messages when running valgrind since they can
    trigger false warnings.
   */
  DBUG_PRINT("info",("Updating row in table"));
  DBUG_DUMP("old record", m_table->record[1], m_table->s->reclength);
  DBUG_DUMP("new values", m_table->record[0], m_table->s->reclength);
#endif

  // Temporary fix to find out why it fails [/Matz]
  memcpy(m_table->read_set->bitmap, m_cols.bitmap, (m_table->read_set->n_bits + 7) / 8);
  memcpy(m_table->write_set->bitmap, m_cols_ai.bitmap, (m_table->write_set->n_bits + 7) / 8);

  m_table->mark_columns_per_binlog_row_image();
  error= m_table->file->ha_update_row(m_table->record[1], m_table->record[0]);
  if (error == HA_ERR_RECORD_IS_THE_SAME)
    error= 0;
  m_table->default_column_bitmaps();

  return error;
}

#endif /* !defined(MYSQL_CLIENT) && defined(HAVE_REPLICATION) */

#ifdef MYSQL_CLIENT
void Update_rows_log_event::print(FILE *file,
				  PRINT_EVENT_INFO* print_event_info)
{
  Rows_log_event::print_helper(file, print_event_info, "Update_rows");
}
#endif


Incident_log_event::Incident_log_event(const char *buf, uint event_len,
                                       const Format_description_log_event *descr_event)
  : Log_event(buf, descr_event)
{
  DBUG_ENTER("Incident_log_event::Incident_log_event");
  uint8 const common_header_len=
    descr_event->common_header_len;
  uint8 const post_header_len=
    descr_event->post_header_len[INCIDENT_EVENT-1];

  DBUG_PRINT("info",("event_len: %u; common_header_len: %d; post_header_len: %d",
                     event_len, common_header_len, post_header_len));

  m_message.str= NULL;
  m_message.length= 0;
  int incident_number= uint2korr(buf + common_header_len);
  if (incident_number >= INCIDENT_COUNT ||
      incident_number <= INCIDENT_NONE)
  {
    // If the incident is not recognized, this binlog event is
    // invalid.  If we set incident_number to INCIDENT_NONE, the
    // invalidity will be detected by is_valid().
    m_incident= INCIDENT_NONE;
    DBUG_VOID_RETURN;
  }
  m_incident= static_cast<Incident>(incident_number);
  char const *ptr= buf + common_header_len + post_header_len;
  char const *const str_end= buf + event_len;
  uint8 len= 0;                   // Assignment to keep compiler happy
  const char *str= NULL;          // Assignment to keep compiler happy
  read_str(&ptr, str_end, &str, &len);
  if (!(m_message.str= (char*) my_malloc(len+1, MYF(MY_WME))))
  {
    /* Mark this event invalid */
    m_incident= INCIDENT_NONE;
    DBUG_VOID_RETURN;
  }
  strmake(m_message.str, str, len);
  m_message.length= len;
  DBUG_PRINT("info", ("m_incident: %d", m_incident));
  DBUG_VOID_RETURN;
}


Incident_log_event::~Incident_log_event()
{
  if (m_message.str)
    my_free(m_message.str);
}


const char *
Incident_log_event::description() const
{
  static const char *const description[]= {
    "NOTHING",                                  // Not used
    "LOST_EVENTS"
  };

  DBUG_PRINT("info", ("m_incident: %d", m_incident));

  return description[m_incident];
}


#ifndef MYSQL_CLIENT
void Incident_log_event::pack_info(Protocol *protocol)
{
  char buf[256];
  size_t bytes;
  if (m_message.length > 0)
    bytes= my_snprintf(buf, sizeof(buf), "#%d (%s)",
                       m_incident, description());
  else
    bytes= my_snprintf(buf, sizeof(buf), "#%d (%s): %s",
                       m_incident, description(), m_message.str);
  protocol->store(buf, bytes, &my_charset_bin);
}
#endif


#ifdef MYSQL_CLIENT
void
Incident_log_event::print(FILE *file,
                          PRINT_EVENT_INFO *print_event_info)
{
  if (print_event_info->short_form)
    return;

  print_header(&print_event_info->head_cache, print_event_info, FALSE);
  my_b_printf(&print_event_info->head_cache,
              "\n# Incident: %s\nRELOAD DATABASE; # Shall generate syntax error\n",
              description());
}
#endif

#if defined(HAVE_REPLICATION) && !defined(MYSQL_CLIENT)
int
Incident_log_event::do_apply_event(Relay_log_info const *rli)
{
  DBUG_ENTER("Incident_log_event::do_apply_event");

  if (ignored_error_code(ER_SLAVE_INCIDENT))
  {
    DBUG_PRINT("info", ("Ignoring Incident"));
    DBUG_RETURN(0);
  }
   
  rli->report(ERROR_LEVEL, ER_SLAVE_INCIDENT,
              ER(ER_SLAVE_INCIDENT),
              description(),
              m_message.length > 0 ? m_message.str : "<none>");
  DBUG_RETURN(1);
}
#endif

bool
Incident_log_event::write_data_header(IO_CACHE *file)
{
  DBUG_ENTER("Incident_log_event::write_data_header");
  DBUG_PRINT("enter", ("m_incident: %d", m_incident));
  uchar buf[sizeof(int16)];
  int2store(buf, (int16) m_incident);
#ifndef MYSQL_CLIENT
  DBUG_RETURN(wrapper_my_b_safe_write(file, buf, sizeof(buf)));
#else
   DBUG_RETURN(my_b_safe_write(file, buf, sizeof(buf)));
#endif
}

bool
Incident_log_event::write_data_body(IO_CACHE *file)
{
  uchar tmp[1];
  DBUG_ENTER("Incident_log_event::write_data_body");
  tmp[0]= (uchar) m_message.length;
  crc= my_checksum(crc, (uchar*) tmp, 1);
  if (m_message.length > 0)
  {
    crc= my_checksum(crc, (uchar*) m_message.str, m_message.length);
    // todo: report a bug on write_str accepts uint but treats it as uchar
  }
  DBUG_RETURN(write_str(file, m_message.str, (uint) m_message.length));
}


Ignorable_log_event::Ignorable_log_event(const char *buf,
                                         const Format_description_log_event *descr_event)
  : Log_event(buf, descr_event)
{
  DBUG_ENTER("Ignorable_log_event::Ignorable_log_event");
  DBUG_VOID_RETURN;
}

Ignorable_log_event::~Ignorable_log_event()
{
}

#ifndef MYSQL_CLIENT
/* Pack info for its unrecognized ignorable event */
void Ignorable_log_event::pack_info(Protocol *protocol)
{
  char buf[256];
  size_t bytes;
  bytes= my_snprintf(buf, sizeof(buf), "# Unrecognized ignorable event");
  protocol->store(buf, bytes, &my_charset_bin);
}
#endif

#ifdef MYSQL_CLIENT
/* Print for its unrecognized ignorable event */
void
Ignorable_log_event::print(FILE *file,
                           PRINT_EVENT_INFO *print_event_info)
{
  if (print_event_info->short_form)
    return;

  print_header(&print_event_info->head_cache, print_event_info, FALSE);
  my_b_printf(&print_event_info->head_cache, "\tIgnorable\n");
  my_b_printf(&print_event_info->head_cache,
              "# Unrecognized ignorable event\n");
}
#endif


Rows_query_log_event::Rows_query_log_event(const char *buf, uint event_len,
                                           const Format_description_log_event *descr_event)
  : Ignorable_log_event(buf, descr_event)
{
  DBUG_ENTER("Rows_query_log_event::Rows_query_log_event");
  uint8 const common_header_len=
    descr_event->common_header_len;
  uint8 const post_header_len=
    descr_event->post_header_len[ROWS_QUERY_LOG_EVENT-1];

  DBUG_PRINT("info",("event_len: %u; common_header_len: %d; post_header_len: %d",
                     event_len, common_header_len, post_header_len));

  char const *ptr= buf + common_header_len + post_header_len;
  char const *const str_end= buf + event_len;
  uint8 len= 0;                   // Assignment to keep compiler happy
  const char *str= NULL;          // Assignment to keep compiler happy
  read_str(&ptr, str_end, &str, &len);
  if (!(m_rows_query= (char*) my_malloc(len+1, MYF(MY_WME))))
    return;
  strmake(m_rows_query, str, len);
  DBUG_PRINT("info", ("m_rows_query: %s", m_rows_query));
  DBUG_VOID_RETURN;
}

Rows_query_log_event::~Rows_query_log_event()
{
  my_free(m_rows_query);
}

#ifndef MYSQL_CLIENT
void Rows_query_log_event::pack_info(Protocol *protocol)
{
  char *buf;
  size_t bytes;
  ulong len= sizeof("# ") + (ulong) strlen(m_rows_query);
  if (!(buf= (char*) my_malloc(len, MYF(MY_WME))))
    return;
  bytes= my_snprintf(buf, len, "# %s", m_rows_query);
  protocol->store(buf, bytes, &my_charset_bin);
  my_free(buf);
}
#endif

#ifdef MYSQL_CLIENT
void
Rows_query_log_event::print(FILE *file,
                            PRINT_EVENT_INFO *print_event_info)
{
  if (!print_event_info->short_form && print_event_info->verbose > 1)
  {
    IO_CACHE *const head= &print_event_info->head_cache;
    IO_CACHE *const body= &print_event_info->body_cache;
    print_header(head, print_event_info, FALSE);
    my_b_printf(head, "\tRows_query\n");
    my_b_printf(head, "# %s\n", m_rows_query);
    print_base64(body, print_event_info, true);
  }
}
#endif

bool
Rows_query_log_event::write_data_body(IO_CACHE *file)
{
  DBUG_ENTER("Rows_query_log_event::write_data_body");
  DBUG_RETURN(write_str(file, m_rows_query, (uint) strlen(m_rows_query)));
}

#ifndef MYSQL_CLIENT
int Rows_query_log_event::do_apply_event(Relay_log_info const *rli)
{
  DBUG_ENTER("Rows_query_log_event::do_apply_event");
  DBUG_ASSERT(rli->info_thd == thd);
  /* Set query for writing Rows_query log event into binlog later.*/
  thd->set_query(m_rows_query, (uint32) strlen(m_rows_query));
  DBUG_RETURN(0);
}
#endif /* !MYSQL_CLIENT */


#ifdef MYSQL_CLIENT
/**
  The default values for these variables should be values that are
  *incorrect*, i.e., values that cannot occur in an event.  This way,
  they will always be printed for the first event.
*/
st_print_event_info::st_print_event_info()
  :flags2_inited(0), sql_mode_inited(0), sql_mode(0),
   auto_increment_increment(0),auto_increment_offset(0), charset_inited(0),
   lc_time_names_number(~0),
   charset_database_number(ILLEGAL_CHARSET_INFO_NUMBER),
   thread_id(0), thread_id_printed(false),
   base64_output_mode(BASE64_OUTPUT_UNSPEC), printed_fd_event(FALSE),
   have_unflushed_events(FALSE)
{
  /*
    Currently we only use static PRINT_EVENT_INFO objects, so zeroed at
    program's startup, but these explicit memset() is for the day someone
    creates dynamic instances.
  */
  memset(db, 0, sizeof(db));
  memset(charset, 0, sizeof(charset));
  memset(time_zone_str, 0, sizeof(time_zone_str));
  delimiter[0]= ';';
  delimiter[1]= 0;
  myf const flags = MYF(MY_WME | MY_NABP);
  open_cached_file(&head_cache, NULL, NULL, 0, flags);
  open_cached_file(&body_cache, NULL, NULL, 0, flags);
}
#endif


#if defined(HAVE_REPLICATION) && !defined(MYSQL_CLIENT)
Heartbeat_log_event::Heartbeat_log_event(const char* buf, uint event_len,
                    const Format_description_log_event* description_event)
  :Log_event(buf, description_event)
{
  uint8 header_size= description_event->common_header_len;
  ident_len = event_len - header_size;
  set_if_smaller(ident_len,FN_REFLEN-1);
  log_ident= buf + header_size;
}
#endif<|MERGE_RESOLUTION|>--- conflicted
+++ resolved
@@ -1,8 +1,4 @@
-<<<<<<< HEAD
-/* Copyright (c) 2000, 2010, Oracle and/or its affiliates. All rights reserved.
-=======
 /* Copyright (c) 2000, 2011, Oracle and/or its affiliates. All rights reserved.
->>>>>>> 4fa8f9dc
 
    This program is free software; you can redistribute it and/or modify
    it under the terms of the GNU General Public License as published by
@@ -14,13 +10,8 @@
    GNU General Public License for more details.
 
    You should have received a copy of the GNU General Public License
-<<<<<<< HEAD
-   along with this program; if not, write to the Free Software Foundation,
-   51 Franklin Street, Suite 500, Boston, MA 02110-1335 USA */
-=======
    along with this program; if not, write to the Free Software
    Foundation, Inc., 51 Franklin St, Fifth Floor, Boston, MA 02110-1301  USA */
->>>>>>> 4fa8f9dc
 
 
 #ifdef MYSQL_CLIENT
@@ -691,14 +682,9 @@
                      enum_event_cache_type cache_type_arg,
                      enum_event_logging_type logging_type_arg)
   :log_pos(0), temp_buf(0), exec_time(0), flags(flags_arg),
-<<<<<<< HEAD
-   cache_type(Log_event::EVENT_INVALID_CACHE), crc(0), thd(thd_arg),
-   checksum_alg(BINLOG_CHECKSUM_ALG_UNDEF)
-=======
   event_cache_type(cache_type_arg),
   event_logging_type(logging_type_arg),
   crc(0), thd(thd_arg), checksum_alg(BINLOG_CHECKSUM_ALG_UNDEF)
->>>>>>> 4fa8f9dc
 {
   server_id=	thd->server_id;
   when=		thd->start_time;
@@ -711,17 +697,11 @@
   the binlog but we have no THD, so we need this minimal constructor).
 */
 
-<<<<<<< HEAD
-Log_event::Log_event()
-  :temp_buf(0), exec_time(0), flags(0),  crc(0), thd(0),
-   checksum_alg(BINLOG_CHECKSUM_ALG_UNDEF)
-=======
 Log_event::Log_event(enum_event_cache_type cache_type_arg,
                      enum_event_logging_type logging_type_arg)
   :temp_buf(0), exec_time(0), flags(0), event_cache_type(cache_type_arg),
   event_logging_type(logging_type_arg), crc(0), thd(0),
   checksum_alg(BINLOG_CHECKSUM_ALG_UNDEF)
->>>>>>> 4fa8f9dc
 {
   server_id=	::server_id;
   /*
@@ -740,15 +720,10 @@
 
 Log_event::Log_event(const char* buf,
                      const Format_description_log_event* description_event)
-<<<<<<< HEAD
-  :temp_buf(0), exec_time(0), cache_type(Log_event::EVENT_INVALID_CACHE),
-    crc(0), checksum_alg(BINLOG_CHECKSUM_ALG_UNDEF)
-=======
   :temp_buf(0), exec_time(0),
   event_cache_type(EVENT_INVALID_CACHE),
   event_logging_type(EVENT_INVALID_LOGGING),
   crc(0), checksum_alg(BINLOG_CHECKSUM_ALG_UNDEF)
->>>>>>> 4fa8f9dc
 {
 #ifndef MYSQL_CLIENT
   thd = 0;
@@ -931,24 +906,13 @@
 my_bool Log_event::need_checksum()
 {
   DBUG_ENTER("Log_event::need_checksum");
-<<<<<<< HEAD
-  my_bool ret;
-=======
   my_bool ret= FALSE;
->>>>>>> 4fa8f9dc
   /* 
      few callers of Log_event::write 
      (incl FD::write, FD constructing code on the slave side, Rotate relay log
      and Stop event) 
      provides their checksum alg preference through Log_event::checksum_alg.
   */
-<<<<<<< HEAD
-  ret= (checksum_alg != BINLOG_CHECKSUM_ALG_UNDEF) ?
-    (checksum_alg != BINLOG_CHECKSUM_ALG_OFF) :
-    ((binlog_checksum_options != BINLOG_CHECKSUM_ALG_OFF) &&
-     (cache_type == Log_event::EVENT_NO_CACHE))? binlog_checksum_options :
-    FALSE;
-=======
   if (checksum_alg != BINLOG_CHECKSUM_ALG_UNDEF)
     ret= (checksum_alg != BINLOG_CHECKSUM_ALG_OFF);
   else if (binlog_checksum_options != BINLOG_CHECKSUM_ALG_OFF &&
@@ -956,7 +920,6 @@
     ret= binlog_checksum_options;
   else
     ret= FALSE;
->>>>>>> 4fa8f9dc
 
   /*
     FD calls the methods before data_written has been calculated.
@@ -996,11 +959,7 @@
   DBUG_ASSERT(((get_type_code() != ROTATE_EVENT &&
                 get_type_code() != STOP_EVENT) ||
                get_type_code() != FORMAT_DESCRIPTION_EVENT) ||
-<<<<<<< HEAD
-              cache_type == Log_event::EVENT_NO_CACHE);
-=======
               event_cache_type == Log_event::EVENT_NO_CACHE);
->>>>>>> 4fa8f9dc
 
   DBUG_RETURN(ret);
 }
@@ -1438,30 +1397,15 @@
   if (crc_check &&
       event_checksum_test((uchar *) buf, event_len, alg))
   {
-<<<<<<< HEAD
-#ifdef MYSQL_CLIENT
-    *error= "Event crc check failed! Most likely there is event corruption.";
-=======
     *error= "Event crc check failed! Most likely there is event corruption.";
 #ifdef MYSQL_CLIENT
->>>>>>> 4fa8f9dc
     if (force_opt)
     {
       ev= new Unknown_log_event(buf, description_event);
       DBUG_RETURN(ev);
     }
-<<<<<<< HEAD
-    else
-      DBUG_RETURN(NULL);
-#else
-    *error= ER(ER_BINLOG_READ_EVENT_CHECKSUM_FAILURE);
-    sql_print_error("%s", ER(ER_BINLOG_READ_EVENT_CHECKSUM_FAILURE));
-    DBUG_RETURN(NULL);
-#endif
-=======
 #endif
     DBUG_RETURN(NULL);
->>>>>>> 4fa8f9dc
   }
 
   if (event_type > description_event->number_of_event_types &&
@@ -2978,10 +2922,6 @@
     }
   }
   else
-<<<<<<< HEAD
-    cache_type= Log_event::EVENT_STMT_CACHE;
-  DBUG_ASSERT(cache_type != Log_event::EVENT_INVALID_CACHE);
-=======
   {
     event_logging_type= Log_event::EVENT_IMMEDIATE_LOGGING;
     event_cache_type= Log_event::EVENT_STMT_CACHE;
@@ -2989,7 +2929,6 @@
 
   DBUG_ASSERT(event_cache_type != Log_event::EVENT_INVALID_CACHE);
   DBUG_ASSERT(event_logging_type != Log_event::EVENT_INVALID_LOGGING);
->>>>>>> 4fa8f9dc
   DBUG_PRINT("info",("Query_log_event has flags2: %lu  sql_mode: %llu",
                      (ulong) flags2, sql_mode));
 }
@@ -4686,7 +4625,6 @@
 #endif
 
 inline void do_server_version_split(char* version, uchar split_versions[3])
-<<<<<<< HEAD
 {
   char *p= version, *r;
   ulong number;
@@ -4702,98 +4640,6 @@
   }
 }
 
-
-/**
-   Splits the event's 'server_version' string into three numeric pieces stored
-   into 'server_version_split':
-   X.Y.Zabc (X,Y,Z numbers, a not a digit) -> {X,Y,Z}
-   X.Yabc -> {X,Y,0}
-   Xabc -> {X,0,0}
-   'server_version_split' is then used for lookups to find if the server which
-   created this event has some known bug.
-*/
-void Format_description_log_event::calc_server_version_split()
-{
-  do_server_version_split(server_version, server_version_split);
-
-  DBUG_PRINT("info",("Format_description_log_event::server_version_split:"
-                     " '%s' %d %d %d", server_version,
-                     server_version_split[0],
-                     server_version_split[1], server_version_split[2]));
-=======
-{
-  char *p= version, *r;
-  ulong number;
-  for (uint i= 0; i<=2; i++)
-  {
-    number= strtoul(p, &r, 10);
-    split_versions[i]= (uchar) number;
-    DBUG_ASSERT(number < 256); // fit in uchar
-    p= r;
-    DBUG_ASSERT(!((i == 0) && (*r != '.'))); // should be true in practice
-    if (*r == '.')
-      p++; // skip the dot
-  }
->>>>>>> 4fa8f9dc
-}
-
-inline ulong version_product(const uchar* version_split)
-{
-  return ((version_split[0] * 256 + version_split[1]) * 256
-          + version_split[2]);
-}
-
-/**
-   @return integer representing the version of server that originated
-   the current FD instance.
-*/
-ulong Format_description_log_event::get_version_product() const
-{ 
-  return version_product(server_version_split);
-}
-
-/**
-   @return TRUE is the event's version is earlier than one that introduced
-   the replication event checksum. FALSE otherwise.
-*/
-bool Format_description_log_event::is_version_before_checksum() const
-{
-  return get_version_product() < checksum_version_product;
-}
-
-/**
-   @param buf buffer holding serialized FD event
-   @param len netto (possible checksum is stripped off) length of the event buf
-   
-   @return  the version-safe checksum alg descriptor where zero
-            designates no checksum, 255 - the orginator is
-            checksum-unaware (effectively no checksum) and the actuall
-            [1-254] range alg descriptor.
-*/
-uint8 get_checksum_alg(const char* buf, ulong len)
-{
-  uint8 ret;
-  char version[ST_SERVER_VER_LEN];
-  uchar version_split[3];
-
-  DBUG_ENTER("get_checksum_alg");
-  DBUG_ASSERT(buf[EVENT_TYPE_OFFSET] == FORMAT_DESCRIPTION_EVENT);
-
-  memcpy(version, buf +
-         buf[LOG_EVENT_MINIMAL_HEADER_LEN + ST_COMMON_HEADER_LEN_OFFSET]
-         + ST_SERVER_VER_OFFSET, ST_SERVER_VER_LEN);
-  version[ST_SERVER_VER_LEN - 1]= 0;
-  
-  do_server_version_split(version, version_split);
-  ret= (version_product(version_split) < checksum_version_product) ?
-    (uint8) BINLOG_CHECKSUM_ALG_UNDEF :
-    * (uint8*) (buf + len - BINLOG_CHECKSUM_LEN - BINLOG_CHECKSUM_ALG_DESC_LEN);
-  DBUG_ASSERT(ret == BINLOG_CHECKSUM_ALG_OFF ||
-              ret == BINLOG_CHECKSUM_ALG_UNDEF ||
-              ret == BINLOG_CHECKSUM_ALG_CRC32);
-  DBUG_RETURN(ret);
-}
-  
 
 /**
    Splits the event's 'server_version' string into three numeric pieces stored
@@ -5731,12 +5577,8 @@
   DBUG_PRINT("enter",("new_log_ident: %s  pos: %s  flags: %lu", new_log_ident_arg,
                       llstr(pos_arg, buff), (ulong) flags));
 #endif
-<<<<<<< HEAD
-  cache_type= EVENT_NO_CACHE;
-=======
   event_cache_type= EVENT_NO_CACHE;
   event_logging_type= EVENT_IMMEDIATE_LOGGING;
->>>>>>> 4fa8f9dc
   if (flags & DUP_NAME)
     new_log_ident= my_strndup(new_log_ident_arg, ident_len, MYF(MY_WME));
   if (flags & RELAY_LOG)
@@ -8419,10 +8261,6 @@
       m_curr_row= m_curr_row_end;
  
       if (error == 0 && !transactional_table)
-<<<<<<< HEAD
-        thd->transaction.all.modified_non_trans_table=
-          thd->transaction.stmt.modified_non_trans_table= TRUE;
-=======
       {
         /*
           We rely on trans_commit_stmt() to propagate unsafe_rollback_flags
@@ -8431,7 +8269,6 @@
         */
         thd->transaction.stmt.mark_modified_non_trans_table();
       }
->>>>>>> 4fa8f9dc
 
       if (m_curr_row == m_rows_end)
         break;
@@ -9707,36 +9544,6 @@
     }
   }
 
-<<<<<<< HEAD
-  if (table->s->blob_fields + table->s->varchar_fields == 0 &&
-      bitmap_is_set_all(cols))
-  {
-    result= cmp_record(table,record[1]);
-    goto record_compare_exit;
-  }
-
-  /* Compare null bits */
-  if (bitmap_is_set_all(cols) &&
-      memcmp(table->null_flags,
-	     table->null_flags+table->s->rec_buff_length,
-	     table->s->null_bytes))
-  {
-    result= TRUE;				// Diff in NULL value
-    goto record_compare_exit;
-  }
-
-  /* Compare updated fields */
-  for (Field **ptr=table->field ; 
-       *ptr && ((*ptr)->field_index < cols->n_bits);
-       ptr++)
-  {
-    if (bitmap_is_set(cols, (*ptr)->field_index))
-    {
-      if ((*ptr)->cmp_binary_offset(table->s->rec_buff_length))
-      {
-        result= TRUE;
-        goto record_compare_exit;
-=======
   /**
     Compare full record only if:
     - there are no blob fields (otherwise we would also need 
@@ -9779,7 +9586,6 @@
         /* compare content, only if fields are not set to NULL */
         else if (!field->is_null())
           result= field->cmp_binary_offset(table->s->rec_buff_length);
->>>>>>> 4fa8f9dc
       }
     }
   }
@@ -10524,7 +10330,6 @@
 {
   DBUG_ASSERT(m_table != NULL);
   int error= 0;
-<<<<<<< HEAD
 
   /**
      Check if update contains only values in AI for columns that do 
@@ -10561,44 +10366,6 @@
     return error;
   }
 
-=======
-
-  /**
-     Check if update contains only values in AI for columns that do 
-     not exist on the slave. If it does, we can just unpack the rows 
-     and return (do nothing on the local table).
-
-     NOTE: We do the following optimization and check only if there 
-     are usable values on the AI and disregard the fact that there 
-     might be usable values in the BI. In practice this means that 
-     the slave will not go through find_row (since we have nothing
-     on the record to update, why go looking for it?).
-
-     If we wanted find_row to run anyway, we could move this
-     check after find_row, but then we would have to face the fact
-     that the slave might stop without finding the proper record 
-     (because it might have incomplete BI), even though there were
-     no values in AI.
-
-     On the other hand, if AI has usable values but BI has not,
-     then find_row will return an error (and the error is then
-     propagated as it was already).
-   */
-  if (!is_any_column_signaled_for_table(m_table, &m_cols_ai))
-  {
-    /* 
-      Read and discard images, because:
-      1. AI does not contain any useful values to replay;
-      2. BI is irrelevant if there is nothing useful in AI.
-    */
-    error = unpack_current_row(rli, &m_cols);
-    m_curr_row= m_curr_row_end;
-    error = error | unpack_current_row(rli, &m_cols_ai);
-
-    return error;
-  }
-
->>>>>>> 4fa8f9dc
   error= find_row(rli); 
   if (error)
   {
