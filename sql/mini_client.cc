--- conflicted
+++ resolved
@@ -94,1317 +94,5 @@
 #define reset_sigpipe(mysql)
 #include "../sql-common/client.c"
 
-<<<<<<< HEAD
-/*
-** Create a named pipe connection
-*/
+#endif /* HAVE_EXTERNAL_CLIENT */
 
-#ifdef __WIN__
-
-HANDLE create_named_pipe(NET *net, uint connect_timeout, char **arg_host,
-			 char **arg_unix_socket)
-{
-  HANDLE hPipe=INVALID_HANDLE_VALUE;
-  char szPipeName [ 257 ];
-  DWORD dwMode;
-  int i;
-  my_bool testing_named_pipes=0;
-  char *host= *arg_host, *unix_socket= *arg_unix_socket;
-
-  if (!host || !strcmp(host,LOCAL_HOST))
-    host=LOCAL_HOST_NAMEDPIPE;
-
-  sprintf(szPipeName, "\\\\%s\\pipe\\%s", host, unix_socket);
-  DBUG_PRINT("info",("Server name: '%s'.  Named Pipe: %s",
-		     host, unix_socket));
-
-  for (i=0 ; i < 100 ; i++)			/* Don't retry forever */
-  {
-    if ((hPipe = CreateFile(szPipeName,
-			    GENERIC_READ | GENERIC_WRITE,
-			    0,
-			    NULL,
-			    OPEN_EXISTING,
-			    0,
-			    NULL )) != INVALID_HANDLE_VALUE)
-      break;
-    if (GetLastError() != ERROR_PIPE_BUSY)
-    {
-      net->last_errno=CR_NAMEDPIPEOPEN_ERROR;
-      sprintf(net->last_error,ER(net->last_errno),host, unix_socket,
-	      (ulong) GetLastError());
-      return INVALID_HANDLE_VALUE;
-    }
-    /* wait for for an other instance */
-    if (! WaitNamedPipe(szPipeName, connect_timeout*1000) )
-    {
-      net->last_errno=CR_NAMEDPIPEWAIT_ERROR;
-      sprintf(net->last_error,ER(net->last_errno),host, unix_socket,
-	      (ulong) GetLastError());
-      return INVALID_HANDLE_VALUE;
-    }
-  }
-  if (hPipe == INVALID_HANDLE_VALUE)
-  {
-    net->last_errno=CR_NAMEDPIPEOPEN_ERROR;
-    sprintf(net->last_error,ER(net->last_errno),host, unix_socket,
-	    (ulong) GetLastError());
-    return INVALID_HANDLE_VALUE;
-  }
-  dwMode = PIPE_READMODE_BYTE | PIPE_WAIT;
-  if ( !SetNamedPipeHandleState(hPipe, &dwMode, NULL, NULL) )
-  {
-    CloseHandle( hPipe );
-    net->last_errno=CR_NAMEDPIPESETSTATE_ERROR;
-    sprintf(net->last_error,ER(net->last_errno),host, unix_socket,
-	    (ulong) GetLastError());
-    return INVALID_HANDLE_VALUE;
-  }
-  *arg_host=host ; *arg_unix_socket=unix_socket;	/* connect arg */
-  return (hPipe);
-}
-#endif
-
-
-/****************************************************************************
-** Init MySQL structure or allocate one
-****************************************************************************/
-
-MYSQL *mc_mysql_init(MYSQL *mysql)
-{
-  init_client_errs();
-  if (!mysql)
-  {
-    if (!(mysql=(MYSQL*) my_malloc(sizeof(*mysql),MYF(MY_WME | MY_ZEROFILL))))
-      return 0;
-    mysql->free_me=1;
-    mysql->net.vio = 0;
-  }
-  else
-    bzero((char*) (mysql),sizeof(*(mysql)));
-#ifdef __WIN__
-  mysql->options.connect_timeout=20;
-#endif
-  mysql->net.read_timeout = slave_net_timeout;
-  return mysql;
-}
-
-/**************************************************************************
-** Shut down connection
-**************************************************************************/
-
-void
-mc_end_server(MYSQL *mysql)
-{
-  DBUG_ENTER("mc_end_server");
-  if (mysql->net.vio != 0)
-  {
-    DBUG_PRINT("info",("Net: %s", vio_description(mysql->net.vio)));
-    vio_delete(mysql->net.vio);
-    mysql->net.vio= 0;          /* Marker */
-  }
-  net_end(&mysql->net);
-  mc_free_old_query(mysql);
-  DBUG_VOID_RETURN;
-}
-
-static void mc_free_old_query(MYSQL *mysql)
-{
-  DBUG_ENTER("mc_free_old_query");
-  if (mysql->fields)
-    free_root(&mysql->field_alloc,MYF(0));
-  else
-    init_alloc_root(&mysql->field_alloc,8192,0); /* Assume rowlength < 8192 */
-  mysql->fields=0;
-  mysql->field_count=0;				/* For API */
-  DBUG_VOID_RETURN;
-}
-
-
-/****************************************************************************
-* A modified version of connect().  mc_sock_connect() allows you to specify
-* a timeout value, in seconds, that we should wait until we
-* derermine we can't connect to a particular host.  If timeout is 0,
-* mc_sock_connect() will behave exactly like connect().
-*
-* Base version coded by Steve Bernacki, Jr. <steve@navinet.net>
-*****************************************************************************/
-
-static int mc_sock_connect(my_socket s, const struct sockaddr *name,
-			   uint namelen, uint to)
-{
-#if defined(__WIN__) || defined(OS2) || defined(__NETWARE__)
-  return connect(s, (struct sockaddr*) name, namelen);
-#else
-  int flags, res, s_err;
-  SOCKOPT_OPTLEN_TYPE s_err_size = sizeof(uint);
-  fd_set sfds;
-  struct timeval tv;
-
-  /* If they passed us a timeout of zero, we should behave
-   * exactly like the normal connect() call does.
-   */
-
-  if (to == 0)
-    return connect(s, (struct sockaddr*) name, namelen);
-
-  flags = fcntl(s, F_GETFL, 0);		  /* Set socket to not block */
-#ifdef O_NONBLOCK
-  fcntl(s, F_SETFL, flags | O_NONBLOCK);  /* and save the flags..  */
-#endif
-
-  res = connect(s, (struct sockaddr*) name, namelen);
-  s_err = errno;			/* Save the error... */
-  fcntl(s, F_SETFL, flags);
-  if ((res != 0) && (s_err != EINPROGRESS))
-  {
-    errno = s_err;			/* Restore it */
-    return(-1);
-  }
-  if (res == 0)				/* Connected quickly! */
-    return(0);
-
-  /* Otherwise, our connection is "in progress."  We can use
-   * the select() call to wait up to a specified period of time
-   * for the connection to suceed.  If select() returns 0
-   * (after waiting howevermany seconds), our socket never became
-   * writable (host is probably unreachable.)  Otherwise, if
-   * select() returns 1, then one of two conditions exist:
-   *
-   * 1. An error occured.  We use getsockopt() to check for this.
-   * 2. The connection was set up sucessfully: getsockopt() will
-   * return 0 as an error.
-   *
-   * Thanks goes to Andrew Gierth <andrew@erlenstar.demon.co.uk>
-   * who posted this method of timing out a connect() in
-   * comp.unix.programmer on August 15th, 1997.
-   */
-
-  FD_ZERO(&sfds);
-  FD_SET(s, &sfds);
-  tv.tv_sec = (long) to;
-  tv.tv_usec = 0;
-#ifdef HPUX10
-  res = select(s+1, NULL, (int*) &sfds, NULL, &tv);
-#else
-  res = select(s+1, NULL, &sfds, NULL, &tv);
-#endif /* HPUX10 */
-  if (res <= 0)					/* Never became writable */
-    return(-1);
-
-  /* select() returned something more interesting than zero, let's
-   * see if we have any errors.  If the next two statements pass,
-   * we've got an open socket!
-   */
-
-  s_err=0;
-  if (getsockopt(s, SOL_SOCKET, SO_ERROR, (char*) &s_err, &s_err_size) != 0)
-    return(-1);
-
-  if (s_err)
-  {						// getsockopt() could succeed
-    errno = s_err;
-    return(-1);					// but return an error...
-  }
-  return(0);					/* It's all good! */
-#endif
-}
-
-/*****************************************************************************
-** read a packet from server. Give error message if socket was down
-** or packet is an error message
-*****************************************************************************/
-
-ulong
-mc_net_safe_read(MYSQL *mysql)
-{
-  NET *net= &mysql->net;
-  ulong len=0;
-
-  if (net->vio != 0)
-    len=my_net_read(net);
-
-  if (len == packet_error || len == 0)
-  {
-    DBUG_PRINT("error",("Wrong connection or packet. fd: %s  len: %d",
-			vio_description(net->vio),len));
-    if (socket_errno != SOCKET_EINTR)
-    {
-      mc_end_server(mysql);
-      if (net->last_errno != ER_NET_PACKET_TOO_LARGE)
-      {
-	net->last_errno=CR_SERVER_LOST;
-	strmov(net->last_error,ER(net->last_errno));
-      }
-      else
-	strmov(net->last_error, "Packet too large - increase \
-max_allowed_packet on this server");
-    }
-    return(packet_error);
-  }
-  if (net->read_pos[0] == 255)
-  {
-    if (len > 3)
-    {
-      char *pos=(char*) net->read_pos+1;
-      if (mysql->protocol_version > 9)
-      {						/* New client protocol */
-	net->last_errno=uint2korr(pos);
-	pos+=2;
-	len-=2;
-	if (!net->last_errno)
-	  net->last_errno = CR_UNKNOWN_ERROR;
-      }
-      else
-      {
-	net->last_errno=CR_UNKNOWN_ERROR;
-	len--;
-      }
-      (void) strmake(net->last_error,(char*) pos,
-		     min(len,sizeof(net->last_error)-1));
-    }
-    else
-    {
-      net->last_errno=CR_UNKNOWN_ERROR;
-      (void) strmov(net->last_error,ER(net->last_errno));
-    }
-    DBUG_PRINT("error",("Got error: %d (%s)", net->last_errno,
-			net->last_error));
-    return(packet_error);
-  }
-  return len;
-}
-
-
-char *mc_mysql_error(MYSQL *mysql)
-{
-  return (mysql)->net.last_error;
-}
-
-int  mc_mysql_errno(MYSQL *mysql)
-{
-  return (mysql)->net.last_errno;
-}
-
-
-my_bool mc_mysql_reconnect(MYSQL *mysql)
-{
-  MYSQL tmp_mysql;
-  DBUG_ENTER("mc_mysql_reconnect");
-
-  if (!mysql->reconnect)
-  {
-    mysql->net.last_errno=CR_SERVER_GONE_ERROR;
-    strmov(mysql->net.last_error, ER(mysql->net.last_errno));
-    DBUG_RETURN(1);
-  }
-  mc_mysql_init(&tmp_mysql);
-  tmp_mysql.options=mysql->options;
-  if (!mc_mysql_connect(&tmp_mysql,mysql->host,mysql->user,mysql->passwd,
-			mysql->db, mysql->port, mysql->unix_socket,
-			mysql->client_flag, mysql->net.read_timeout))
-  {
-    mysql->net.last_errno= tmp_mysql.net.last_errno;
-    strmov(mysql->net.last_error, tmp_mysql.net.last_error);
-    DBUG_RETURN(1);
-  }
-  tmp_mysql.free_me=mysql->free_me;
-  mysql->free_me=0;
-  bzero((char*) &mysql->options,sizeof(&mysql->options));
-  mc_mysql_close(mysql);
-  *mysql=tmp_mysql;
-  net_clear(&mysql->net);
-  mysql->affected_rows= ~(my_ulonglong) 0;
-  DBUG_RETURN(0);
-}
-
-
-
-int
-mc_simple_command(MYSQL *mysql,enum enum_server_command command,
-		  const char *arg, uint length, my_bool skipp_check)
-{
-  NET *net= &mysql->net;
-  int result= -1;
-
-  if (mysql->net.vio == 0)
-  {						/* Do reconnect if possible */
-    if (mc_mysql_reconnect(mysql))
-      goto end;
-  }
-  if (mysql->status != MYSQL_STATUS_READY)
-  {
-    strmov(net->last_error,ER(mysql->net.last_errno=CR_COMMANDS_OUT_OF_SYNC));
-    goto end;
-  }
-
-  mysql->net.last_error[0]=0;
-  mysql->net.last_errno=0;
-  mysql->net.report_error=0;
-  mysql->info=0;
-  mysql->affected_rows= ~(my_ulonglong) 0;
-  net_clear(net);			/* Clear receive buffer */
-  if (!arg)
-    arg="";
-
-  if (net_write_command(net, (uchar) command, NullS, 0, arg, length))
-  {
-    DBUG_PRINT("error",("Can't send command to server. Error: %d",
-			socket_errno));
-    mc_end_server(mysql);
-    if (mc_mysql_reconnect(mysql))
-      goto end;
-    if (net_write_command(net,(uchar) command, NullS, 0, arg, length))
-    {
-      net->last_errno=CR_SERVER_GONE_ERROR;
-      strmov(net->last_error,ER(net->last_errno));
-      goto end;
-    }
-  }
-  result=0;
-  if (!skipp_check)
-    result= ((mysql->packet_length=mc_net_safe_read(mysql)) == packet_error ?
-	     -1 : 0);
- end:
-  return result;
-}
-
-
-MYSQL *
-mc_mysql_connect(MYSQL *mysql,const char *host, const char *user,
-		 const char *passwd, const char *db,
-		 uint port, const char *unix_socket,uint client_flag,
-		 uint net_read_timeout)
-{
-  char		buff[NAME_LEN+USERNAME_LENGTH+100],*end,*host_info;
-  char          password_hash[SCRAMBLE41_LENGTH];
-  my_socket	sock;
-  ulong		ip_addr;
-  struct	sockaddr_in sock_addr;
-  ulong		pkt_length;
-  NET		*net= &mysql->net;
-  thr_alarm_t   alarmed;
-  ALARM		alarm_buff;
-  ulong		max_allowed_packet;
-
-#ifdef __WIN__
-  HANDLE	hPipe=INVALID_HANDLE_VALUE;
-#endif
-#ifdef HAVE_SYS_UN_H
-  struct	sockaddr_un UNIXaddr;
-#endif
-  DBUG_ENTER("mc_mysql_connect");
-  DBUG_PRINT("enter",("host: %s  db: %s  user: %s  connect_time_out: %u  read_timeout: %u",
-		      host ? host : "(Null)",
-		      db ? db : "(Null)",
-		      user ? user : "(Null)",
-		      net_read_timeout,
-		      (uint) slave_net_timeout));
-  net->vio = 0;				/* If something goes wrong */
-  mysql->charset=default_charset_info;  /* Set character set */
-  if (!port)
-    port = MYSQL_PORT;			/* Should always be set by mysqld */
-  if (!unix_socket)
-    unix_socket=MYSQL_UNIX_ADDR;
-
-  mysql->reconnect=1;			/* Reconnect as default */
-  mysql->server_status=SERVER_STATUS_AUTOCOMMIT;
-  if (!mysql->options.connect_timeout)
-    mysql->options.connect_timeout= net_read_timeout;
-
-  /*
-  ** Grab a socket and connect it to the server
-  */
-
-#if defined(HAVE_SYS_UN_H)
-  if ((!host || !strcmp(host,LOCAL_HOST)) && unix_socket)
-  {
-    host=LOCAL_HOST;
-    host_info=(char*) ER(CR_LOCALHOST_CONNECTION);
-    DBUG_PRINT("info",("Using UNIX sock '%s'",unix_socket));
-    if ((sock = socket(AF_UNIX,SOCK_STREAM,0)) == SOCKET_ERROR)
-    {
-      net->last_errno=CR_SOCKET_CREATE_ERROR;
-      sprintf(net->last_error,ER(net->last_errno),socket_errno);
-      goto error;
-    }
-    net->vio = vio_new(sock, VIO_TYPE_SOCKET, TRUE);
-    bzero((char*) &UNIXaddr,sizeof(UNIXaddr));
-    UNIXaddr.sun_family = AF_UNIX;
-    strmov(UNIXaddr.sun_path, unix_socket);
-    if (mc_sock_connect(sock,
-			my_reinterpret_cast(struct sockaddr *) (&UNIXaddr),
-			sizeof(UNIXaddr),
-			mysql->options.connect_timeout) <0)
-    {
-      DBUG_PRINT("error",("Got error %d on connect to local server",
-			  socket_errno));
-      net->last_errno=CR_CONNECTION_ERROR;
-      sprintf(net->last_error,ER(net->last_errno),unix_socket,socket_errno);
-      goto error;
-    }
-  }
-  else
-#elif defined(__WIN__)
-  {
-    if ((unix_socket ||
-	 !host && is_NT() ||
-	 host && !strcmp(host,LOCAL_HOST_NAMEDPIPE) ||
-	 mysql->options.named_pipe || !have_tcpip))
-    {
-      sock=0;
-      if ((hPipe=create_named_pipe(net, mysql->options.connect_timeout,
-				   (char**) &host, (char**) &unix_socket)) ==
-	  INVALID_HANDLE_VALUE)
-      {
-	DBUG_PRINT("error",
-		   ("host: '%s'  socket: '%s'  named_pipe: %d  have_tcpip: %d",
-		    host ? host : "<null>",
-		    unix_socket ? unix_socket : "<null>",
-		    (int) mysql->options.named_pipe,
-		    (int) have_tcpip));
-	if (mysql->options.named_pipe ||
-	    (host && !strcmp(host,LOCAL_HOST_NAMEDPIPE)) ||
-	    (unix_socket && !strcmp(unix_socket,MYSQL_NAMEDPIPE)))
-	  goto error;		/* User only requested named pipes */
-	/* Try also with TCP/IP */
-      }
-      else
-      {
-	net->vio=vio_new_win32pipe(hPipe);
-	sprintf(host_info=buff, ER(CR_NAMEDPIPE_CONNECTION), host,
-		unix_socket);
-      }
-    }
-  }
-  if (hPipe == INVALID_HANDLE_VALUE)
-#endif
-  {
-    unix_socket=0;				/* This is not used */
-    if (!host)
-      host=LOCAL_HOST;
-    sprintf(host_info=buff,ER(CR_TCP_CONNECTION),host);
-    DBUG_PRINT("info",("Server name: '%s'.  TCP sock: %d", host,port));
-    thr_alarm_init(&alarmed);
-    thr_alarm(&alarmed, net_read_timeout, &alarm_buff);
-    sock = (my_socket) socket(AF_INET,SOCK_STREAM,0);
-    thr_end_alarm(&alarmed);
-    if (sock == SOCKET_ERROR)
-    {
-      net->last_errno=CR_IPSOCK_ERROR;
-      sprintf(net->last_error,ER(net->last_errno),socket_errno);
-      goto error;
-    }
-    net->vio = vio_new(sock,VIO_TYPE_TCPIP,FALSE);
-    bzero((char*) &sock_addr,sizeof(sock_addr));
-    sock_addr.sin_family = AF_INET;
-
-    /*
-    ** The server name may be a host name or IP address
-    */
-
-    if ((int) (ip_addr = inet_addr(host)) != (int) INADDR_NONE)
-    {
-      memcpy_fixed(&sock_addr.sin_addr,&ip_addr,sizeof(ip_addr));
-    }
-    else
-    {
-      int tmp_errno;
-      struct hostent tmp_hostent,*hp;
-      char buff2[GETHOSTBYNAME_BUFF_SIZE];
-      hp = my_gethostbyname_r(host,&tmp_hostent,buff2,sizeof(buff2),
-			      &tmp_errno);
-      if (!hp)
-      {
-	net->last_errno=CR_UNKNOWN_HOST;
-	sprintf(net->last_error, ER(CR_UNKNOWN_HOST), host, tmp_errno);
-	my_gethostbyname_r_free();
-	goto error;
-      }
-      memcpy(&sock_addr.sin_addr,hp->h_addr, (size_t) hp->h_length);
-      my_gethostbyname_r_free();
-    }
-    sock_addr.sin_port = (ushort) htons((ushort) port);
-    if (mc_sock_connect(sock,
-			my_reinterpret_cast(struct sockaddr *) (&sock_addr),
-			sizeof(sock_addr),
-			mysql->options.connect_timeout) <0)
-    {
-      DBUG_PRINT("error",("Got error %d on connect to '%s'",
-			  socket_errno,host));
-      net->last_errno= CR_CONN_HOST_ERROR;
-      sprintf(net->last_error ,ER(CR_CONN_HOST_ERROR), host, socket_errno);
-      goto error;
-    }
-  }
-
-  if (!net->vio || my_net_init(net, net->vio))
-  {
-    vio_delete(net->vio);
-    net->vio = 0;
-    net->last_errno=CR_OUT_OF_MEMORY;
-    strmov(net->last_error,ER(net->last_errno));
-    goto error;
-  }
-  vio_keepalive(net->vio,TRUE);
-  net->read_timeout=slave_net_timeout;
-  /* Get version info */
-  mysql->protocol_version= PROTOCOL_VERSION;	/* Assume this */
-  if (mysql->options.connect_timeout &&
-      vio_poll_read(net->vio, mysql->options.connect_timeout))
-  {
-    net->last_errno= CR_SERVER_LOST;
-    strmov(net->last_error,ER(net->last_errno));
-    goto error;
-  }
-  if ((pkt_length=mc_net_safe_read(mysql)) == packet_error)
-    goto error;
-
-  /* Check if version of protocol matches current one */
-
-  mysql->protocol_version= net->read_pos[0];
-  DBUG_DUMP("packet",(char*) net->read_pos,10);
-  DBUG_PRINT("info",("mysql protocol version %d, server=%d",
-		     PROTOCOL_VERSION, mysql->protocol_version));
-  if (mysql->protocol_version != PROTOCOL_VERSION &&
-      mysql->protocol_version != PROTOCOL_VERSION-1)
-  {
-    net->last_errno= CR_VERSION_ERROR;
-    sprintf(net->last_error, ER(CR_VERSION_ERROR), mysql->protocol_version,
-	    PROTOCOL_VERSION);
-    goto error;
-  }
-  end=strend((char*) net->read_pos+1);
-  mysql->thread_id=uint4korr(end+1);
-  end+=5;
-  strmake(mysql->scramble_buff,end,8);
-  end+=9;
-  if (pkt_length >= (uint) (end+1 - (char*) net->read_pos))
-    mysql->server_capabilities=uint2korr(end);
-  if (pkt_length >= (uint) (end+18 - (char*) net->read_pos))
-  {
-    /* New protocol with 16 bytes to describe server characteristics */
-    mysql->server_language=end[2];
-    mysql->server_status=uint2korr(end+3);
-  }
-
-  /* Save connection information */
-  if (!user) user="";
-  if (!passwd) passwd="";
-  if (!my_multi_malloc(MYF(0),
-		       &mysql->host_info, (uint) strlen(host_info)+1,
-		       &mysql->host,      (uint) strlen(host)+1,
-		       &mysql->unix_socket,
-		       unix_socket ? (uint) strlen(unix_socket)+1 : (uint) 1,
-		       &mysql->server_version,
-		       (uint) (end - (char*) net->read_pos),
-		       NullS) ||
-      !(mysql->user=my_strdup(user,MYF(0))) ||
-      !(mysql->passwd=my_strdup(passwd,MYF(0))))
-  {
-    strmov(net->last_error, ER(net->last_errno=CR_OUT_OF_MEMORY));
-    goto error;
-  }
-  strmov(mysql->host_info,host_info);
-  strmov(mysql->host,host);
-  if (unix_socket)
-    strmov(mysql->unix_socket,unix_socket);
-  else
-    mysql->unix_socket=0;
-  strmov(mysql->server_version,(char*) net->read_pos+1);
-  mysql->port=port;
-  client_flag|=mysql->options.client_flag;
-  DBUG_PRINT("info",("Server version = '%s'  capabilites: %ld",
-		     mysql->server_version,mysql->server_capabilities));
-
-  /* Send client information for access check */
-  client_flag|=CLIENT_CAPABILITIES;
-
-#ifdef HAVE_OPENSSL
-  if (mysql->options.ssl_key || mysql->options.ssl_cert ||
-      mysql->options.ssl_ca || mysql->options.ssl_capath ||
-      mysql->options.ssl_cipher)
-    mysql->options.use_ssl= 1;
-  if (mysql->options.use_ssl)
-    client_flag|=CLIENT_SSL;
-#endif /* HAVE_OPENSSL */
-
-  if (db)
-    client_flag|=CLIENT_CONNECT_WITH_DB;
-#ifdef HAVE_COMPRESS
-  if ((mysql->server_capabilities & CLIENT_COMPRESS) &&
-      (mysql->options.compress || (client_flag & CLIENT_COMPRESS)))
-    client_flag|=CLIENT_COMPRESS;		/* We will use compression */
-  else
-#endif
-    client_flag&= ~CLIENT_COMPRESS;
-
-#ifdef HAVE_OPENSSL
-  if ((mysql->server_capabilities & CLIENT_SSL) &&
-      (mysql->options.use_ssl || (client_flag & CLIENT_SSL)))
-  {
-    DBUG_PRINT("info", ("Changing IO layer to SSL"));
-    client_flag |= CLIENT_SSL;
-  }
-  else
-  {
-    if (client_flag & CLIENT_SSL)
-    {
-      DBUG_PRINT("info", ("Leaving IO layer intact because server doesn't support SSL"));
-    }
-    client_flag &= ~CLIENT_SSL;
-  }
-#endif /* HAVE_OPENSSL */
-
-  int2store(buff,client_flag);
-  mysql->client_flag=client_flag;
-
-#ifdef HAVE_OPENSSL
-  /*
-    Oops.. are we careful enough to not send ANY information without
-    encryption?
-  */
-  if (client_flag & CLIENT_SSL)
-  {
-    if (my_net_write(net,buff,(uint) (2)) || net_flush(net))
-    {
-      net->last_errno= CR_SERVER_LOST;
-      strmov(net->last_error,ER(net->last_errno));
-      goto error;
-    }
-    /* Do the SSL layering. */
-    DBUG_PRINT("info", ("IO layer change in progress..."));
-    DBUG_PRINT("info", ("IO context %p",((struct st_VioSSLConnectorFd*)mysql->connector_fd)->ssl_context_));
-    sslconnect((struct st_VioSSLConnectorFd*)(mysql->connector_fd),mysql->net.vio, (long)(mysql->options.connect_timeout));
-    DBUG_PRINT("info", ("IO layer change done!"));
-  }
-#endif /* HAVE_OPENSSL */
-  max_allowed_packet=mysql->net.max_packet_size;
-  int3store(buff+2,max_allowed_packet);
-
-
-  if (user && user[0])
-    strmake(buff+5,user,32);
-  else
-  {
-    user = getenv("USER");
-    if (!user) user = "mysql";
-    strmov((char*) buff+5, user );
-  }
-
-  DBUG_PRINT("info",("user: %s",buff+5));
-
-  /*
-    We always start with old type handshake the only difference is message sent
-    If server handles secure connection type we'll not send the real scramble
-   */
-  if (mysql->server_capabilities & CLIENT_SECURE_CONNECTION)
-  {
-    if (passwd[0])
-    {
-      /* Prepare false scramble */
-      end=strend(buff+5)+1;
-      bfill(end, SCRAMBLE_LENGTH, 'x');
-      end+=SCRAMBLE_LENGTH;
-      *end=0;
-    }
-    else  /* For empty password*/
-    {
-      end=strend(buff+5)+1;
-      *end=0; /* Store zero length scramble */
-    }
-  }
-  else
-  {
-    /*
-      Real scramble is only sent to old servers. This can be blocked  
-      by calling mysql_options(MYSQL *, MYSQL_SECURE_CONNECT, (char*) &1);
-    */
-    end=scramble(strend(buff+5)+1, mysql->scramble_buff, passwd,
-                 (my_bool) (mysql->protocol_version == 9));
-
-  }
-  /* Add database if needed */
-  if (db && (mysql->server_capabilities & CLIENT_CONNECT_WITH_DB))
-  {
-    end=strmake(end+1,db,NAME_LEN);
-    mysql->db=my_strdup(db,MYF(MY_WME));
-    db=0;
-  }
-  /* Write authentication package */
-  if (my_net_write(net,buff,(ulong) (end-buff)) || net_flush(net))
-  {
-    net->last_errno= CR_SERVER_LOST;
-    strmov(net->last_error,ER(net->last_errno));
-    goto error;
-  }
-
-  /* We shall only query sever if it expect us to do so */
-
-  if ( (pkt_length=mc_net_safe_read(mysql)) == packet_error)
-    goto error;
-
-  if  (mysql->server_capabilities & CLIENT_SECURE_CONNECTION)
-  {
-    /* This should always happen with new server unless empty password */
-    if (pkt_length==24 && net->read_pos[0]) 
-    /* OK/Error message has zero as the first character */
-    {
-      /* Old passwords will have zero at the first byte of hash */
-      if (net->read_pos[0] != '*')
-      {
-        /* Build full password hash as it is required to decode scramble */
-        password_hash_stage1(buff, passwd);
-        /* Store copy as we'll need it later */
-        memcpy(password_hash,buff,SCRAMBLE41_LENGTH);
-        /* Finally hash complete password using hash we got from server */
-        password_hash_stage2(password_hash,(char*)net->read_pos);
-        /* Decypt and store scramble 4 = hash for stage2 */
-        password_crypt((char*)net->read_pos+4,mysql->scramble_buff,password_hash,
-                       SCRAMBLE41_LENGTH);
-        mysql->scramble_buff[SCRAMBLE41_LENGTH]=0;
-        /* Encode scramble with password. Recycle buffer */
-        password_crypt(mysql->scramble_buff,buff,buff,SCRAMBLE41_LENGTH);
-      }
-      else
-      {
-       /* Create password to decode scramble */
-       create_key_from_old_password(passwd,password_hash);
-       /* Decypt and store scramble 4 = hash for stage2 */
-       password_crypt((char*)net->read_pos+4,mysql->scramble_buff,password_hash,
-                      SCRAMBLE41_LENGTH);
-       mysql->scramble_buff[SCRAMBLE41_LENGTH]=0;
-       /* Finally scramble decoded scramble with password */
-       scramble(buff, mysql->scramble_buff, passwd,0);
-      }
-      /* Write second package of authentication */
-      if (my_net_write(net,buff,SCRAMBLE41_LENGTH) || net_flush(net))
-      {
-        net->last_errno= CR_SERVER_LOST;
-        strmov(net->last_error,ER(net->last_errno));
-        goto error;
-      }
-      /* Read What server thinks about out new auth message report */
-      if (mc_net_safe_read(mysql) == packet_error)
-          goto error;
-    }
-  }
-
-   /* End of authentication part of handshake */
-
-  if (client_flag & CLIENT_COMPRESS)		/* We will use compression */
-    net->compress=1;
-  DBUG_PRINT("exit",("Mysql handler: %lx",mysql));
-  DBUG_RETURN(mysql);
-
-error:
-  DBUG_PRINT("error",("message: %u (%s)",net->last_errno,net->last_error));
-  {
-    /* Free alloced memory */
-    my_bool free_me=mysql->free_me;
-    mc_end_server(mysql);
-    mysql->free_me=0;
-    mc_mysql_close(mysql);
-    mysql->free_me=free_me;
-  }
-  DBUG_RETURN(0);
-}
-
-
-#ifdef HAVE_OPENSSL
-/*
-**************************************************************************
-** Free strings in the SSL structure and clear 'use_ssl' flag.
-** NB! Errors are not reported until you do mysql_real_connect.
-**************************************************************************
-*/
-int
-mysql_ssl_clear(MYSQL *mysql)
-{
-  my_free(mysql->options.ssl_key, MYF(MY_ALLOW_ZERO_PTR));
-  my_free(mysql->options.ssl_cert, MYF(MY_ALLOW_ZERO_PTR));
-  my_free(mysql->options.ssl_ca, MYF(MY_ALLOW_ZERO_PTR));
-  my_free(mysql->options.ssl_capath, MYF(MY_ALLOW_ZERO_PTR));
-  my_free(mysql->options.ssl_cipher, MYF(MY_ALLOW_ZERO_PTR));
-  mysql->options.ssl_key = 0;
-  mysql->options.ssl_cert = 0;
-  mysql->options.ssl_ca = 0;
-  mysql->options.ssl_capath = 0;
-  mysql->options.ssl_cipher= 0;
-  mysql->options.use_ssl = FALSE;
-  my_free(mysql->connector_fd,MYF(MY_ALLOW_ZERO_PTR));
-  mysql->connector_fd = 0;
-  return 0;
-}
-#endif /* HAVE_OPENSSL */
-
-/*************************************************************************
-** Send a QUIT to the server and close the connection
-** If handle is alloced by mysql connect free it.
-*************************************************************************/
-
-void
-mc_mysql_close(MYSQL *mysql)
-{
-  DBUG_ENTER("mysql_close");
-  if (mysql)					/* Some simple safety */
-  {
-    if (mysql->net.vio != 0)
-    {
-      mc_free_old_query(mysql);
-      mysql->status=MYSQL_STATUS_READY; /* Force command */
-      mysql->reconnect=0;
-      mc_simple_command(mysql,COM_QUIT,NullS,0,1);
-      mc_end_server(mysql);
-    }
-    my_free((gptr) mysql->host_info,MYF(MY_ALLOW_ZERO_PTR));
-    my_free(mysql->user,MYF(MY_ALLOW_ZERO_PTR));
-    my_free(mysql->passwd,MYF(MY_ALLOW_ZERO_PTR));
-    my_free(mysql->db,MYF(MY_ALLOW_ZERO_PTR));
-    /* Clear pointers for better safety */
-    mysql->host_info=mysql->user=mysql->passwd=mysql->db=0;
-    bzero((char*) &mysql->options,sizeof(mysql->options));
-#ifdef HAVE_OPENSSL
-    mysql_ssl_clear(mysql);
-#endif /* HAVE_OPENSSL */
-    if (mysql->free_me)
-      my_free((gptr) mysql,MYF(0));
-  }
-  DBUG_VOID_RETURN;
-}
-
-void mc_mysql_free_result(MYSQL_RES *result)
-{
-  DBUG_ENTER("mc_mysql_free_result");
-  DBUG_PRINT("enter",("mysql_res: %lx",result));
-  if (result)
-  {
-    if (result->handle && result->handle->status == MYSQL_STATUS_USE_RESULT)
-    {
-      DBUG_PRINT("warning",("Not all rows in set were read; Ignoring rows"));
-      for (;;)
-      {
-	ulong pkt_len;
-	if ((pkt_len=mc_net_safe_read(result->handle)) == packet_error)
-	  break;
-	if (pkt_len == 1 && result->handle->net.read_pos[0] == 254)
-	  break;				/* End of data */
-      }
-      result->handle->status=MYSQL_STATUS_READY;
-    }
-    mc_free_rows(result->data);
-    if (result->fields)
-      free_root(&result->field_alloc,MYF(0));
-    if (result->row)
-      my_free((gptr) result->row,MYF(0));
-    my_free((gptr) result,MYF(0));
-  }
-  DBUG_VOID_RETURN;
-}
-
-static void mc_free_rows(MYSQL_DATA *cur)
-{
-  if (cur)
-  {
-    free_root(&cur->alloc,MYF(0));
-    my_free((gptr) cur,MYF(0));
-  }
-}
-
-static MYSQL_FIELD *
-mc_unpack_fields(MYSQL_DATA *data,MEM_ROOT *alloc,uint fields,
-	      my_bool default_value, my_bool long_flag_protocol)
-{
-  MYSQL_ROWS	*row;
-  MYSQL_FIELD	*field,*result;
-  DBUG_ENTER("unpack_fields");
-
-  field=result=(MYSQL_FIELD*) alloc_root(alloc,sizeof(MYSQL_FIELD)*fields);
-  if (!result)
-    DBUG_RETURN(0);
-
-  for (row=data->data; row ; row = row->next,field++)
-  {
-    field->table=  strdup_root(alloc,(char*) row->data[0]);
-    field->name=   strdup_root(alloc,(char*) row->data[1]);
-    field->length= (uint) uint3korr(row->data[2]);
-    field->type=   (enum enum_field_types) (uchar) row->data[3][0];
-    if (long_flag_protocol)
-    {
-      field->flags=   uint2korr(row->data[4]);
-      field->decimals=(uint) (uchar) row->data[4][2];
-    }
-    else
-    {
-      field->flags=   (uint) (uchar) row->data[4][0];
-      field->decimals=(uint) (uchar) row->data[4][1];
-    }
-    if (INTERNAL_NUM_FIELD(field))
-      field->flags|= NUM_FLAG;
-    if (default_value && row->data[5])
-      field->def=strdup_root(alloc,(char*) row->data[5]);
-    else
-      field->def=0;
-    field->max_length= 0;
-  }
-  mc_free_rows(data);				/* Free old data */
-  DBUG_RETURN(result);
-}
-
-int mc_mysql_send_query(MYSQL* mysql, const char* query, uint length)
-{
-  return mc_simple_command(mysql, COM_QUERY, query, length, 1);
-}
-
-
-int mc_mysql_read_query_result(MYSQL *mysql)
-{
-  uchar *pos;
-  ulong field_count;
-  MYSQL_DATA *fields;
-  ulong length;
-  DBUG_ENTER("mc_mysql_read_query_result");
-
-  if ((length = mc_net_safe_read(mysql)) == packet_error)
-    DBUG_RETURN(-1);
-  mc_free_old_query(mysql);			/* Free old result */
-get_info:
-  pos=(uchar*) mysql->net.read_pos;
-  if ((field_count= net_field_length(&pos)) == 0)
-  {
-    mysql->affected_rows= net_field_length_ll(&pos);
-    mysql->insert_id=	  net_field_length_ll(&pos);
-    if (mysql->server_capabilities & CLIENT_TRANSACTIONS)
-    {
-      mysql->server_status=uint2korr(pos); pos+=2;
-    }
-    if (pos < mysql->net.read_pos+length && net_field_length(&pos))
-      mysql->info=(char*) pos;
-    DBUG_RETURN(0);
-  }
-  if (field_count == NULL_LENGTH)		/* LOAD DATA LOCAL INFILE */
-  {
-    int error=mc_send_file_to_server(mysql,(char*) pos);
-    if ((length=mc_net_safe_read(mysql)) == packet_error || error)
-      DBUG_RETURN(-1);
-    goto get_info;				/* Get info packet */
-  }
-  if (!(mysql->server_status & SERVER_STATUS_AUTOCOMMIT))
-    mysql->server_status|= SERVER_STATUS_IN_TRANS;
-
-  mysql->extra_info= net_field_length_ll(&pos); /* Maybe number of rec */
-  if (!(fields=mc_read_rows(mysql,(MYSQL_FIELD*) 0,5)))
-    DBUG_RETURN(-1);
-  if (!(mysql->fields=mc_unpack_fields(fields,&mysql->field_alloc,
-				    (uint) field_count,0,
-				    (my_bool) test(mysql->server_capabilities &
-						   CLIENT_LONG_FLAG))))
-    DBUG_RETURN(-1);
-  mysql->status=MYSQL_STATUS_GET_RESULT;
-  mysql->field_count=field_count;
-  DBUG_RETURN(0);
-}
-
-
-int mc_mysql_query(MYSQL *mysql, const char *query, uint length)
-{
-  DBUG_ENTER("mc_mysql_query");
-  DBUG_PRINT("enter",("handle: %lx",mysql));
-  DBUG_PRINT("query",("Query = \"%s\"",query));
-  DBUG_ASSERT(length == strlen(query));
-  if (mc_simple_command(mysql,COM_QUERY,query,length,1))
-    DBUG_RETURN(-1);
-  DBUG_RETURN(mc_mysql_read_query_result(mysql));
-}
-
-
-static int mc_send_file_to_server(MYSQL *mysql, const char *filename)
-{
-  int fd, readcount, result= -1;
-  uint packet_length=MY_ALIGN(mysql->net.max_packet-16,IO_SIZE);
-  char *buf, tmp_name[FN_REFLEN];
-  DBUG_ENTER("send_file_to_server");
-
-  if (!(buf=my_malloc(packet_length,MYF(0))))
-  {
-    strmov(mysql->net.last_error, ER(mysql->net.last_errno=CR_OUT_OF_MEMORY));
-    DBUG_RETURN(-1);
-  }
-
-  fn_format(tmp_name,filename,"","",4);		/* Convert to client format */
-  if ((fd = my_open(tmp_name,O_RDONLY, MYF(0))) < 0)
-  {
-    my_net_write(&mysql->net,"",0);		// Server needs one packet
-    net_flush(&mysql->net);
-    mysql->net.last_errno=EE_FILENOTFOUND;
-    my_snprintf(mysql->net.last_error,sizeof(mysql->net.last_error)-1,
-		EE(mysql->net.last_errno),tmp_name, errno);
-    goto err;
-  }
-
-  while ((readcount = (int) my_read(fd,(byte*) buf,packet_length,MYF(0))) > 0)
-  {
-    if (my_net_write(&mysql->net,buf,readcount))
-    {
-      DBUG_PRINT("error",("Lost connection to MySQL server during LOAD DATA of local file"));
-      mysql->net.last_errno=CR_SERVER_LOST;
-      strmov(mysql->net.last_error,ER(mysql->net.last_errno));
-      goto err;
-    }
-  }
-  /* Send empty packet to mark end of file */
-  if (my_net_write(&mysql->net,"",0) || net_flush(&mysql->net))
-  {
-    mysql->net.last_errno=CR_SERVER_LOST;
-    sprintf(mysql->net.last_error,ER(mysql->net.last_errno),errno);
-    goto err;
-  }
-  if (readcount < 0)
-  {
-    mysql->net.last_errno=EE_READ; /* the errmsg for not entire file read */
-    my_snprintf(mysql->net.last_error,sizeof(mysql->net.last_error)-1,
-		tmp_name,errno);
-    goto err;
-  }
-  result=0;					// Ok
-
-err:
-  if (fd >= 0)
-    (void) my_close(fd,MYF(0));
-  my_free(buf,MYF(0));
-  DBUG_RETURN(result);
-}
-
-/* Read all rows (fields or data) from server */
-
-static MYSQL_DATA *mc_read_rows(MYSQL *mysql,MYSQL_FIELD *mysql_fields,
-			     uint fields)
-{
-  uint	field;
-  ulong pkt_len;
-  ulong len;
-  uchar *cp;
-  char	*to;
-  MYSQL_DATA *result;
-  MYSQL_ROWS **prev_ptr,*cur;
-  NET *net = &mysql->net;
-  DBUG_ENTER("mc_read_rows");
-
-  if ((pkt_len=mc_net_safe_read(mysql)) == packet_error)
-    DBUG_RETURN(0);
-  if (!(result=(MYSQL_DATA*) my_malloc(sizeof(MYSQL_DATA),
-				       MYF(MY_ZEROFILL))))
-  {
-    net->last_errno=CR_OUT_OF_MEMORY;
-    strmov(net->last_error,ER(net->last_errno));
-    DBUG_RETURN(0);
-  }
-  init_alloc_root(&result->alloc,8192,0);	/* Assume rowlength < 8192 */
-  result->alloc.min_malloc=sizeof(MYSQL_ROWS);
-  prev_ptr= &result->data;
-  result->rows=0;
-  result->fields=fields;
-
-  while (*(cp=net->read_pos) != 254 || pkt_len != 1)
-  {
-    result->rows++;
-    if (!(cur= (MYSQL_ROWS*) alloc_root(&result->alloc,
-					    sizeof(MYSQL_ROWS))) ||
-	!(cur->data= ((MYSQL_ROW)
-		      alloc_root(&result->alloc,
-				     (fields+1)*sizeof(char *)+pkt_len))))
-    {
-      mc_free_rows(result);
-      net->last_errno=CR_OUT_OF_MEMORY;
-      strmov(net->last_error,ER(net->last_errno));
-      DBUG_RETURN(0);
-    }
-    *prev_ptr=cur;
-    prev_ptr= &cur->next;
-    to= (char*) (cur->data+fields+1);
-    for (field=0 ; field < fields ; field++)
-    {
-      if ((len=(ulong) net_field_length(&cp)) == NULL_LENGTH)
-      {						/* null field */
-	cur->data[field] = 0;
-      }
-      else
-      {
-	cur->data[field] = to;
-	memcpy(to,(char*) cp,len); to[len]=0;
-	to+=len+1;
-	cp+=len;
-	if (mysql_fields)
-	{
-	  if (mysql_fields[field].max_length < len)
-	    mysql_fields[field].max_length=len;
-	}
-      }
-    }
-    cur->data[field]=to;			/* End of last field */
-    if ((pkt_len=mc_net_safe_read(mysql)) == packet_error)
-    {
-      mc_free_rows(result);
-      DBUG_RETURN(0);
-    }
-  }
-  *prev_ptr=0;					/* last pointer is null */
-  DBUG_PRINT("exit",("Got %d rows",result->rows));
-  DBUG_RETURN(result);
-}
-
-
-/*
-** Read one row. Uses packet buffer as storage for fields.
-** When next packet is read, the previous field values are destroyed
-*/
-
-
-static int mc_read_one_row(MYSQL *mysql,uint fields,MYSQL_ROW row,
-			   ulong *lengths)
-{
-  uint field;
-  ulong pkt_len,len;
-  uchar *pos;
-  uchar *prev_pos;
-
-  if ((pkt_len=mc_net_safe_read(mysql)) == packet_error)
-    return -1;
-  if (pkt_len == 1 && mysql->net.read_pos[0] == 254)
-    return 1;				/* End of data */
-  prev_pos= 0;				/* allowed to write at packet[-1] */
-  pos=mysql->net.read_pos;
-  for (field=0 ; field < fields ; field++)
-  {
-    if ((len=(ulong) net_field_length(&pos)) == NULL_LENGTH)
-    {						/* null field */
-      row[field] = 0;
-      *lengths++=0;
-    }
-    else
-    {
-      row[field] = (char*) pos;
-      pos+=len;
-      *lengths++=len;
-    }
-    if (prev_pos)
-      *prev_pos=0;				/* Terminate prev field */
-    prev_pos= pos;
-  }
-  row[field]=(char*) prev_pos+1;		/* End of last field */
-  *prev_pos=0;					/* Terminate last field */
-  return 0;
-}
-
-my_ulonglong mc_mysql_num_rows(MYSQL_RES *res)
-{
-  return res->row_count;
-}
-
-unsigned int mc_mysql_num_fields(MYSQL_RES *res)
-{
-  return res->field_count;
-}
-
-void mc_mysql_data_seek(MYSQL_RES *result, my_ulonglong row)
-{
-  MYSQL_ROWS	*tmp=0;
-  DBUG_PRINT("info",("mysql_data_seek(%ld)",(long) row));
-  if (result->data)
-    for (tmp=result->data->data; row-- && tmp ; tmp = tmp->next) ;
-  result->current_row=0;
-  result->data_cursor = tmp;
-}
-
-MYSQL_ROW STDCALL mc_mysql_fetch_row(MYSQL_RES *res)
-{
-  DBUG_ENTER("mc_mysql_fetch_row");
-  if (!res->data)
-  {						/* Unbufferred fetch */
-    if (!res->eof)
-    {
-      if (!(mc_read_one_row(res->handle,res->field_count,res->row,
-			    res->lengths)))
-      {
-	res->row_count++;
-	DBUG_RETURN(res->current_row=res->row);
-      }
-      else
-      {
-	DBUG_PRINT("info",("end of data"));
-	res->eof=1;
-	res->handle->status=MYSQL_STATUS_READY;
-      }
-    }
-    DBUG_RETURN((MYSQL_ROW) NULL);
-  }
-  {
-    MYSQL_ROW tmp;
-    if (!res->data_cursor)
-    {
-      DBUG_PRINT("info",("end of data"));
-      DBUG_RETURN(res->current_row=(MYSQL_ROW) NULL);
-    }
-    tmp = res->data_cursor->data;
-    res->data_cursor = res->data_cursor->next;
-    DBUG_RETURN(res->current_row=tmp);
-  }
-}
-
-int mc_mysql_select_db(MYSQL *mysql, const char *db)
-{
-  int error;
-  DBUG_ENTER("mysql_select_db");
-  DBUG_PRINT("enter",("db: '%s'",db));
-
-  if ((error=mc_simple_command(mysql,COM_INIT_DB,db,(uint) strlen(db),0)))
-    DBUG_RETURN(error);
-  my_free(mysql->db,MYF(MY_ALLOW_ZERO_PTR));
-  mysql->db=my_strdup(db,MYF(MY_WME));
-  DBUG_RETURN(0);
-}
-
-
-MYSQL_RES *mc_mysql_store_result(MYSQL *mysql)
-{
-  MYSQL_RES *result;
-  DBUG_ENTER("mysql_store_result");
-
-  if (!mysql->fields)
-    DBUG_RETURN(0);
-  if (mysql->status != MYSQL_STATUS_GET_RESULT)
-  {
-    strmov(mysql->net.last_error,
-	   ER(mysql->net.last_errno=CR_COMMANDS_OUT_OF_SYNC));
-    DBUG_RETURN(0);
-  }
-  mysql->status=MYSQL_STATUS_READY;		/* server is ready */
-  if (!(result=(MYSQL_RES*) my_malloc(sizeof(MYSQL_RES)+
-				      sizeof(ulong)*mysql->field_count,
-				      MYF(MY_ZEROFILL))))
-  {
-    mysql->net.last_errno=CR_OUT_OF_MEMORY;
-    strmov(mysql->net.last_error, ER(mysql->net.last_errno));
-    DBUG_RETURN(0);
-  }
-  result->eof=1;				/* Marker for buffered */
-  result->lengths=(ulong*) (result+1);
-  if (!(result->data=mc_read_rows(mysql,mysql->fields,mysql->field_count)))
-  {
-    my_free((gptr) result,MYF(0));
-    DBUG_RETURN(0);
-  }
-  mysql->affected_rows= result->row_count= result->data->rows;
-  result->data_cursor=	result->data->data;
-  result->fields=	mysql->fields;
-  result->field_alloc=	mysql->field_alloc;
-  result->field_count=	mysql->field_count;
-  result->current_field=0;
-  result->current_row=0;			/* Must do a fetch first */
-  mysql->fields=0;				/* fields is now in result */
-  DBUG_RETURN(result);				/* Data fetched */
-}
-=======
-#endif /* HAVE_EXTERNAL_CLIENT */
->>>>>>> 562b74bd
-
