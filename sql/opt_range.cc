/* Copyright (c) 2000, 2011, Oracle and/or its affiliates. All rights reserved.

   This program is free software; you can redistribute it and/or modify
   it under the terms of the GNU General Public License as published by
   the Free Software Foundation; version 2 of the License.

   This program is distributed in the hope that it will be useful,
   but WITHOUT ANY WARRANTY; without even the implied warranty of
   MERCHANTABILITY or FITNESS FOR A PARTICULAR PURPOSE.  See the
   GNU General Public License for more details.

   You should have received a copy of the GNU General Public License
   along with this program; if not, write to the Free Software
   Foundation, Inc., 51 Franklin St, Fifth Floor, Boston, MA 02110-1301  USA */

/*
  TODO:
  Fix that MAYBE_KEY are stored in the tree so that we can detect use
  of full hash keys for queries like:

  select s.id, kws.keyword_id from sites as s,kws where s.id=kws.site_id and kws.keyword_id in (204,205);

*/

/*
  This file contains:

  RangeAnalysisModule  
    A module that accepts a condition, index (or partitioning) description, 
    and builds lists of intervals (in index/partitioning space), such that 
    all possible records that match the condition are contained within the 
    intervals.
    The entry point for the range analysis module is get_mm_tree()
    (mm=min_max) function.
    
    The lists are returned in form of complicated structure of interlinked
    SEL_TREE/SEL_IMERGE/SEL_ARG objects.
    See quick_range_seq_next, find_used_partitions for examples of how to walk 
    this structure.
    All direct "users" of this module are located within this file, too.


  PartitionPruningModule
    A module that accepts a partitioned table, condition, and finds which
    partitions we will need to use in query execution. Search down for
    "PartitionPruningModule" for description.
    The module has single entry point - prune_partitions() function.


  Range/index_merge/groupby-minmax optimizer module  
    A module that accepts a table, condition, and returns 
     - a QUICK_*_SELECT object that can be used to retrieve rows that match
       the specified condition, or a "no records will match the condition" 
       statement.

    The module entry points are
      test_quick_select()
      get_quick_select_for_ref()


  Record retrieval code for range/index_merge/groupby-min-max.
    Implementations of QUICK_*_SELECT classes.

  KeyTupleFormat
  ~~~~~~~~~~~~~~
  The code in this file (and elsewhere) makes operations on key value tuples.
  Those tuples are stored in the following format:
  
  The tuple is a sequence of key part values. The length of key part value
  depends only on its type (and not depends on the what value is stored)
  
    KeyTuple: keypart1-data, keypart2-data, ...
  
  The value of each keypart is stored in the following format:
  
    keypart_data: [isnull_byte] keypart-value-bytes

  If a keypart may have a NULL value (key_part->field->real_maybe_null() can
  be used to check this), then the first byte is a NULL indicator with the 
  following valid values:
    1  - keypart has NULL value.
    0  - keypart has non-NULL value.

  <questionable-statement> If isnull_byte==1 (NULL value), then the following
  keypart->length bytes must be 0.
  </questionable-statement>

  keypart-value-bytes holds the value. Its format depends on the field type.
  The length of keypart-value-bytes may or may not depend on the value being
  stored. The default is that length is static and equal to 
  KEY_PART_INFO::length.
  
  Key parts with (key_part_flag & HA_BLOB_PART) have length depending of the 
  value:
  
     keypart-value-bytes: value_length value_bytes

  The value_length part itself occupies HA_KEY_BLOB_LENGTH=2 bytes.

  See key_copy() and key_restore() for code to move data between index tuple
  and table record

  CAUTION: the above description is only sergefp's understanding of the 
           subject and may omit some details.
*/

#include "sql_priv.h"
#include "key.h"        // is_key_used, key_copy, key_cmp, key_restore
#include "sql_parse.h"                          // check_stack_overrun
#include "sql_partition.h"    // get_part_id_func, PARTITION_ITERATOR,
                              // struct partition_info, NOT_A_PARTITION_ID
#include "sql_base.h"         // free_io_cache
#include "records.h"          // init_read_record, end_read_record
#include <m_ctype.h>
#include "sql_select.h"
#include "opt_trace.h"

#ifndef EXTRA_DEBUG
#define test_rb_tree(A,B) {}
#define test_use_count(A) {}
#endif

/*
  Convert double value to #rows. Currently this does floor(), and we
  might consider using round() instead.
*/
#define double2rows(x) ((ha_rows)(x))

static int sel_cmp(Field *f,uchar *a,uchar *b,uint8 a_flag,uint8 b_flag);

static uchar is_null_string[2]= {1,0};

class RANGE_OPT_PARAM;
/*
  A construction block of the SEL_ARG-graph.
  
  The following description only covers graphs of SEL_ARG objects with 
  sel_arg->type==KEY_RANGE:

  One SEL_ARG object represents an "elementary interval" in form
  
      min_value <=?  table.keypartX  <=? max_value
  
  The interval is a non-empty interval of any kind: with[out] minimum/maximum
  bound, [half]open/closed, single-point interval, etc.

  1. SEL_ARG GRAPH STRUCTURE
  
  SEL_ARG objects are linked together in a graph. The meaning of the graph
  is better demostrated by an example:
  
     tree->keys[i]
      | 
      |             $              $
      |    part=1   $     part=2   $    part=3
      |             $              $
      |  +-------+  $   +-------+  $   +--------+
      |  | kp1<1 |--$-->| kp2=5 |--$-->| kp3=10 |
      |  +-------+  $   +-------+  $   +--------+
      |      |      $              $       |
      |      |      $              $   +--------+
      |      |      $              $   | kp3=12 | 
      |      |      $              $   +--------+ 
      |  +-------+  $              $   
      \->| kp1=2 |--$--------------$-+ 
         +-------+  $              $ |   +--------+
             |      $              $  ==>| kp3=11 |
         +-------+  $              $ |   +--------+
         | kp1=3 |--$--------------$-+       |
         +-------+  $              $     +--------+
             |      $              $     | kp3=14 |
            ...     $              $     +--------+
 
  The entire graph is partitioned into "interval lists".

  An interval list is a sequence of ordered disjoint intervals over
  the same key part. SEL_ARG are linked via "next" and "prev" pointers
  with NULL as sentinel.

    In the example pic, there are 4 interval lists: 
    "kp<1 OR kp1=2 OR kp1=3", "kp2=5", "kp3=10 OR kp3=12", "kp3=11 OR kp3=13".
    The vertical lines represent SEL_ARG::next/prev pointers.
    
  Additionally, all intervals in the list form a red-black (RB) tree,
  linked via left/right/parent pointers with null_element as sentinel. The
  red-black tree root SEL_ARG object will be further called "root of the
  interval list".

  A red-black tree with 7 SEL_ARGs will look similar to what is shown
  below. Left/right/parent pointers are shown while next pointers go from a
  node with number X to the node with number X+1 (and prev in the
  opposite direction):

                         Root
                        +---+
                        | 4 |
                        +---+
                   left/     \ right
                    __/       \__
                   /             \
              +---+               +---+
              | 2 |               | 6 |
              +---+               +---+
        left /     \ right  left /     \ right
            |       |           |       |
        +---+       +---+   +---+       +---+
        | 1 |       | 3 |   | 5 |       | 7 |
        +---+       +---+   +---+       +---+

  In this tree,
    * node0->prev == node7->next == NULL
    * node1->left == node1->right ==
      node3->left == ... node7->right == &null_element

  In an interval list, each member X may have SEL_ARG::next_key_part pointer
  pointing to the root of another interval list Y. The pointed interval list
  must cover a key part with greater number (i.e. Y->part > X->part).
    
    In the example pic, the next_key_part pointers are represented by
    horisontal lines.

  2. SEL_ARG GRAPH SEMANTICS

  It represents a condition in a special form (we don't have a name for it ATM)
  The SEL_ARG::next/prev is "OR", and next_key_part is "AND".
  
  For example, the picture represents the condition in form:
   (kp1 < 1 AND kp2=5 AND (kp3=10 OR kp3=12)) OR 
   (kp1=2 AND (kp3=11 OR kp3=14)) OR 
   (kp1=3 AND (kp3=11 OR kp3=14))

  In red-black tree form:

                     +-------+                 +--------+
                     | kp1=2 |.................| kp3=14 |
                     +-------+                 +--------+
                      /     \                     /
             +---------+    +-------+     +--------+
             | kp1 < 1 |    | kp1=3 |     | kp3=11 |
             +---------+    +-------+     +--------+
                 .               .
            ......               .......
            .                          .
        +-------+                  +--------+
        | kp2=5 |                  | kp3=14 |
        +-------+                  +--------+
            .                        /
            .                   +--------+
       (root of R-B tree        | kp3=11 |
        for "kp3={10|12}")      +--------+


  Where / and \ denote left and right pointers and ... denotes
  next_key_part pointers to the root of the R-B tree of intervals for
  consecutive key parts.

  3. SEL_ARG GRAPH USE

  Use get_mm_tree() to construct SEL_ARG graph from WHERE condition.
  Then walk the SEL_ARG graph and get a list of dijsoint ordered key
  intervals (i.e. intervals in form
  
   (constA1, .., const1_K) < (keypart1,.., keypartK) < (constB1, .., constB_K)

  Those intervals can be used to access the index. The uses are in:
   - check_quick_select() - Walk the SEL_ARG graph and find an estimate of
                            how many table records are contained within all
                            intervals.
   - get_quick_select()   - Walk the SEL_ARG, materialize the key intervals,
                            and create QUICK_RANGE_SELECT object that will
                            read records within these intervals.

  4. SPACE COMPLEXITY NOTES 

    SEL_ARG graph is a representation of an ordered disjoint sequence of
    intervals over the ordered set of index tuple values.

    For multi-part keys, one can construct a WHERE expression such that its
    list of intervals will be of combinatorial size. Here is an example:
     
      (keypart1 IN (1,2, ..., n1)) AND 
      (keypart2 IN (1,2, ..., n2)) AND 
      (keypart3 IN (1,2, ..., n3))
    
    For this WHERE clause the list of intervals will have n1*n2*n3 intervals
    of form
     
      (keypart1, keypart2, keypart3) = (k1, k2, k3), where 1 <= k{i} <= n{i}
    
    SEL_ARG graph structure aims to reduce the amount of required space by
    "sharing" the elementary intervals when possible (the pic at the
    beginning of this comment has examples of such sharing). The sharing may 
    prevent combinatorial blowup:

      There are WHERE clauses that have combinatorial-size interval lists but
      will be represented by a compact SEL_ARG graph.
      Example:
        (keypartN IN (1,2, ..., n1)) AND 
        ...
        (keypart2 IN (1,2, ..., n2)) AND 
        (keypart1 IN (1,2, ..., n3))

    but not in all cases:

    - There are WHERE clauses that do have a compact SEL_ARG-graph
      representation but get_mm_tree() and its callees will construct a
      graph of combinatorial size.
      Example:
        (keypart1 IN (1,2, ..., n1)) AND 
        (keypart2 IN (1,2, ..., n2)) AND 
        ...
        (keypartN IN (1,2, ..., n3))

    - There are WHERE clauses for which the minimal possible SEL_ARG graph
      representation will have combinatorial size.
      Example:
        By induction: Let's take any interval on some keypart in the middle:

           kp15=c0
        
        Then let's AND it with this interval 'structure' from preceding and
        following keyparts:

          (kp14=c1 AND kp16=c3) OR keypart14=c2) (*)
        
        We will obtain this SEL_ARG graph:
 
             kp14     $      kp15      $      kp16
                      $                $
         +---------+  $   +---------+  $   +---------+
         | kp14=c1 |--$-->| kp15=c0 |--$-->| kp16=c3 |
         +---------+  $   +---------+  $   +---------+
              |       $                $              
         +---------+  $   +---------+  $             
         | kp14=c2 |--$-->| kp15=c0 |  $             
         +---------+  $   +---------+  $             
                      $                $
                      
       Note that we had to duplicate "kp15=c0" and there was no way to avoid
       that. 
       The induction step: AND the obtained expression with another "wrapping"
       expression like (*).
       When the process ends because of the limit on max. number of keyparts 
       we'll have:

         WHERE clause length  is O(3*#max_keyparts)
         SEL_ARG graph size   is O(2^(#max_keyparts/2))

       (it is also possible to construct a case where instead of 2 in 2^n we
        have a bigger constant, e.g. 4, and get a graph with 4^(31/2)= 2^31
        nodes)

    We avoid consuming too much memory by setting a limit on the number of
    SEL_ARG object we can construct during one range analysis invocation.
*/

class SEL_ARG :public Sql_alloc
{
public:
  uint8 min_flag,max_flag,maybe_flag;
  uint8 part;					// Which key part
  uint8 maybe_null;
  /* 
    Number of children of this element in the RB-tree, plus 1 for this
    element itself.
  */
  uint16 elements;
  /*
    Valid only for elements which are RB-tree roots: Number of times this
    RB-tree is referred to (it is referred by SEL_ARG::next_key_part or by
    SEL_TREE::keys[i] or by a temporary SEL_ARG* variable)
  */
  ulong use_count;

  Field *field;
  uchar *min_value,*max_value;			// Pointer to range

  /*
    eq_tree(), first(), last() etc require that left == right == NULL
    if the type is MAYBE_KEY. Todo: fix this so SEL_ARGs without R-B
    children are handled consistently. See related WL#5894.
   */
  SEL_ARG *left,*right;   /* R-B tree children */
  SEL_ARG *next,*prev;    /* Links for bi-directional interval list */
  SEL_ARG *parent;        /* R-B tree parent */
  /*
    R-B tree root of intervals covering keyparts consecutive to this
    SEL_ARG. See documentation of SEL_ARG GRAPH semantics for details.
  */
  SEL_ARG *next_key_part; 
  enum leaf_color { BLACK,RED } color;
  enum Type { IMPOSSIBLE, MAYBE, MAYBE_KEY, KEY_RANGE } type;

  enum { MAX_SEL_ARGS = 16000 };

  SEL_ARG() {}
  SEL_ARG(SEL_ARG &);
  SEL_ARG(Field *,const uchar *, const uchar *);
  SEL_ARG(Field *field, uint8 part, uchar *min_value, uchar *max_value,
	  uint8 min_flag, uint8 max_flag, uint8 maybe_flag);
  /*
    Used to construct MAYBE_KEY and IMPOSSIBLE SEL_ARGs. left and
    right is NULL, so this ctor must not be used to create other
    SEL_ARG types. See todo for left/right pointers.
  */
  SEL_ARG(enum Type type_arg)
    :min_flag(0),elements(1),use_count(1),left(NULL),right(NULL),
     next_key_part(0), color(BLACK), type(type_arg)
  {
    DBUG_ASSERT(type_arg == MAYBE_KEY || type_arg == IMPOSSIBLE);
  }
  inline bool is_same(SEL_ARG *arg)
  {
    if (type != arg->type || part != arg->part)
      return 0;
    if (type != KEY_RANGE)
      return 1;
    return cmp_min_to_min(arg) == 0 && cmp_max_to_max(arg) == 0;
  }
  inline void merge_flags(SEL_ARG *arg) { maybe_flag|=arg->maybe_flag; }
  inline void maybe_smaller() { maybe_flag=1; }
  /* Return true iff it's a single-point null interval */
  inline bool is_null_interval() { return maybe_null && max_value[0] == 1; } 
  inline int cmp_min_to_min(SEL_ARG* arg)
  {
    return sel_cmp(field,min_value, arg->min_value, min_flag, arg->min_flag);
  }
  inline int cmp_min_to_max(SEL_ARG* arg)
  {
    return sel_cmp(field,min_value, arg->max_value, min_flag, arg->max_flag);
  }
  inline int cmp_max_to_max(SEL_ARG* arg)
  {
    return sel_cmp(field,max_value, arg->max_value, max_flag, arg->max_flag);
  }
  inline int cmp_max_to_min(SEL_ARG* arg)
  {
    return sel_cmp(field,max_value, arg->min_value, max_flag, arg->min_flag);
  }
  SEL_ARG *clone_and(SEL_ARG* arg)
  {						// Get overlapping range
    uchar *new_min,*new_max;
    uint8 flag_min,flag_max;
    if (cmp_min_to_min(arg) >= 0)
    {
      new_min=min_value; flag_min=min_flag;
    }
    else
    {
      new_min=arg->min_value; flag_min=arg->min_flag; /* purecov: deadcode */
    }
    if (cmp_max_to_max(arg) <= 0)
    {
      new_max=max_value; flag_max=max_flag;
    }
    else
    {
      new_max=arg->max_value; flag_max=arg->max_flag;
    }
    return new SEL_ARG(field, part, new_min, new_max, flag_min, flag_max,
		       test(maybe_flag && arg->maybe_flag));
  }
  SEL_ARG *clone_first(SEL_ARG *arg)
  {						// min <= X < arg->min
    return new SEL_ARG(field,part, min_value, arg->min_value,
		       min_flag, arg->min_flag & NEAR_MIN ? 0 : NEAR_MAX,
		       maybe_flag | arg->maybe_flag);
  }
  SEL_ARG *clone_last(SEL_ARG *arg)
  {						// min <= X <= key_max
    return new SEL_ARG(field, part, min_value, arg->max_value,
		       min_flag, arg->max_flag, maybe_flag | arg->maybe_flag);
  }
  SEL_ARG *clone(RANGE_OPT_PARAM *param, SEL_ARG *new_parent, SEL_ARG **next);

  bool copy_min(SEL_ARG* arg)
  {						// Get overlapping range
    if (cmp_min_to_min(arg) > 0)
    {
      min_value=arg->min_value; min_flag=arg->min_flag;
      if ((max_flag & (NO_MAX_RANGE | NO_MIN_RANGE)) ==
	  (NO_MAX_RANGE | NO_MIN_RANGE))
	return 1;				// Full range
    }
    maybe_flag|=arg->maybe_flag;
    return 0;
  }
  bool copy_max(SEL_ARG* arg)
  {						// Get overlapping range
    if (cmp_max_to_max(arg) <= 0)
    {
      max_value=arg->max_value; max_flag=arg->max_flag;
      if ((max_flag & (NO_MAX_RANGE | NO_MIN_RANGE)) ==
	  (NO_MAX_RANGE | NO_MIN_RANGE))
	return 1;				// Full range
    }
    maybe_flag|=arg->maybe_flag;
    return 0;
  }

  void copy_min_to_min(SEL_ARG *arg)
  {
    min_value=arg->min_value; min_flag=arg->min_flag;
  }
  void copy_min_to_max(SEL_ARG *arg)
  {
    max_value=arg->min_value;
    max_flag=arg->min_flag & NEAR_MIN ? 0 : NEAR_MAX;
  }
  void copy_max_to_min(SEL_ARG *arg)
  {
    min_value=arg->max_value;
    min_flag=arg->max_flag & NEAR_MAX ? 0 : NEAR_MIN;
  }
  /* returns a number of keypart values (0 or 1) appended to the key buffer */
  int store_min(uint length, uchar **min_key,uint min_key_flag)
  {
    /* "(kp1 > c1) AND (kp2 OP c2) AND ..." -> (kp1 > c1) */
    if ((min_flag & GEOM_FLAG) ||
        (!(min_flag & NO_MIN_RANGE) &&
	!(min_key_flag & (NO_MIN_RANGE | NEAR_MIN))))
    {
      if (maybe_null && *min_value)
      {
	**min_key=1;
	memset(*min_key+1, 0, length-1);
      }
      else
	memcpy(*min_key,min_value,length);
      (*min_key)+= length;
      return 1;
    }
    return 0;
  }
  /* returns a number of keypart values (0 or 1) appended to the key buffer */
  int store_max(uint length, uchar **max_key, uint max_key_flag)
  {
    if (!(max_flag & NO_MAX_RANGE) &&
	!(max_key_flag & (NO_MAX_RANGE | NEAR_MAX)))
    {
      if (maybe_null && *max_value)
      {
	**max_key=1;
	memset(*max_key+1, 0, length-1);
      }
      else
	memcpy(*max_key,max_value,length);
      (*max_key)+= length;
      return 1;
    }
    return 0;
  }

  /*
    Returns a number of keypart values appended to the key buffer
    for min key and max key. This function is used by both Range
    Analysis and Partition pruning. For partition pruning we have
    to ensure that we don't store also subpartition fields. Thus
    we have to stop at the last partition part and not step into
    the subpartition fields. For Range Analysis we set last_part
    to MAX_KEY which we should never reach.
  */
  int store_min_key(KEY_PART *key,
                    uchar **range_key,
                    uint *range_key_flag,
                    uint last_part)
  {
    SEL_ARG *key_tree= first();
    uint res= key_tree->store_min(key[key_tree->part].store_length,
                                  range_key, *range_key_flag);
    *range_key_flag|= key_tree->min_flag;
    
    if (key_tree->next_key_part &&
	key_tree->next_key_part->type == SEL_ARG::KEY_RANGE &&
        key_tree->part != last_part &&
	key_tree->next_key_part->part == key_tree->part+1 &&
	!(*range_key_flag & (NO_MIN_RANGE | NEAR_MIN)))
      res+= key_tree->next_key_part->store_min_key(key,
                                                   range_key,
                                                   range_key_flag,
                                                   last_part);
    return res;
  }

  /* returns a number of keypart values appended to the key buffer */
  int store_max_key(KEY_PART *key,
                    uchar **range_key,
                    uint *range_key_flag,
                    uint last_part)
  {
    SEL_ARG *key_tree= last();
    uint res=key_tree->store_max(key[key_tree->part].store_length,
                                 range_key, *range_key_flag);
    (*range_key_flag)|= key_tree->max_flag;
    if (key_tree->next_key_part &&
	key_tree->next_key_part->type == SEL_ARG::KEY_RANGE &&
        key_tree->part != last_part &&
	key_tree->next_key_part->part == key_tree->part+1 &&
	!(*range_key_flag & (NO_MAX_RANGE | NEAR_MAX)))
      res+= key_tree->next_key_part->store_max_key(key,
                                                   range_key,
                                                   range_key_flag,
                                                   last_part);
    return res;
  }

  SEL_ARG *insert(SEL_ARG *key);
  SEL_ARG *tree_delete(SEL_ARG *key);
  SEL_ARG *find_range(SEL_ARG *key);
  SEL_ARG *rb_insert(SEL_ARG *leaf);
  friend SEL_ARG *rb_delete_fixup(SEL_ARG *root,SEL_ARG *key, SEL_ARG *par);
#ifdef EXTRA_DEBUG
  friend int test_rb_tree(SEL_ARG *element,SEL_ARG *parent);
  void test_use_count(SEL_ARG *root);
#endif
  SEL_ARG *first();
  SEL_ARG *last();
  void make_root();
  inline bool simple_key()
  {
    return !next_key_part && elements == 1;
  }
  void increment_use_count(long count)
  {
    if (next_key_part)
    {
      next_key_part->use_count+=count;
      count*= (next_key_part->use_count-count);
      for (SEL_ARG *pos=next_key_part->first(); pos ; pos=pos->next)
	if (pos->next_key_part)
	  pos->increment_use_count(count);
    }
  }
  void free_tree()
  {
    for (SEL_ARG *pos=first(); pos ; pos=pos->next)
      if (pos->next_key_part)
      {
	pos->next_key_part->use_count--;
	pos->next_key_part->free_tree();
      }
  }

  inline SEL_ARG **parent_ptr()
  {
    return parent->left == this ? &parent->left : &parent->right;
  }


  /*
    Check if this SEL_ARG object represents a single-point interval

    SYNOPSIS
      is_singlepoint()
    
    DESCRIPTION
      Check if this SEL_ARG object (not tree) represents a single-point
      interval, i.e. if it represents a "keypart = const" or 
      "keypart IS NULL".

    RETURN
      TRUE   This SEL_ARG object represents a singlepoint interval
      FALSE  Otherwise
  */

  bool is_singlepoint()
  {
    /* 
      Check for NEAR_MIN ("strictly less") and NO_MIN_RANGE (-inf < field) 
      flags, and the same for right edge.
    */
    if (min_flag || max_flag)
      return FALSE;
    uchar *min_val= min_value;
    uchar *max_val= max_value;

    if (maybe_null)
    {
      /* First byte is a NULL value indicator */
      if (*min_val != *max_val)
        return FALSE;

      if (*min_val)
        return TRUE; /* This "x IS NULL" */
      min_val++;
      max_val++;
    }
    return !field->key_cmp(min_val, max_val);
  }
  SEL_ARG *clone_tree(RANGE_OPT_PARAM *param);
};

class SEL_IMERGE;


class SEL_TREE :public Sql_alloc
{
public:
  /*
    Starting an effort to document this field:
    (for some i, keys[i]->type == SEL_ARG::IMPOSSIBLE) => 
       (type == SEL_TREE::IMPOSSIBLE)
  */
  enum Type { IMPOSSIBLE, ALWAYS, MAYBE, KEY, KEY_SMALLER } type;
  SEL_TREE(enum Type type_arg) :type(type_arg) {}
  SEL_TREE() :type(KEY)
  {
    memset(keys, 0, sizeof(keys));
  }
  SEL_TREE(SEL_TREE *arg, RANGE_OPT_PARAM *param);
  /*
    Note: there may exist SEL_TREE objects with sel_tree->type=KEY and
    keys[i]=0 for all i. (SergeyP: it is not clear whether there is any
    merit in range analyzer functions (e.g. get_mm_parts) returning a
    pointer to such SEL_TREE instead of NULL)
  */
  SEL_ARG *keys[MAX_KEY];
  key_map keys_map;        /* bitmask of non-NULL elements in keys */

  /*
    Possible ways to read rows using index_merge. The list is non-empty only
    if type==KEY. Currently can be non empty only if keys_map.is_clear_all().
  */
  List<SEL_IMERGE> merges;

  /* The members below are filled/used only after get_mm_tree is done */
  key_map ror_scans_map;   /* bitmask of ROR scan-able elements in keys */
  uint    n_ror_scans;     /* number of set bits in ror_scans_map */

  struct st_ror_scan_info **ror_scans;     /* list of ROR key scans */
  struct st_ror_scan_info **ror_scans_end; /* last ROR scan */
  /* Note that #records for each key scan is stored in table->quick_rows */
};

class RANGE_OPT_PARAM
{
public:
  THD	*thd;   /* Current thread handle */
  TABLE *table; /* Table being analyzed */
  Item *cond;   /* Used inside get_mm_tree(). */
  table_map prev_tables;
  table_map read_tables;
  table_map current_table; /* Bit of the table being analyzed */

  /* Array of parts of all keys for which range analysis is performed */
  KEY_PART *key_parts;
  KEY_PART *key_parts_end;
  MEM_ROOT *mem_root; /* Memory that will be freed when range analysis completes */
  MEM_ROOT *old_root; /* Memory that will last until the query end */
  /*
    Number of indexes used in range analysis (In SEL_TREE::keys only first
    #keys elements are not empty)
  */
  uint keys;
  
  /* 
    If true, the index descriptions describe real indexes (and it is ok to
    call field->optimize_range(real_keynr[...], ...).
    Otherwise index description describes fake indexes, like a partitioning
    expression.
  */
  bool using_real_indexes;
  
  /*
    Aggressively remove "scans" that do not have conditions on first
    keyparts. Such scans are usable when doing partition pruning but not
    regular range optimization.
  */
  bool remove_jump_scans;
  
  /*
    used_key_no -> table_key_no translation table. Only makes sense if
    using_real_indexes==TRUE
  */
  uint real_keynr[MAX_KEY];

  /*
    Used to store 'current key tuples', in both range analysis and
    partitioning (list) analysis
  */
  uchar min_key[MAX_KEY_LENGTH+MAX_FIELD_WIDTH],
    max_key[MAX_KEY_LENGTH+MAX_FIELD_WIDTH];

  /* Number of SEL_ARG objects allocated by SEL_ARG::clone_tree operations */
  uint alloced_sel_args; 
  bool force_default_mrr;
};

class PARAM : public RANGE_OPT_PARAM
{
public:
  KEY_PART *key[MAX_KEY]; /* First key parts of keys used in the query */
  longlong baseflag;
  uint max_key_part;
  /* Number of ranges in the last checked tree->key */
  uint range_count;

  bool quick;				// Don't calulate possible keys

  uint fields_bitmap_size;
  MY_BITMAP needed_fields;    /* bitmask of fields needed by the query */
  MY_BITMAP tmp_covered_fields;

  key_map *needed_reg;        /* ptr to SQL_SELECT::needed_reg */

  uint *imerge_cost_buff;     /* buffer for index_merge cost estimates */
  uint imerge_cost_buff_size; /* size of the buffer */

  /* TRUE if last checked tree->key can be used for ROR-scan */
  bool is_ror_scan;
  /* Number of ranges in the last checked tree->key */
  uint n_ranges;

  /* 
     The sort order the range access method must be able
     to provide. Three-value logic: asc/desc/don't care
  */
  ORDER::enum_order order_direction;
};

class TABLE_READ_PLAN;
  class TRP_RANGE;
  class TRP_ROR_INTERSECT;
  class TRP_ROR_UNION;
  class TRP_INDEX_MERGE;
  class TRP_GROUP_MIN_MAX;

struct st_ror_scan_info;

static SEL_TREE * get_mm_parts(RANGE_OPT_PARAM *param,Item *cond_func,Field *field,
			       Item_func::Functype type,Item *value,
			       Item_result cmp_type);
static SEL_ARG *get_mm_leaf(RANGE_OPT_PARAM *param,Item *cond_func,Field *field,
			    KEY_PART *key_part,
			    Item_func::Functype type,Item *value);
static SEL_TREE *get_mm_tree(RANGE_OPT_PARAM *param,Item *cond);

static bool is_key_scan_ror(PARAM *param, uint keynr, uint8 nparts);
static ha_rows check_quick_select(PARAM *param, uint idx, bool index_only,
                                  SEL_ARG *tree, bool update_tbl_stats, 
                                  uint *mrr_flags, uint *bufsize,
                                  COST_VECT *cost);
QUICK_RANGE_SELECT *get_quick_select(PARAM *param,uint index,
                                     SEL_ARG *key_tree, uint mrr_flags, 
                                     uint mrr_buf_size, MEM_ROOT *alloc);
static TRP_RANGE *get_key_scans_params(PARAM *param, SEL_TREE *tree,
                                       bool index_read_must_be_used,
                                       bool update_tbl_stats,
                                       double read_time);
static
TRP_ROR_INTERSECT *get_best_ror_intersect(const PARAM *param, SEL_TREE *tree,
                                          double read_time,
                                          bool *are_all_covering);
static
TRP_ROR_INTERSECT *get_best_covering_ror_intersect(PARAM *param,
                                                   SEL_TREE *tree,
                                                   double read_time);
static
TABLE_READ_PLAN *get_best_disjunct_quick(PARAM *param, SEL_IMERGE *imerge,
                                         double read_time);
static
TRP_GROUP_MIN_MAX *get_best_group_min_max(PARAM *param, SEL_TREE *tree,
                                          double read_time);
#ifndef DBUG_OFF
static void print_sel_tree(PARAM *param, SEL_TREE *tree, key_map *tree_map,
                           const char *msg);
static void print_ror_scans_arr(TABLE *table, const char *msg,
                                struct st_ror_scan_info **start,
                                struct st_ror_scan_info **end);
static void print_quick(QUICK_SELECT_I *quick, const key_map *needed_reg);
#endif

#ifdef OPTIMIZER_TRACE
static void trace_range_all_keyparts(Opt_trace_array &trace_range,
                                     const String *range_so_far,
                                     SEL_ARG *keypart_root,
                                     const KEY_PART_INFO *key_parts);
static void append_range(String *out,
                         const KEY_PART_INFO *key_parts,
                         const uchar *min_key, const uchar *max_key,
                         const uint flag);
#endif

static SEL_TREE *tree_and(RANGE_OPT_PARAM *param,SEL_TREE *tree1,SEL_TREE *tree2);
static SEL_TREE *tree_or(RANGE_OPT_PARAM *param,SEL_TREE *tree1,SEL_TREE *tree2);
static SEL_ARG *sel_add(SEL_ARG *key1,SEL_ARG *key2);
static SEL_ARG *key_or(RANGE_OPT_PARAM *param, SEL_ARG *key1, SEL_ARG *key2);
static SEL_ARG *key_and(RANGE_OPT_PARAM *param, SEL_ARG *key1, SEL_ARG *key2,
                        uint clone_flag);
static bool get_range(SEL_ARG **e1,SEL_ARG **e2,SEL_ARG *root1);
bool get_quick_keys(PARAM *param,QUICK_RANGE_SELECT *quick,KEY_PART *key,
                    SEL_ARG *key_tree, uchar *min_key,uint min_key_flag,
                    uchar *max_key,uint max_key_flag);
static bool eq_tree(SEL_ARG* a,SEL_ARG *b);

static SEL_ARG null_element(SEL_ARG::IMPOSSIBLE);
static bool null_part_in_key(KEY_PART *key_part, const uchar *key,
                             uint length);
bool sel_trees_can_be_ored(SEL_TREE *tree1, SEL_TREE *tree2, RANGE_OPT_PARAM* param);


/*
  SEL_IMERGE is a list of possible ways to do index merge, i.e. it is
  a condition in the following form:
   (t_1||t_2||...||t_N) && (next)

  where all t_i are SEL_TREEs, next is another SEL_IMERGE and no pair
  (t_i,t_j) contains SEL_ARGS for the same index.

  SEL_TREE contained in SEL_IMERGE always has merges=NULL.

  This class relies on memory manager to do the cleanup.
*/

class SEL_IMERGE : public Sql_alloc
{
  enum { PREALLOCED_TREES= 10};
public:
  SEL_TREE *trees_prealloced[PREALLOCED_TREES];
  SEL_TREE **trees;             /* trees used to do index_merge   */
  SEL_TREE **trees_next;        /* last of these trees            */
  SEL_TREE **trees_end;         /* end of allocated space         */

  SEL_ARG  ***best_keys;        /* best keys to read in SEL_TREEs */

  SEL_IMERGE() :
    trees(&trees_prealloced[0]),
    trees_next(trees),
    trees_end(trees + PREALLOCED_TREES)
  {}
  SEL_IMERGE (SEL_IMERGE *arg, RANGE_OPT_PARAM *param);
  int or_sel_tree(RANGE_OPT_PARAM *param, SEL_TREE *tree);
  int or_sel_tree_with_checks(RANGE_OPT_PARAM *param, SEL_TREE *new_tree);
  int or_sel_imerge_with_checks(RANGE_OPT_PARAM *param, SEL_IMERGE* imerge);
};


/*
  Add SEL_TREE to this index_merge without any checks,

  NOTES
    This function implements the following:
      (x_1||...||x_N) || t = (x_1||...||x_N||t), where x_i, t are SEL_TREEs

  RETURN
     0 - OK
    -1 - Out of memory.
*/

int SEL_IMERGE::or_sel_tree(RANGE_OPT_PARAM *param, SEL_TREE *tree)
{
  if (trees_next == trees_end)
  {
    const int realloc_ratio= 2;		/* Double size for next round */
    uint old_elements= (trees_end - trees);
    uint old_size= sizeof(SEL_TREE**) * old_elements;
    uint new_size= old_size * realloc_ratio;
    SEL_TREE **new_trees;
    if (!(new_trees= (SEL_TREE**)alloc_root(param->mem_root, new_size)))
      return -1;
    memcpy(new_trees, trees, old_size);
    trees=      new_trees;
    trees_next= trees + old_elements;
    trees_end=  trees + old_elements * realloc_ratio;
  }
  *(trees_next++)= tree;
  return 0;
}


/*
  Perform OR operation on this SEL_IMERGE and supplied SEL_TREE new_tree,
  combining new_tree with one of the trees in this SEL_IMERGE if they both
  have SEL_ARGs for the same key.

  SYNOPSIS
    or_sel_tree_with_checks()
      param    PARAM from SQL_SELECT::test_quick_select
      new_tree SEL_TREE with type KEY or KEY_SMALLER.

  NOTES
    This does the following:
    (t_1||...||t_k)||new_tree =
     either
       = (t_1||...||t_k||new_tree)
     or
       = (t_1||....||(t_j|| new_tree)||...||t_k),

     where t_i, y are SEL_TREEs.
    new_tree is combined with the first t_j it has a SEL_ARG on common
    key with. As a consequence of this, choice of keys to do index_merge
    read may depend on the order of conditions in WHERE part of the query.

  RETURN
    0  OK
    1  One of the trees was combined with new_tree to SEL_TREE::ALWAYS,
       and (*this) should be discarded.
   -1  An error occurred.
*/

int SEL_IMERGE::or_sel_tree_with_checks(RANGE_OPT_PARAM *param, SEL_TREE *new_tree)
{
  for (SEL_TREE** tree = trees;
       tree != trees_next;
       tree++)
  {
    if (sel_trees_can_be_ored(*tree, new_tree, param))
    {
      *tree = tree_or(param, *tree, new_tree);
      if (!*tree)
        return 1;
      if (((*tree)->type == SEL_TREE::MAYBE) ||
          ((*tree)->type == SEL_TREE::ALWAYS))
        return 1;
      /* SEL_TREE::IMPOSSIBLE is impossible here */
      return 0;
    }
  }

  /* New tree cannot be combined with any of existing trees. */
  return or_sel_tree(param, new_tree);
}


/*
  Perform OR operation on this index_merge and supplied index_merge list.

  RETURN
    0 - OK
    1 - One of conditions in result is always TRUE and this SEL_IMERGE
        should be discarded.
   -1 - An error occurred
*/

int SEL_IMERGE::or_sel_imerge_with_checks(RANGE_OPT_PARAM *param, SEL_IMERGE* imerge)
{
  for (SEL_TREE** tree= imerge->trees;
       tree != imerge->trees_next;
       tree++)
  {
    if (or_sel_tree_with_checks(param, *tree))
      return 1;
  }
  return 0;
}


SEL_TREE::SEL_TREE(SEL_TREE *arg, RANGE_OPT_PARAM *param): Sql_alloc()
{
  keys_map= arg->keys_map;
  type= arg->type;
  for (int idx= 0; idx < MAX_KEY; idx++)
  {
    if ((keys[idx]= arg->keys[idx]))
      keys[idx]->increment_use_count(1);
  }

  List_iterator<SEL_IMERGE> it(arg->merges);
  for (SEL_IMERGE *el= it++; el; el= it++)
  {
    SEL_IMERGE *merge= new SEL_IMERGE(el, param);
    if (!merge || merge->trees == merge->trees_next)
    {
      merges.empty();
      return;
    }
    merges.push_back (merge);
  }
}


SEL_IMERGE::SEL_IMERGE (SEL_IMERGE *arg, RANGE_OPT_PARAM *param) : Sql_alloc()
{
  uint elements= (arg->trees_end - arg->trees);
  if (elements > PREALLOCED_TREES)
  {
    uint size= elements * sizeof (SEL_TREE **);
    if (!(trees= (SEL_TREE **)alloc_root(param->mem_root, size)))
      goto mem_err;
  }
  else
    trees= &trees_prealloced[0];

  trees_next= trees;
  trees_end= trees + elements;

  for (SEL_TREE **tree = trees, **arg_tree= arg->trees; tree < trees_end; 
       tree++, arg_tree++)
  {
    if (!(*tree= new SEL_TREE(*arg_tree, param)))
      goto mem_err;
  }

  return;

mem_err:
  trees= &trees_prealloced[0];
  trees_next= trees;
  trees_end= trees;
}


/*
  Perform AND operation on two index_merge lists and store result in *im1.
*/

inline void imerge_list_and_list(List<SEL_IMERGE> *im1, List<SEL_IMERGE> *im2)
{
  im1->concat(im2);
}


/*
  Perform OR operation on 2 index_merge lists, storing result in first list.

  NOTES
    The following conversion is implemented:
     (a_1 &&...&& a_N)||(b_1 &&...&& b_K) = AND_i,j(a_i || b_j) =>
      => (a_1||b_1).

    i.e. all conjuncts except the first one are currently dropped.
    This is done to avoid producing N*K ways to do index_merge.

    If (a_1||b_1) produce a condition that is always TRUE, NULL is returned
    and index_merge is discarded (while it is actually possible to try
    harder).

    As a consequence of this, choice of keys to do index_merge read may depend
    on the order of conditions in WHERE part of the query.

  RETURN
    0     OK, result is stored in *im1
    other Error, both passed lists are unusable
*/

int imerge_list_or_list(RANGE_OPT_PARAM *param,
                        List<SEL_IMERGE> *im1,
                        List<SEL_IMERGE> *im2)
{
  SEL_IMERGE *imerge= im1->head();
  im1->empty();
  im1->push_back(imerge);

  return imerge->or_sel_imerge_with_checks(param, im2->head());
}


/*
  Perform OR operation on index_merge list and key tree.

  RETURN
    0     OK, result is stored in *im1.
    other Error
*/

int imerge_list_or_tree(RANGE_OPT_PARAM *param,
                        List<SEL_IMERGE> *im1,
                        SEL_TREE *tree)
{
  SEL_IMERGE *imerge;
  List_iterator<SEL_IMERGE> it(*im1);
  bool tree_used= FALSE;
  while ((imerge= it++))
  {
    SEL_TREE *or_tree;
    if (tree_used)
    {
      or_tree= new SEL_TREE (tree, param);
      if (!or_tree ||
          (or_tree->keys_map.is_clear_all() && or_tree->merges.is_empty()))
        return FALSE;
    }
    else
      or_tree= tree;

    if (imerge->or_sel_tree_with_checks(param, or_tree))
      it.remove();
    tree_used= TRUE;
  }
  return im1->is_empty();
}


/***************************************************************************
** Basic functions for SQL_SELECT and QUICK_RANGE_SELECT
***************************************************************************/

	/* make a select from mysql info
	   Error is set as following:
	   0 = ok
	   1 = Got some error (out of memory?)
	   */

SQL_SELECT *make_select(TABLE *head, table_map const_tables,
			table_map read_tables, Item *conds,
                        bool allow_null_cond,
                        int *error)
{
  SQL_SELECT *select;
  DBUG_ENTER("make_select");

  *error=0;

  if (!conds && !allow_null_cond)
    DBUG_RETURN(0);
  if (!(select= new SQL_SELECT))
  {
    *error= 1;			// out of memory
    DBUG_RETURN(0);		/* purecov: inspected */
  }
  select->read_tables=read_tables;
  select->const_tables=const_tables;
  select->head=head;
  select->cond=conds;

  if (head->sort.io_cache)
  {
    select->file= *head->sort.io_cache;
    select->records=(ha_rows) (select->file.end_of_file/
			       head->file->ref_length);
    my_free(head->sort.io_cache);
    head->sort.io_cache=0;
  }
  DBUG_RETURN(select);
}


SQL_SELECT::SQL_SELECT() :
  quick(0), cond(0), icp_cond(0),
  free_cond(0), traced_before(false)
{
  my_b_clear(&file);
}


void SQL_SELECT::cleanup()
{
  set_quick(NULL);
  if (free_cond)
  {
    free_cond=0;
    delete cond;
    cond= 0;
  }
  close_cached_file(&file);
  traced_before= false;
}


SQL_SELECT::~SQL_SELECT()
{
  cleanup();
}

#undef index					// Fix for Unixware 7

QUICK_SELECT_I::QUICK_SELECT_I()
  :max_used_key_length(0),
   used_key_parts(0)
{}

QUICK_RANGE_SELECT::QUICK_RANGE_SELECT(THD *thd, TABLE *table, uint key_nr,
                                       bool no_alloc, MEM_ROOT *parent_alloc,
                                       bool *create_error)
  :free_file(0), cur_range(NULL), last_range(0),
   mrr_flags(0), mrr_buf_size(0), mrr_buf_desc(NULL),
   dont_free(0)
{
  my_bitmap_map *bitmap;
  DBUG_ENTER("QUICK_RANGE_SELECT::QUICK_RANGE_SELECT");

  in_ror_merged_scan= 0;
  index= key_nr;
  head=  table;
  key_part_info= head->key_info[index].key_part;
  my_init_dynamic_array(&ranges, sizeof(QUICK_RANGE*), 16, 16);

  /* 'thd' is not accessible in QUICK_RANGE_SELECT::reset(). */
  mrr_buf_size= thd->variables.read_rnd_buff_size;

  if (!no_alloc && !parent_alloc)
  {
    // Allocates everything through the internal memroot
    init_sql_alloc(&alloc, thd->variables.range_alloc_block_size, 0);
    thd->mem_root= &alloc;
  }
  else
    memset(&alloc, 0, sizeof(alloc));
  file= head->file;
  record= head->record[0];
  save_read_set= head->read_set;
  save_write_set= head->write_set;

  /* Allocate a bitmap for used columns (Q: why not on MEM_ROOT?) */
  if (!(bitmap= (my_bitmap_map*) my_malloc(head->s->column_bitmap_size,
                                           MYF(MY_WME))))
  {
    column_bitmap.bitmap= 0;
    *create_error= 1;
  }
  else
    bitmap_init(&column_bitmap, bitmap, head->s->fields, FALSE);
  DBUG_VOID_RETURN;
}


void QUICK_RANGE_SELECT::need_sorted_output(bool sort)
{
  if (sort)
    mrr_flags |= HA_MRR_SORTED;
  else
    mrr_flags &= ~HA_MRR_SORTED;
}


int QUICK_RANGE_SELECT::init()
{
  DBUG_ENTER("QUICK_RANGE_SELECT::init");

  if (file->inited != handler::NONE)
    file->ha_index_or_rnd_end();
  DBUG_RETURN(FALSE);
}


void QUICK_RANGE_SELECT::range_end()
{
  if (file->inited != handler::NONE)
    file->ha_index_or_rnd_end();
}


QUICK_RANGE_SELECT::~QUICK_RANGE_SELECT()
{
  DBUG_ENTER("QUICK_RANGE_SELECT::~QUICK_RANGE_SELECT");
  if (!dont_free)
  {
    /* file is NULL for CPK scan on covering ROR-intersection */
    if (file) 
    {
      range_end();
      head->set_keyread(FALSE);
      if (free_file)
      {
        DBUG_PRINT("info", ("Freeing separate handler %p (free: %d)", file,
                            free_file));
        file->ha_external_lock(current_thd, F_UNLCK);
        file->ha_close();
        delete file;
      }
    }
    delete_dynamic(&ranges); /* ranges are allocated in alloc */
    free_root(&alloc,MYF(0));
    my_free(column_bitmap.bitmap);
  }
  head->column_bitmaps_set(save_read_set, save_write_set);
  my_free(mrr_buf_desc);
  DBUG_VOID_RETURN;
}


QUICK_INDEX_MERGE_SELECT::QUICK_INDEX_MERGE_SELECT(THD *thd_param,
                                                   TABLE *table)
  :unique(NULL), pk_quick_select(NULL), thd(thd_param)
{
  DBUG_ENTER("QUICK_INDEX_MERGE_SELECT::QUICK_INDEX_MERGE_SELECT");
  index= MAX_KEY;
  head= table;
  memset(&read_record, 0, sizeof(read_record));
  init_sql_alloc(&alloc, thd->variables.range_alloc_block_size, 0);
  DBUG_VOID_RETURN;
}

int QUICK_INDEX_MERGE_SELECT::init()
{
  DBUG_ENTER("QUICK_INDEX_MERGE_SELECT::init");
  DBUG_RETURN(0);
}

int QUICK_INDEX_MERGE_SELECT::reset()
{
  DBUG_ENTER("QUICK_INDEX_MERGE_SELECT::reset");
  const int retval= read_keys_and_merge();
  DBUG_RETURN(retval);
}

bool
QUICK_INDEX_MERGE_SELECT::push_quick_back(QUICK_RANGE_SELECT *quick_sel_range)
{
  /*
    Save quick_select that does scan on clustered primary key as it will be
    processed separately.
  */
  if (head->file->primary_key_is_clustered() &&
      quick_sel_range->index == head->s->primary_key)
    pk_quick_select= quick_sel_range;
  else
    return quick_selects.push_back(quick_sel_range);
  return 0;
}

QUICK_INDEX_MERGE_SELECT::~QUICK_INDEX_MERGE_SELECT()
{
  List_iterator_fast<QUICK_RANGE_SELECT> quick_it(quick_selects);
  QUICK_RANGE_SELECT* quick;
  DBUG_ENTER("QUICK_INDEX_MERGE_SELECT::~QUICK_INDEX_MERGE_SELECT");
  delete unique;
  quick_it.rewind();
  while ((quick= quick_it++))
    quick->file= NULL;
  quick_selects.delete_elements();
  delete pk_quick_select;
  /* It's ok to call the next two even if they are already deinitialized */
  end_read_record(&read_record);
  free_io_cache(head);
  free_root(&alloc,MYF(0));
  DBUG_VOID_RETURN;
}


QUICK_ROR_INTERSECT_SELECT::QUICK_ROR_INTERSECT_SELECT(THD *thd_param,
                                                       TABLE *table,
                                                       bool retrieve_full_rows,
                                                       MEM_ROOT *parent_alloc)
  : cpk_quick(NULL), thd(thd_param), need_to_fetch_row(retrieve_full_rows),
    scans_inited(FALSE)
{
  index= MAX_KEY;
  head= table;
  record= head->record[0];
  if (!parent_alloc)
    init_sql_alloc(&alloc, thd->variables.range_alloc_block_size, 0);
  else
    memset(&alloc, 0, sizeof(MEM_ROOT));
  last_rowid= (uchar*) alloc_root(parent_alloc? parent_alloc : &alloc,
                                  head->file->ref_length);
}


/*
  Do post-constructor initialization.
  SYNOPSIS
    QUICK_ROR_INTERSECT_SELECT::init()

  RETURN
    0      OK
    other  Error code
*/

int QUICK_ROR_INTERSECT_SELECT::init()
{
  DBUG_ENTER("QUICK_ROR_INTERSECT_SELECT::init");
 /* Check if last_rowid was successfully allocated in ctor */
  DBUG_RETURN(!last_rowid);
}


/*
  Initialize this quick select to be a ROR-merged scan.

  SYNOPSIS
    QUICK_RANGE_SELECT::init_ror_merged_scan()
      reuse_handler If TRUE, use head->file, otherwise create a separate
                    handler object

  NOTES
    This function creates and prepares for subsequent use a separate handler
    object if it can't reuse head->file. The reason for this is that during
    ROR-merge several key scans are performed simultaneously, and a single
    handler is only capable of preserving context of a single key scan.

    In ROR-merge the quick select doing merge does full records retrieval,
    merged quick selects read only keys.

  RETURN
    0  ROR child scan initialized, ok to use.
    1  error
*/

int QUICK_RANGE_SELECT::init_ror_merged_scan(bool reuse_handler)
{
  handler *save_file= file, *org_file;
  THD *thd;
  DBUG_ENTER("QUICK_RANGE_SELECT::init_ror_merged_scan");

  in_ror_merged_scan= 1;
  if (reuse_handler)
  {
    DBUG_PRINT("info", ("Reusing handler %p", file));
    if (init() || reset())
    {
      DBUG_RETURN(1);
    }
    head->column_bitmaps_set(&column_bitmap, &column_bitmap);
    goto end;
  }

  /* Create a separate handler object for this quick select */
  if (free_file)
  {
    /* already have own 'handler' object. */
    DBUG_RETURN(0);
  }

  thd= head->in_use;
  if (!(file= head->file->clone(head->s->normalized_path.str, thd->mem_root)))
  {
    /* 
      Manually set the error flag. Note: there seems to be quite a few
      places where a failure could cause the server to "hang" the client by
      sending no response to a query. ATM those are not real errors because 
      the storage engine calls in question happen to never fail with the 
      existing storage engines. 
    */
    my_error(ER_OUT_OF_RESOURCES, MYF(0)); /* purecov: inspected */
    /* Caller will free the memory */
    goto failure;  /* purecov: inspected */
  }

  head->column_bitmaps_set(&column_bitmap, &column_bitmap);

  if (file->ha_external_lock(thd, F_RDLCK))
    goto failure;

  if (init() || reset())
  {
    file->ha_external_lock(thd, F_UNLCK);
    file->ha_close();
    goto failure;
  }
  free_file= TRUE;
  last_rowid= file->ref;

end:
  /*
    We are only going to read key fields and call position() on 'file'
    The following sets head->tmp_set to only use this key and then updates
    head->read_set and head->write_set to use this bitmap.
    The now bitmap is stored in 'column_bitmap' which is used in ::get_next()
  */
  org_file= head->file;
  head->file= file;
  /* We don't have to set 'head->keyread' here as the 'file' is unique */
  if (!head->no_keyread)
    head->mark_columns_used_by_index(index);
  head->prepare_for_position();
  head->file= org_file;
  bitmap_copy(&column_bitmap, head->read_set);

  /*
    We have prepared a column_bitmap which get_next() will use. To do this we
    used TABLE::read_set/write_set as playground; restore them to their
    original value to not pollute other scans.
  */
  head->column_bitmaps_set(save_read_set, save_write_set);

  DBUG_RETURN(0);

failure:
  head->column_bitmaps_set(save_read_set, save_write_set);
  delete file;
  file= save_file;
  DBUG_RETURN(1);
}


/*
  Initialize this quick select to be a part of a ROR-merged scan.
  SYNOPSIS
    QUICK_ROR_INTERSECT_SELECT::init_ror_merged_scan()
      reuse_handler If TRUE, use head->file, otherwise create separate
                    handler object.
  RETURN
    0     OK
    other error code
*/
int QUICK_ROR_INTERSECT_SELECT::init_ror_merged_scan(bool reuse_handler)
{
  List_iterator_fast<QUICK_RANGE_SELECT> quick_it(quick_selects);
  QUICK_RANGE_SELECT* quick;
  DBUG_ENTER("QUICK_ROR_INTERSECT_SELECT::init_ror_merged_scan");

  /* Initialize all merged "children" quick selects */
  DBUG_ASSERT(!need_to_fetch_row || reuse_handler);
  if (!need_to_fetch_row && reuse_handler)
  {
    quick= quick_it++;
    /*
      There is no use of this->file. Use it for the first of merged range
      selects.
    */
    if (quick->init_ror_merged_scan(TRUE))
      DBUG_RETURN(1);
    quick->file->extra(HA_EXTRA_KEYREAD_PRESERVE_FIELDS);
  }
  while ((quick= quick_it++))
  {
#ifndef DBUG_OFF
    const MY_BITMAP * const save_read_set= quick->head->read_set;
    const MY_BITMAP * const save_write_set= quick->head->write_set;
#endif
    if (quick->init_ror_merged_scan(FALSE))
      DBUG_RETURN(1);
    quick->file->extra(HA_EXTRA_KEYREAD_PRESERVE_FIELDS);
    // Sets are shared by all members of "quick_selects" so must not change
    DBUG_ASSERT(quick->head->read_set == save_read_set);
    DBUG_ASSERT(quick->head->write_set == save_write_set);
    /* All merged scans share the same record buffer in intersection. */
    quick->record= head->record[0];
  }

  if (need_to_fetch_row && head->file->ha_rnd_init(1))
  {
    DBUG_PRINT("error", ("ROR index_merge rnd_init call failed"));
    DBUG_RETURN(1);
  }
  DBUG_RETURN(0);
}


/*
  Initialize quick select for row retrieval.
  SYNOPSIS
    reset()
  RETURN
    0      OK
    other  Error code
*/

int QUICK_ROR_INTERSECT_SELECT::reset()
{
  DBUG_ENTER("QUICK_ROR_INTERSECT_SELECT::reset");
  if (!scans_inited && init_ror_merged_scan(TRUE))
    DBUG_RETURN(1);
  scans_inited= TRUE;
  List_iterator_fast<QUICK_RANGE_SELECT> it(quick_selects);
  QUICK_RANGE_SELECT *quick;
  while ((quick= it++))
    quick->reset();
  DBUG_RETURN(0);
}


/*
  Add a merged quick select to this ROR-intersection quick select.

  SYNOPSIS
    QUICK_ROR_INTERSECT_SELECT::push_quick_back()
      quick Quick select to be added. The quick select must return
            rows in rowid order.
  NOTES
    This call can only be made before init() is called.

  RETURN
    FALSE OK
    TRUE  Out of memory.
*/

bool
QUICK_ROR_INTERSECT_SELECT::push_quick_back(QUICK_RANGE_SELECT *quick)
{
  return quick_selects.push_back(quick);
}

QUICK_ROR_INTERSECT_SELECT::~QUICK_ROR_INTERSECT_SELECT()
{
  DBUG_ENTER("QUICK_ROR_INTERSECT_SELECT::~QUICK_ROR_INTERSECT_SELECT");
  quick_selects.delete_elements();
  delete cpk_quick;
  free_root(&alloc,MYF(0));
  if (need_to_fetch_row && head->file->inited != handler::NONE)
    head->file->ha_rnd_end();
  DBUG_VOID_RETURN;
}


QUICK_ROR_UNION_SELECT::QUICK_ROR_UNION_SELECT(THD *thd_param,
                                               TABLE *table)
  : thd(thd_param), scans_inited(FALSE)
{
  index= MAX_KEY;
  head= table;
  rowid_length= table->file->ref_length;
  record= head->record[0];
  init_sql_alloc(&alloc, thd->variables.range_alloc_block_size, 0);
  thd_param->mem_root= &alloc;
}


/*
  Comparison function to be used QUICK_ROR_UNION_SELECT::queue priority
  queue.

  SYNPOSIS
    QUICK_ROR_UNION_SELECT_queue_cmp()
      arg   Pointer to QUICK_ROR_UNION_SELECT
      val1  First merged select
      val2  Second merged select
*/

C_MODE_START

static int QUICK_ROR_UNION_SELECT_queue_cmp(void *arg, uchar *val1, uchar *val2)
{
  QUICK_ROR_UNION_SELECT *self= (QUICK_ROR_UNION_SELECT*)arg;
  return self->head->file->cmp_ref(((QUICK_SELECT_I*)val1)->last_rowid,
                                   ((QUICK_SELECT_I*)val2)->last_rowid);
}

C_MODE_END


/*
  Do post-constructor initialization.
  SYNOPSIS
    QUICK_ROR_UNION_SELECT::init()

  RETURN
    0      OK
    other  Error code
*/

int QUICK_ROR_UNION_SELECT::init()
{
  DBUG_ENTER("QUICK_ROR_UNION_SELECT::init");
  if (init_queue(&queue, quick_selects.elements, 0,
                 FALSE , QUICK_ROR_UNION_SELECT_queue_cmp,
                 (void*) this))
  {
    memset(&queue, 0, sizeof(QUEUE));
    DBUG_RETURN(1);
  }

  if (!(cur_rowid= (uchar*) alloc_root(&alloc, 2*head->file->ref_length)))
    DBUG_RETURN(1);
  prev_rowid= cur_rowid + head->file->ref_length;
  DBUG_RETURN(0);
}


/*
  Initialize quick select for row retrieval.
  SYNOPSIS
    reset()

  RETURN
    0      OK
    other  Error code
*/

int QUICK_ROR_UNION_SELECT::reset()
{
  QUICK_SELECT_I *quick;
  int error;
  DBUG_ENTER("QUICK_ROR_UNION_SELECT::reset");
  have_prev_rowid= FALSE;
  if (!scans_inited)
  {
    List_iterator_fast<QUICK_SELECT_I> it(quick_selects);
    while ((quick= it++))
    {
      if (quick->init_ror_merged_scan(FALSE))
        DBUG_RETURN(1);
    }
    scans_inited= TRUE;
  }
  queue_remove_all(&queue);
  /*
    Initialize scans for merged quick selects and put all merged quick
    selects into the queue.
  */
  List_iterator_fast<QUICK_SELECT_I> it(quick_selects);
  while ((quick= it++))
  {
    if (quick->reset())
      DBUG_RETURN(1);
    if ((error= quick->get_next()))
    {
      if (error == HA_ERR_END_OF_FILE)
        continue;
      DBUG_RETURN(error);
    }
    quick->save_last_pos();
    queue_insert(&queue, (uchar*)quick);
  }

  if (head->file->ha_rnd_init(1))
  {
    DBUG_PRINT("error", ("ROR index_merge rnd_init call failed"));
    DBUG_RETURN(1);
  }

  DBUG_RETURN(0);
}


bool
QUICK_ROR_UNION_SELECT::push_quick_back(QUICK_SELECT_I *quick_sel_range)
{
  return quick_selects.push_back(quick_sel_range);
}

QUICK_ROR_UNION_SELECT::~QUICK_ROR_UNION_SELECT()
{
  DBUG_ENTER("QUICK_ROR_UNION_SELECT::~QUICK_ROR_UNION_SELECT");
  delete_queue(&queue);
  quick_selects.delete_elements();
  if (head->file->inited != handler::NONE)
    head->file->ha_rnd_end();
  free_root(&alloc,MYF(0));
  DBUG_VOID_RETURN;
}


QUICK_RANGE::QUICK_RANGE()
  :min_key(0),max_key(0),min_length(0),max_length(0),
   flag(NO_MIN_RANGE | NO_MAX_RANGE),
  min_keypart_map(0), max_keypart_map(0)
{}

SEL_ARG::SEL_ARG(SEL_ARG &arg) :Sql_alloc()
{
  DBUG_ASSERT(arg.type != MAYBE_KEY);  // Would need left=right=NULL
  left=right= &null_element;
  prev=next= NULL;
  type=arg.type;
  min_flag=arg.min_flag;
  max_flag=arg.max_flag;
  maybe_flag=arg.maybe_flag;
  maybe_null=arg.maybe_null;
  part=arg.part;
  field=arg.field;
  min_value=arg.min_value;
  max_value=arg.max_value;
  next_key_part=arg.next_key_part;
  use_count=1; elements=1;
}


inline void SEL_ARG::make_root()
{
  left=right= &null_element;
  color=BLACK;
  next=prev= NULL;
  use_count=0; elements=1;
}

SEL_ARG::SEL_ARG(Field *f,const uchar *min_value_arg,
                 const uchar *max_value_arg)
  :min_flag(0), max_flag(0), maybe_flag(0), maybe_null(f->real_maybe_null()),
   elements(1), use_count(1), field(f), min_value((uchar*) min_value_arg),
   max_value((uchar*) max_value_arg), next(NULL), prev(NULL),
   next_key_part(0), color(BLACK), type(KEY_RANGE)
{
  left=right= &null_element;
}

SEL_ARG::SEL_ARG(Field *field_,uint8 part_,
                 uchar *min_value_, uchar *max_value_,
		 uint8 min_flag_,uint8 max_flag_,uint8 maybe_flag_)
  :min_flag(min_flag_),max_flag(max_flag_),maybe_flag(maybe_flag_),
   part(part_),maybe_null(field_->real_maybe_null()), elements(1),use_count(1),
   field(field_), min_value(min_value_), max_value(max_value_),
   next(NULL), prev(NULL), next_key_part(0), color(BLACK), type(KEY_RANGE)
{
  left=right= &null_element;
}

SEL_ARG *SEL_ARG::clone(RANGE_OPT_PARAM *param, SEL_ARG *new_parent, 
                        SEL_ARG **next_arg)
{
  SEL_ARG *tmp;

  /* Bail out if we have already generated too many SEL_ARGs */
  if (++param->alloced_sel_args > MAX_SEL_ARGS)
    return 0;

  if (type != KEY_RANGE)
  {
    if (!(tmp= new (param->mem_root) SEL_ARG(type)))
      return 0;					// out of memory
    tmp->prev= *next_arg;			// Link into next/prev chain
    (*next_arg)->next=tmp;
    (*next_arg)= tmp;
    tmp->part= this->part;
  }
  else
  {
    if (!(tmp= new (param->mem_root) SEL_ARG(field,part, min_value,max_value,
                                             min_flag, max_flag, maybe_flag)))
      return 0;					// OOM
    tmp->parent=new_parent;
    tmp->next_key_part=next_key_part;
    if (left != &null_element)
      if (!(tmp->left=left->clone(param, tmp, next_arg)))
	return 0;				// OOM

    tmp->prev= *next_arg;			// Link into next/prev chain
    (*next_arg)->next=tmp;
    (*next_arg)= tmp;

    if (right != &null_element)
      if (!(tmp->right= right->clone(param, tmp, next_arg)))
	return 0;				// OOM
  }
  increment_use_count(1);
  tmp->color= color;
  tmp->elements= this->elements;
  return tmp;
}

SEL_ARG *SEL_ARG::first()
{
  SEL_ARG *next_arg=this;
  if (!next_arg->left)
    return 0;					// MAYBE_KEY
  while (next_arg->left != &null_element)
    next_arg=next_arg->left;
  return next_arg;
}

SEL_ARG *SEL_ARG::last()
{
  SEL_ARG *next_arg=this;
  if (!next_arg->right)
    return 0;					// MAYBE_KEY
  while (next_arg->right != &null_element)
    next_arg=next_arg->right;
  return next_arg;
}


/*
  Check if a compare is ok, when one takes ranges in account
  Returns -2 or 2 if the ranges where 'joined' like  < 2 and >= 2
*/

static int sel_cmp(Field *field, uchar *a, uchar *b, uint8 a_flag,
                   uint8 b_flag)
{
  int cmp;
  /* First check if there was a compare to a min or max element */
  if (a_flag & (NO_MIN_RANGE | NO_MAX_RANGE))
  {
    if ((a_flag & (NO_MIN_RANGE | NO_MAX_RANGE)) ==
	(b_flag & (NO_MIN_RANGE | NO_MAX_RANGE)))
      return 0;
    return (a_flag & NO_MIN_RANGE) ? -1 : 1;
  }
  if (b_flag & (NO_MIN_RANGE | NO_MAX_RANGE))
    return (b_flag & NO_MIN_RANGE) ? 1 : -1;

  if (field->real_maybe_null())			// If null is part of key
  {
    if (*a != *b)
    {
      return *a ? -1 : 1;
    }
    if (*a)
      goto end;					// NULL where equal
    a++; b++;					// Skip NULL marker
  }
  cmp=field->key_cmp(a , b);
  if (cmp) return cmp < 0 ? -1 : 1;		// The values differed

  // Check if the compared equal arguments was defined with open/closed range
 end:
  if (a_flag & (NEAR_MIN | NEAR_MAX))
  {
    if ((a_flag & (NEAR_MIN | NEAR_MAX)) == (b_flag & (NEAR_MIN | NEAR_MAX)))
      return 0;
    if (!(b_flag & (NEAR_MIN | NEAR_MAX)))
      return (a_flag & NEAR_MIN) ? 2 : -2;
    return (a_flag & NEAR_MIN) ? 1 : -1;
  }
  if (b_flag & (NEAR_MIN | NEAR_MAX))
    return (b_flag & NEAR_MIN) ? -2 : 2;
  return 0;					// The elements where equal
}


SEL_ARG *SEL_ARG::clone_tree(RANGE_OPT_PARAM *param)
{
  SEL_ARG tmp_link,*next_arg,*root;
  next_arg= &tmp_link;
  if (!(root= clone(param, (SEL_ARG *) 0, &next_arg)))
    return 0;
  next_arg->next=0;				// Fix last link
  tmp_link.next->prev=0;			// Fix first link
  if (root)					// If not OOM
    root->use_count= 0;
  return root;
}


/*
  Table rows retrieval plan. Range optimizer creates QUICK_SELECT_I-derived
  objects from table read plans.
*/
class TABLE_READ_PLAN
{
public:
  /*
    Plan read cost, with or without cost of full row retrieval, depending
    on plan creation parameters.
  */
  double read_cost;
  ha_rows records; /* estimate of #rows to be examined */

  /*
    If TRUE, the scan returns rows in rowid order. This is used only for
    scans that can be both ROR and non-ROR.
  */
  bool is_ror;

  /*
    Create quick select for this plan.
    SYNOPSIS
     make_quick()
       param               Parameter from test_quick_select
       retrieve_full_rows  If TRUE, created quick select will do full record
                           retrieval.
       parent_alloc        Memory pool to use, if any.

    NOTES
      retrieve_full_rows is ignored by some implementations.

    RETURN
      created quick select
      NULL on any error.
  */
  virtual QUICK_SELECT_I *make_quick(PARAM *param,
                                     bool retrieve_full_rows,
                                     MEM_ROOT *parent_alloc=NULL) = 0;

  /* Table read plans are allocated on MEM_ROOT and are never deleted */
  static void *operator new(size_t size, MEM_ROOT *mem_root)
  { return (void*) alloc_root(mem_root, (uint) size); }
  static void operator delete(void *ptr,size_t size) { TRASH(ptr, size); }
  static void operator delete(void *ptr, MEM_ROOT *mem_root) { /* Never called */ }
  virtual ~TABLE_READ_PLAN() {}               /* Remove gcc warning */

  /**
     Add basic info for this TABLE_READ_PLAN to the optimizer trace.

     @param param        Parameters for range analysis of this table
     @param trace_object The optimizer trace object the info is appended to
   */
  virtual void trace_basic_info(const PARAM *param,
                                Opt_trace_object *trace_object) const = 0;
};

/*
  Plan for a QUICK_RANGE_SELECT scan.
  TRP_RANGE::make_quick ignores retrieve_full_rows parameter because
  QUICK_RANGE_SELECT doesn't distinguish between 'index only' scans and full
  record retrieval scans.
*/

class TRP_RANGE : public TABLE_READ_PLAN
{
public:
  /**
    Root of red-black tree for intervals over key fields to be used in
    "range" method retrieval. See SEL_ARG graph description.
  */
  SEL_ARG *key;
  uint     key_idx; /* key number in PARAM::key and PARAM::real_keynr*/
  uint     mrr_flags; 
  uint     mrr_buf_size;

  TRP_RANGE(SEL_ARG *key_arg, uint idx_arg, uint mrr_flags_arg)
   : key(key_arg), key_idx(idx_arg), mrr_flags(mrr_flags_arg)
  {}
  virtual ~TRP_RANGE() {}                     /* Remove gcc warning */

  QUICK_SELECT_I *make_quick(PARAM *param, bool retrieve_full_rows,
                             MEM_ROOT *parent_alloc)
  {
    DBUG_ENTER("TRP_RANGE::make_quick");
    QUICK_RANGE_SELECT *quick;
    if ((quick= get_quick_select(param, key_idx, key, mrr_flags, mrr_buf_size,
                                 parent_alloc)))
    {
      quick->records= records;
      quick->read_time= read_cost;
    }
    DBUG_RETURN(quick);
  }

  void trace_basic_info(const PARAM *param,
                        Opt_trace_object *trace_object) const;
};

void TRP_RANGE::trace_basic_info(const PARAM *param,
                                 Opt_trace_object *trace_object) const
{
#ifdef OPTIMIZER_TRACE
  DBUG_ASSERT(param->using_real_indexes);
  const uint keynr_in_table= param->real_keynr[key_idx];

  const KEY &cur_key= param->table->key_info[keynr_in_table];
  const KEY_PART_INFO *key_part= cur_key.key_part;

  trace_object->add_alnum("type", "range_scan").
    add_utf8("index", cur_key.name).add("rows", records);

  Opt_trace_array trace_range(&param->thd->opt_trace, "ranges");

  // TRP_RANGE should not be created if there are no range intervals
  DBUG_ASSERT(key);

  String range_info;
  range_info.set_charset(system_charset_info);
  trace_range_all_keyparts(trace_range, &range_info, key, key_part);

#endif
}


typedef struct st_ror_scan_info
{
  uint      idx;      ///< # of used key in param->keys
  uint      keynr;    ///< # of used key in table
  ha_rows   records;  ///< estimate of # records this scan will return

  /** Set of intervals over key fields that will be used for row retrieval. */
  SEL_ARG   *sel_arg;

  /** Fields used in the query and covered by this ROR scan. */
  MY_BITMAP covered_fields;
  uint      used_fields_covered; ///< # of set bits in covered_fields
  int       key_rec_length;      ///< length of key record (including rowid)

  /**
    Cost of reading all index records with values in sel_arg intervals set
    (assuming there is no need to access full table records)
  */
  double    index_read_cost;
  uint      first_uncovered_field; ///< first unused bit in covered_fields
  uint      key_components;        ///< # of parts in the key
} ROR_SCAN_INFO;

/* Plan for QUICK_ROR_INTERSECT_SELECT scan. */

class TRP_ROR_INTERSECT : public TABLE_READ_PLAN
{
public:
  TRP_ROR_INTERSECT() {}                      /* Remove gcc warning */
  virtual ~TRP_ROR_INTERSECT() {}             /* Remove gcc warning */
  QUICK_SELECT_I *make_quick(PARAM *param, bool retrieve_full_rows,
                             MEM_ROOT *parent_alloc);

  /* Array of pointers to ROR range scans used in this intersection */
  struct st_ror_scan_info **first_scan;
  struct st_ror_scan_info **last_scan; /* End of the above array */
  struct st_ror_scan_info *cpk_scan;  /* Clustered PK scan, if there is one */
  bool is_covering; /* TRUE if no row retrieval phase is necessary */
  double index_scan_costs; /* SUM(cost(index_scan)) */

  void trace_basic_info(const PARAM *param,
                        Opt_trace_object *trace_object) const;
};

void TRP_ROR_INTERSECT::trace_basic_info(const PARAM *param,
                                         Opt_trace_object *trace_object) const
{
#ifdef OPTIMIZER_TRACE
  trace_object->add_alnum("type", "index_roworder_intersect").
    add("rows", records).
    add("cost", read_cost).
    add("covering", is_covering).
    add("clustered_pk_scan", cpk_scan != NULL);

  Opt_trace_context * const trace= &param->thd->opt_trace;
  Opt_trace_array ota(trace, "intersect_of");
  for (st_ror_scan_info **cur_scan= first_scan;
       cur_scan != last_scan;
       cur_scan++)
  {
    const KEY &cur_key= param->table->key_info[(*cur_scan)->keynr];
    const KEY_PART_INFO *key_part= cur_key.key_part;

    Opt_trace_object trace_isect_idx(trace);
    trace_isect_idx.add_alnum("type", "range_scan").
      add_utf8("index", cur_key.name).add("rows", (*cur_scan)->records);

    Opt_trace_array trace_range(trace, "ranges");
    for (const SEL_ARG *current= (*cur_scan)->sel_arg;
         current;
         current= current->next)
    {
      String range_info;
      range_info.set_charset(system_charset_info);
      for (const SEL_ARG *part= current;
           part;
           part= part->next_key_part)
      {
        const KEY_PART_INFO *cur_key_part= key_part + part->part;
        append_range(&range_info, cur_key_part,
                     part->min_value, part->max_value,
                     part->min_flag | part->max_flag);
      }
      trace_range.add_utf8(range_info.ptr(), range_info.length());
    }
  }
#endif
}

/*
  Plan for QUICK_ROR_UNION_SELECT scan.
  QUICK_ROR_UNION_SELECT always retrieves full rows, so retrieve_full_rows
  is ignored by make_quick.
*/

class TRP_ROR_UNION : public TABLE_READ_PLAN
{
public:
  TRP_ROR_UNION() {}                          /* Remove gcc warning */
  virtual ~TRP_ROR_UNION() {}                 /* Remove gcc warning */
  QUICK_SELECT_I *make_quick(PARAM *param, bool retrieve_full_rows,
                             MEM_ROOT *parent_alloc);
  TABLE_READ_PLAN **first_ror; /* array of ptrs to plans for merged scans */
  TABLE_READ_PLAN **last_ror;  /* end of the above array */

  void trace_basic_info(const PARAM *param,
                        Opt_trace_object *trace_object) const;
};

void TRP_ROR_UNION::trace_basic_info(const PARAM *param,
                                     Opt_trace_object *trace_object) const
{
#ifdef OPTIMIZER_TRACE
  Opt_trace_context * const trace= &param->thd->opt_trace;
  trace_object->add_alnum("type", "index_roworder_union");
  Opt_trace_array ota(trace, "union_of");
  for (TABLE_READ_PLAN **current= first_ror;
       current != last_ror;
       current++)
  {
    Opt_trace_object trp_info(trace);
    (*current)->trace_basic_info(param, &trp_info);
  }
#endif
}

/*
  Plan for QUICK_INDEX_MERGE_SELECT scan.
  QUICK_ROR_INTERSECT_SELECT always retrieves full rows, so retrieve_full_rows
  is ignored by make_quick.
*/

class TRP_INDEX_MERGE : public TABLE_READ_PLAN
{
public:
  TRP_INDEX_MERGE() {}                        /* Remove gcc warning */
  virtual ~TRP_INDEX_MERGE() {}               /* Remove gcc warning */
  QUICK_SELECT_I *make_quick(PARAM *param, bool retrieve_full_rows,
                             MEM_ROOT *parent_alloc);
  TRP_RANGE **range_scans; /* array of ptrs to plans of merged scans */
  TRP_RANGE **range_scans_end; /* end of the array */

  void trace_basic_info(const PARAM *param,
                        Opt_trace_object *trace_object) const;
};

void TRP_INDEX_MERGE::trace_basic_info(const PARAM *param,
                                       Opt_trace_object *trace_object) const
{
#ifdef OPTIMIZER_TRACE
  Opt_trace_context * const trace= &param->thd->opt_trace;
  trace_object->add_alnum("type", "index_merge");
  Opt_trace_array ota(trace, "index_merge_of");
  for (TRP_RANGE **current= range_scans;
       current != range_scans_end;
       current++)
  {
    Opt_trace_object trp_info(trace);
    (*current)->trace_basic_info(param, &trp_info);
  }
#endif
}

/*
  Plan for a QUICK_GROUP_MIN_MAX_SELECT scan. 
*/

class TRP_GROUP_MIN_MAX : public TABLE_READ_PLAN
{
private:
  bool have_min;             ///< TRUE if there is a MIN function
  bool have_max;             ///< TRUE if there is a MAX function
  /**
    TRUE if there is an aggregate distinct function, e.g.
    "COUNT(DISTINCT x)"
   */
  bool have_agg_distinct;
  /**
    The key_part of the only field used by all MIN/MAX functions.
    Note that TRP_GROUP_MIN_MAX is not used if there are MIN/MAX
    functions on more than one field.
  */
  KEY_PART_INFO *min_max_arg_part;
  uint group_prefix_len;    ///< Length of all key parts in the group prefix
  uint used_key_parts;      ///< Number of index key parts used for access
  uint group_key_parts;     ///< Number of index key parts in the group prefix
  KEY *index_info;          ///< The index chosen for data access
  uint index;               ///< The id of the chosen index
  uchar key_infix[MAX_KEY_LENGTH];  ///< Constants from equality predicates
  uint key_infix_len;       ///< Length of key_infix
  SEL_TREE *range_tree;     ///< Represents all range predicates in the query
  SEL_ARG  *index_tree;     ///< The sub-tree corresponding to index_info
  uint param_idx;           ///< Index of used key in param->key
  bool is_index_scan;       ///< Use index_next() instead of random read
public:
  /** Number of records selected by the ranges in index_tree. */
  ha_rows quick_prefix_records;
public:

  void trace_basic_info(const PARAM *param,
                        Opt_trace_object *trace_object) const;

  TRP_GROUP_MIN_MAX(bool have_min_arg, bool have_max_arg, 
                    bool have_agg_distinct_arg,
                    KEY_PART_INFO *min_max_arg_part_arg,
                    uint group_prefix_len_arg, uint used_key_parts_arg,
                    uint group_key_parts_arg, KEY *index_info_arg,
                    uint index_arg, uint key_infix_len_arg,
                    uchar *key_infix_arg,
                    SEL_TREE *tree_arg, SEL_ARG *index_tree_arg,
                    uint param_idx_arg, ha_rows quick_prefix_records_arg)
  : have_min(have_min_arg), have_max(have_max_arg),
    have_agg_distinct(have_agg_distinct_arg),
    min_max_arg_part(min_max_arg_part_arg),
    group_prefix_len(group_prefix_len_arg), used_key_parts(used_key_parts_arg),
    group_key_parts(group_key_parts_arg), index_info(index_info_arg),
    index(index_arg), key_infix_len(key_infix_len_arg), range_tree(tree_arg),
    index_tree(index_tree_arg), param_idx(param_idx_arg), is_index_scan(FALSE),
    quick_prefix_records(quick_prefix_records_arg)
    {
      if (key_infix_len)
        memcpy(this->key_infix, key_infix_arg, key_infix_len);
    }
  virtual ~TRP_GROUP_MIN_MAX() {}             /* Remove gcc warning */

  QUICK_SELECT_I *make_quick(PARAM *param, bool retrieve_full_rows,
                             MEM_ROOT *parent_alloc);
  void use_index_scan() { is_index_scan= TRUE; }
};

void TRP_GROUP_MIN_MAX::trace_basic_info(const PARAM *param,
                                         Opt_trace_object *trace_object) const
{
#ifdef OPTIMIZER_TRACE
  trace_object->add_alnum("type", "index_group").
    add_utf8("index", index_info->name);
  if (min_max_arg_part)
    trace_object->add_utf8("group_attribute",
                           min_max_arg_part->field->field_name);
  else
    trace_object->add_null("group_attribute");
  trace_object->add("min_aggregate", have_min).
    add("max_aggregate", have_max).
    add("distinct_aggregate", have_agg_distinct).
    add("rows", records).
    add("cost", read_cost);

  const KEY_PART_INFO *key_part= index_info->key_part;
  Opt_trace_context * const trace= &param->thd->opt_trace;
  {
    Opt_trace_array trace_keyparts(trace, "key_parts_used_for_access");
    for (uint partno= 0; partno < used_key_parts; partno++)
    {
      const KEY_PART_INFO *cur_key_part= key_part + partno;
      trace_keyparts.add_utf8(cur_key_part->field->field_name);
    }
  }
  Opt_trace_array trace_range(trace, "ranges");

  // can have group quick without ranges
  if (index_tree)
  {
    String range_info;
    range_info.set_charset(system_charset_info);
    trace_range_all_keyparts(trace_range, &range_info, index_tree, key_part);
  }
#endif
}

/*
  Fill param->needed_fields with bitmap of fields used in the query.
  SYNOPSIS
    fill_used_fields_bitmap()
      param Parameter from test_quick_select function.

  NOTES
    Clustered PK members are not put into the bitmap as they are implicitly
    present in all keys (and it is impossible to avoid reading them).
  RETURN
    0  Ok
    1  Out of memory.
*/

static int fill_used_fields_bitmap(PARAM *param)
{
  TABLE *table= param->table;
  my_bitmap_map *tmp;
  uint pk;
  param->tmp_covered_fields.bitmap= 0;
  param->fields_bitmap_size= table->s->column_bitmap_size;
  if (!(tmp= (my_bitmap_map*) alloc_root(param->mem_root,
                                  param->fields_bitmap_size)) ||
      bitmap_init(&param->needed_fields, tmp, table->s->fields, FALSE))
    return 1;

  bitmap_copy(&param->needed_fields, table->read_set);
  bitmap_union(&param->needed_fields, table->write_set);

  pk= param->table->s->primary_key;
  if (pk != MAX_KEY && param->table->file->primary_key_is_clustered())
  {
    /* The table uses clustered PK and it is not internally generated */
    KEY_PART_INFO *key_part= param->table->key_info[pk].key_part;
    KEY_PART_INFO *key_part_end= key_part +
                                 param->table->key_info[pk].key_parts;
    for (;key_part != key_part_end; ++key_part)
      bitmap_clear_bit(&param->needed_fields, key_part->fieldnr-1);
  }
  return 0;
}


/*
  Test if a key can be used in different ranges

  SYNOPSIS
    SQL_SELECT::test_quick_select()
      thd               Current thread
      keys_to_use       Keys to use for range retrieval
      prev_tables       Tables assumed to be already read when the scan is
                        performed (but not read at the moment of this call)
      limit             Query limit
      force_quick_range Prefer to use range (instead of full table scan) even
                        if it is more expensive.
      interesting_order The sort order the range access method must be able
                        to provide. Three-value logic: asc/desc/don't care

  NOTES
    Updates the following in the select parameter:
      needed_reg - Bits for keys with may be used if all prev regs are read
      quick      - Parameter to use when reading records.

    In the table struct the following information is updated:
      quick_keys           - Which keys can be used
      quick_rows           - How many rows the key matches
      quick_condition_rows - E(# rows that will satisfy the table condition)

  IMPLEMENTATION
    quick_condition_rows value is obtained as follows:
      
      It is a minimum of E(#output rows) for all considered table access
      methods (range and index_merge accesses over various indexes).
    
    The obtained value is not a true E(#rows that satisfy table condition)
    but rather a pessimistic estimate. To obtain a true E(#...) one would
    need to combine estimates of various access methods, taking into account
    correlations between sets of rows they will return.
    
    For example, if values of tbl.key1 and tbl.key2 are independent (a right
    assumption if we have no information about their correlation) then the
    correct estimate will be:
    
      E(#rows("tbl.key1 < c1 AND tbl.key2 < c2")) = 
      = E(#rows(tbl.key1 < c1)) / total_rows(tbl) * E(#rows(tbl.key2 < c2)

    which is smaller than 
      
       MIN(E(#rows(tbl.key1 < c1), E(#rows(tbl.key2 < c2)))

    which is currently produced.

  TODO
   * Change the value returned in quick_condition_rows from a pessimistic
     estimate to true E(#rows that satisfy table condition). 
     (we can re-use some of E(#rows) calcuation code from index_merge/intersection 
      for this)
   
   * Check if this function really needs to modify keys_to_use, and change the
     code to pass it by reference if it doesn't.

   * In addition to force_quick_range other means can be (an usually are) used
     to make this function prefer range over full table scan. Figure out if
     force_quick_range is really needed.

  RETURN
   -1 if impossible select (i.e. certainly no rows will be selected)
    0 if can't use quick_select
    1 if found usable ranges and quick select has been successfully created.
*/

int SQL_SELECT::test_quick_select(THD *thd, key_map keys_to_use,
                                  table_map prev_tables,
                                  ha_rows limit, bool force_quick_range, 
                                  const ORDER::enum_order interesting_order)
{
  uint idx;
  double scan_time;
  DBUG_ENTER("SQL_SELECT::test_quick_select");
  DBUG_PRINT("enter",("keys_to_use: %lu  prev_tables: %lu  const_tables: %lu",
		      (ulong) keys_to_use.to_ulonglong(), (ulong) prev_tables,
		      (ulong) const_tables));

  set_quick(NULL);
  needed_reg.clear_all();
  quick_keys.clear_all();
  if (keys_to_use.is_clear_all())
    DBUG_RETURN(0);
  records= head->file->stats.records;
  if (!records)
    records++;					/* purecov: inspected */
  scan_time= records * ROW_EVALUATE_COST + 1;
  read_time= head->file->scan_time() + scan_time + 1.1;
  if (head->force_index)
    scan_time= read_time= DBL_MAX;
  if (limit < records)
    read_time= (double) records + scan_time + 1; // Force to use index
  else if (read_time <= 2.0 && !force_quick_range)
    DBUG_RETURN(0);				/* No need for quick select */

  Opt_trace_context * const trace= &thd->opt_trace;
  Opt_trace_object trace_range(trace, "range_analysis");
  Opt_trace_object(trace, "table_scan").
    add("rows", head->file->stats.records).
    add("cost", read_time);

  keys_to_use.intersect(head->keys_in_use_for_query);
  if (!keys_to_use.is_clear_all())
  {
    MEM_ROOT alloc;
    SEL_TREE *tree= NULL;
    KEY_PART *key_parts;
    KEY *key_info;
    PARAM param;

    /*
      Use the 3 multiplier as range optimizer allocates big PARAM structure
      and may evaluate a subquery expression
      TODO During the optimization phase we should evaluate only inexpensive
           single-lookup subqueries.
    */
    if (check_stack_overrun(thd, 3*STACK_MIN_SIZE + sizeof(PARAM), NULL))
      DBUG_RETURN(0);                           // Fatal error flag is set

    /* set up parameter that is passed to all functions */
    param.thd= thd;
    param.baseflag= head->file->ha_table_flags();
    param.prev_tables=prev_tables | const_tables;
    param.read_tables=read_tables;
    param.current_table= head->map;
    param.table=head;
    param.keys=0;
    param.mem_root= &alloc;
    param.old_root= thd->mem_root;
    param.needed_reg= &needed_reg;
    param.imerge_cost_buff_size= 0;
    param.using_real_indexes= TRUE;
    param.remove_jump_scans= TRUE;
    param.force_default_mrr= (interesting_order != ORDER::ORDER_NOT_RELEVANT);
    param.order_direction= interesting_order;

    thd->no_errors=1;				// Don't warn about NULL
    init_sql_alloc(&alloc, thd->variables.range_alloc_block_size, 0);
    if (!(param.key_parts= (KEY_PART*) alloc_root(&alloc,
                                                  sizeof(KEY_PART)*
                                                  head->s->key_parts)) ||
        fill_used_fields_bitmap(&param))
    {
      thd->no_errors=0;
      free_root(&alloc,MYF(0));			// Return memory & allocator
      DBUG_RETURN(0);				// Can't use range
    }
    key_parts= param.key_parts;
    thd->mem_root= &alloc;

    {
      Opt_trace_array trace_idx(trace,
                                "potential_range_indices",
                                Opt_trace_context::RANGE_OPTIMIZER);
      /*
        Make an array with description of all key parts of all table keys.
        This is used in get_mm_parts function.
      */
      key_info= head->key_info;
      for (idx=0 ; idx < head->s->keys ; idx++, key_info++)
      {
        Opt_trace_object trace_idx_details(trace);
        trace_idx_details.add_utf8("index", key_info->name);
        KEY_PART_INFO *key_part_info;
        if (!keys_to_use.is_set(idx))
        {
          trace_idx_details.add("usable", false).
            add_alnum("cause", "not_applicable");
          continue;
        }
        if (key_info->flags & HA_FULLTEXT)
        {
          trace_idx_details.add("usable", false).
            add_alnum("cause", "fulltext");
          continue;    // ToDo: ft-keys in non-ft ranges, if possible   SerG
        }

        trace_idx_details.add("usable", true);

        param.key[param.keys]=key_parts;
        key_part_info= key_info->key_part;
        Opt_trace_array trace_keypart(trace, "key_parts");
        for (uint part=0 ; part < key_info->key_parts ;
             part++, key_parts++, key_part_info++)
        {
          key_parts->key=          param.keys;
          key_parts->part=         part;
          key_parts->length=       key_part_info->length;
          key_parts->store_length= key_part_info->store_length;
          key_parts->field=        key_part_info->field;
          key_parts->null_bit=     key_part_info->null_bit;
          key_parts->image_type =
            (key_info->flags & HA_SPATIAL) ? Field::itMBR : Field::itRAW;
          /* Only HA_PART_KEY_SEG is used */
          key_parts->flag=         (uint8) key_part_info->key_part_flag;
          trace_keypart.add_utf8(key_parts->field->field_name);
        }
        param.real_keynr[param.keys++]=idx;
      }
    }
    param.key_parts_end=key_parts;
    param.alloced_sel_args= 0;

    /* Calculate cost of full index read for the shortest covering index */
    if (!head->covering_keys.is_clear_all())
    {
      int key_for_use= find_shortest_key(head, &head->covering_keys);
      double key_read_time= 
        param.table->file->index_only_read_time(key_for_use, 
                                                rows2double(records)) +
        records * ROW_EVALUATE_COST;

      bool chosen= false;
      if (key_read_time < read_time)
      {
        read_time= key_read_time;
        chosen= true;
      }

      Opt_trace_object trace_cov(trace,
                                 "best_covering_index_scan",
                                 Opt_trace_context::RANGE_OPTIMIZER);
      trace_cov.add_utf8("index", head->key_info[key_for_use].name).
        add("cost", key_read_time).add("chosen", chosen);
      if (!chosen)
        trace_cov.add_alnum("cause", "cost");
    }

    TABLE_READ_PLAN *best_trp= NULL;
    TRP_GROUP_MIN_MAX *group_trp;
    double best_read_time= read_time;

    if (cond)
    {
      {
        Opt_trace_array trace_setup_cond(trace, "setup_range_conditions");
        tree= get_mm_tree(&param,cond);
      }
      if (tree)
      {
        if (tree->type == SEL_TREE::IMPOSSIBLE)
        {
          trace_range.add("impossible_range", true);
          records=0L;                      /* Return -1 from this function. */
          read_time= (double) HA_POS_ERROR;
          goto free_mem;
        }
        /*
          If the tree can't be used for range scans, proceed anyway, as we
          can construct a group-min-max quick select
        */
        if (tree->type != SEL_TREE::KEY && tree->type != SEL_TREE::KEY_SMALLER)
        {
          trace_range.add("range_scan_possible", false);
          if (tree->type == SEL_TREE::ALWAYS)
            trace_range.add_alnum("cause", "condition_always_true");

          tree= NULL;
        }
      }
    }

    /*
      Try to construct a QUICK_GROUP_MIN_MAX_SELECT.
      Notice that it can be constructed no matter if there is a range tree.
    */
    group_trp= get_best_group_min_max(&param, tree, best_read_time);
    if (group_trp)
    {
      param.table->quick_condition_rows= min(group_trp->records,
                                             head->file->stats.records);
      Opt_trace_object grp_summary(trace,
                                   "best_group_range_summary",
                                   Opt_trace_context::RANGE_OPTIMIZER);
      if (unlikely(trace->is_started()))
        group_trp->trace_basic_info(&param, &grp_summary);
      if (group_trp->read_cost < best_read_time)
      {
        grp_summary.add("chosen", true);
        best_trp= group_trp;
        best_read_time= best_trp->read_cost;
      }
      else
        grp_summary.add("chosen", false).add_alnum("cause", "cost");
    }

    if (tree)
    {
      /*
        It is possible to use a range-based quick select (but it might be
        slower than 'all' table scan).
      */
      if (tree->merges.is_empty())
      {
        Opt_trace_object trace_range(trace,
                                     "analyzing_range_alternatives",
                                     Opt_trace_context::RANGE_OPTIMIZER);
        TRP_RANGE         *range_trp;
        TRP_ROR_INTERSECT *rori_trp;
        bool can_build_covering= FALSE;

        /* Get best 'range' plan and prepare data for making other plans */
        if ((range_trp= get_key_scans_params(&param, tree, FALSE, TRUE,
                                             best_read_time)))
        {
          best_trp= range_trp;
          best_read_time= best_trp->read_cost;
        }

        /*
          Simultaneous key scans and row deletes on several handler
          objects are not allowed so don't use ROR-intersection for
          table deletes. Also, ROR-intersection cannot return rows in
          descending order
        */
        if ((thd->lex->sql_command != SQLCOM_DELETE) && 
            thd->optimizer_switch_flag(OPTIMIZER_SWITCH_INDEX_MERGE) &&
            interesting_order != ORDER::ORDER_DESC)
        {
          /*
            Get best non-covering ROR-intersection plan and prepare data for
            building covering ROR-intersection.
          */
          if ((rori_trp= get_best_ror_intersect(&param, tree, best_read_time,
                                                &can_build_covering)))
          {
            best_trp= rori_trp;
            best_read_time= best_trp->read_cost;
            /*
              Try constructing covering ROR-intersect only if it looks possible
              and worth doing.
            */
            if (!rori_trp->is_covering && can_build_covering &&
                (rori_trp= get_best_covering_ror_intersect(&param, tree,
                                                           best_read_time)))
            {
              trace_range.add("made_roworder_intersect_covering", true);
              best_trp= rori_trp;
            }
          }
        }
      }
      else
      {
        // Cannot return rows in descending order.
        if (thd->optimizer_switch_flag(OPTIMIZER_SWITCH_INDEX_MERGE) &&
            interesting_order != ORDER::ORDER_DESC)
        {
          /* Try creating index_merge/ROR-union scan. */
          SEL_IMERGE *imerge;
          TABLE_READ_PLAN *best_conj_trp= NULL, *new_conj_trp;
          LINT_INIT(new_conj_trp); /* no empty index_merge lists possible */
          DBUG_PRINT("info",("No range reads possible,"
                             " trying to construct index_merge"));
          List_iterator_fast<SEL_IMERGE> it(tree->merges);
          Opt_trace_array trace_idx_merge(trace,
                                          "analyzing_index_merge",
                                          Opt_trace_context::RANGE_OPTIMIZER);
          while ((imerge= it++))
          {
            new_conj_trp= get_best_disjunct_quick(&param, imerge,
                                                  best_read_time);
            if (new_conj_trp)
              set_if_smaller(param.table->quick_condition_rows,
                             new_conj_trp->records);
            if (!best_conj_trp ||
                (new_conj_trp &&
                 new_conj_trp->read_cost < best_conj_trp->read_cost))
            {
              best_conj_trp= new_conj_trp;
            }
          }
          if (best_conj_trp)
            best_trp= best_conj_trp;
        }
      }
    }

    thd->mem_root= param.old_root;

    /* If we got a read plan, create a quick select from it. */
    if (best_trp)
    {
      records= best_trp->records;
      if (!(quick= best_trp->make_quick(&param, TRUE)) || quick->init())
        set_quick(NULL);
    }

free_mem:
    if (unlikely(quick && trace->is_started()))
    {
      Opt_trace_object trace_range_summary(trace,
                                           "chosen_range_access_summary");
      {
        Opt_trace_object trace_range_plan(trace,
                                          "range_access_plan");
        best_trp->trace_basic_info(&param, &trace_range_plan);
      }
      trace_range_summary.add("rows_for_plan", quick->records).
        add("cost_for_plan", quick->read_time).
        add("chosen", true);
    }

    free_root(&alloc,MYF(0));			// Return memory & allocator
    thd->mem_root= param.old_root;
    thd->no_errors=0;
  }

  DBUG_EXECUTE("info", print_quick(quick, &needed_reg););

  /*
    Assume that if the user is using 'limit' we will only need to scan
    limit rows if we are using a key
  */
  DBUG_RETURN(records ? test(quick) : -1);
}

/****************************************************************************
 * Partition pruning module
 ****************************************************************************/
#ifdef WITH_PARTITION_STORAGE_ENGINE

/*
  PartitionPruningModule

  This part of the code does partition pruning. Partition pruning solves the
  following problem: given a query over partitioned tables, find partitions
  that we will not need to access (i.e. partitions that we can assume to be
  empty) when executing the query.
  The set of partitions to prune doesn't depend on which query execution
  plan will be used to execute the query.
  
  HOW IT WORKS
  
  Partition pruning module makes use of RangeAnalysisModule. The following
  examples show how the problem of partition pruning can be reduced to the 
  range analysis problem:
  
  EXAMPLE 1
    Consider a query:
    
      SELECT * FROM t1 WHERE (t1.a < 5 OR t1.a = 10) AND t1.a > 3 AND t1.b='z'
    
    where table t1 is partitioned using PARTITION BY RANGE(t1.a).  An apparent
    way to find the used (i.e. not pruned away) partitions is as follows:
    
    1. analyze the WHERE clause and extract the list of intervals over t1.a
       for the above query we will get this list: {(3 < t1.a < 5), (t1.a=10)}

    2. for each interval I
       {
         find partitions that have non-empty intersection with I;
         mark them as used;
       }
       
  EXAMPLE 2
    Suppose the table is partitioned by HASH(part_func(t1.a, t1.b)). Then
    we need to:

    1. Analyze the WHERE clause and get a list of intervals over (t1.a, t1.b).
       The list of intervals we'll obtain will look like this:
       ((t1.a, t1.b) = (1,'foo')),
       ((t1.a, t1.b) = (2,'bar')), 
       ((t1,a, t1.b) > (10,'zz'))
       
    2. for each interval I 
       {
         if (the interval has form "(t1.a, t1.b) = (const1, const2)" )
         {
           calculate HASH(part_func(t1.a, t1.b));
           find which partition has records with this hash value and mark
             it as used;
         }
         else
         {
           mark all partitions as used; 
           break;
         }
       }

   For both examples the step #1 is exactly what RangeAnalysisModule could
   be used to do, if it was provided with appropriate index description
   (array of KEY_PART structures). 
   In example #1, we need to provide it with description of index(t1.a), 
   in example #2, we need to provide it with description of index(t1.a, t1.b).
   
   These index descriptions are further called "partitioning index
   descriptions". Note that it doesn't matter if such indexes really exist,
   as range analysis module only uses the description.
   
   Putting it all together, partitioning module works as follows:
   
   prune_partitions() {
     call create_partition_index_description();

     call get_mm_tree(); // invoke the RangeAnalysisModule
     
     // analyze the obtained interval list and get used partitions 
     call find_used_partitions();
  }

*/

struct st_part_prune_param;
struct st_part_opt_info;

typedef void (*mark_full_part_func)(partition_info*, uint32);

/*
  Partition pruning operation context
*/
typedef struct st_part_prune_param
{
  RANGE_OPT_PARAM range_param; /* Range analyzer parameters */

  /***************************************************************
   Following fields are filled in based solely on partitioning 
   definition and not modified after that:
   **************************************************************/
  partition_info *part_info; /* Copy of table->part_info */
  /* Function to get partition id from partitioning fields only */
  get_part_id_func get_top_partition_id_func;
  /* Function to mark a partition as used (w/all subpartitions if they exist)*/
  mark_full_part_func mark_full_partition_used;
 
  /* Partitioning 'index' description, array of key parts */
  KEY_PART *key;
  
  /*
    Number of fields in partitioning 'index' definition created for
    partitioning (0 if partitioning 'index' doesn't include partitioning
    fields)
  */
  uint part_fields;
  uint subpart_fields; /* Same as above for subpartitioning */
  
  /* 
    Number of the last partitioning field keypart in the index, or -1 if
    partitioning index definition doesn't include partitioning fields.
  */
  int last_part_partno;
  int last_subpart_partno; /* Same as above for supartitioning */

  /*
    is_part_keypart[i] == test(keypart #i in partitioning index is a member
                               used in partitioning)
    Used to maintain current values of cur_part_fields and cur_subpart_fields
  */
  my_bool *is_part_keypart;
  /* Same as above for subpartitioning */
  my_bool *is_subpart_keypart;

  my_bool ignore_part_fields; /* Ignore rest of partioning fields */

  /***************************************************************
   Following fields form find_used_partitions() recursion context:
   **************************************************************/
  SEL_ARG **arg_stack;     /* "Stack" of SEL_ARGs */
  SEL_ARG **arg_stack_end; /* Top of the stack    */
  /* Number of partitioning fields for which we have a SEL_ARG* in arg_stack */
  uint cur_part_fields;
  /* Same as cur_part_fields, but for subpartitioning */
  uint cur_subpart_fields;

  /* Iterator to be used to obtain the "current" set of used partitions */
  PARTITION_ITERATOR part_iter;

  /* Initialized bitmap of num_subparts size */
  MY_BITMAP subparts_bitmap;

  uchar *cur_min_key;
  uchar *cur_max_key;

  uint cur_min_flag, cur_max_flag;
} PART_PRUNE_PARAM;

static bool create_partition_index_description(PART_PRUNE_PARAM *prune_par);
static int find_used_partitions(PART_PRUNE_PARAM *ppar, SEL_ARG *key_tree);
static int find_used_partitions_imerge(PART_PRUNE_PARAM *ppar,
                                       SEL_IMERGE *imerge);
static int find_used_partitions_imerge_list(PART_PRUNE_PARAM *ppar,
                                            List<SEL_IMERGE> &merges);
static void mark_all_partitions_as_used(partition_info *part_info);

#ifndef DBUG_OFF
static void print_partitioning_index(KEY_PART *parts, KEY_PART *parts_end);
static void dbug_print_segment_range(SEL_ARG *arg, KEY_PART *part);
static void dbug_print_singlepoint_range(SEL_ARG **start, uint num);
#endif


/*
  Perform partition pruning for a given table and condition.

  SYNOPSIS
    prune_partitions()
      thd           Thread handle
      table         Table to perform partition pruning for
      pprune_cond   Condition to use for partition pruning
  
  DESCRIPTION
    This function assumes that all partitions are marked as unused when it
    is invoked. The function analyzes the condition, finds partitions that
    need to be used to retrieve the records that match the condition, and 
    marks them as used by setting appropriate bit in part_info->read_partitions
    In the worst case all partitions are marked as used.

  NOTE
    This function returns promptly if called for non-partitioned table.

  RETURN
    TRUE   We've inferred that no partitions need to be used (i.e. no table
           records will satisfy pprune_cond)
    FALSE  Otherwise
*/

bool prune_partitions(THD *thd, TABLE *table, Item *pprune_cond)
{
  bool retval= FALSE;
  partition_info *part_info = table->part_info;
  DBUG_ENTER("prune_partitions");

  if (!part_info)
    DBUG_RETURN(FALSE); /* not a partitioned table */
  
  if (!pprune_cond)
  {
    mark_all_partitions_as_used(part_info);
    DBUG_RETURN(FALSE);
  }
  
  PART_PRUNE_PARAM prune_param;
  MEM_ROOT alloc;
  RANGE_OPT_PARAM  *range_par= &prune_param.range_param;
  my_bitmap_map *old_sets[2];

  prune_param.part_info= part_info;
  init_sql_alloc(&alloc, thd->variables.range_alloc_block_size, 0);
  range_par->mem_root= &alloc;
  range_par->old_root= thd->mem_root;

  if (create_partition_index_description(&prune_param))
  {
    mark_all_partitions_as_used(part_info);
    free_root(&alloc,MYF(0));		// Return memory & allocator
    DBUG_RETURN(FALSE);
  }
  
  dbug_tmp_use_all_columns(table, old_sets, 
                           table->read_set, table->write_set);
  range_par->thd= thd;
  range_par->table= table;
  /* range_par->cond doesn't need initialization */
  range_par->prev_tables= range_par->read_tables= 0;
  range_par->current_table= table->map;

  range_par->keys= 1; // one index
  range_par->using_real_indexes= FALSE;
  range_par->remove_jump_scans= FALSE;
  range_par->real_keynr[0]= 0;
  range_par->alloced_sel_args= 0;

  thd->no_errors=1;				// Don't warn about NULL
  thd->mem_root=&alloc;

  bitmap_clear_all(&part_info->read_partitions);

  prune_param.key= prune_param.range_param.key_parts;
  SEL_TREE *tree;
  int res;

  tree= get_mm_tree(range_par, pprune_cond);
  if (!tree)
    goto all_used;

  if (tree->type == SEL_TREE::IMPOSSIBLE)
  {
    retval= TRUE;
    goto end;
  }

  if (tree->type != SEL_TREE::KEY && tree->type != SEL_TREE::KEY_SMALLER)
    goto all_used;

  if (tree->merges.is_empty())
  {
    /* Range analysis has produced a single list of intervals. */
    prune_param.arg_stack_end= prune_param.arg_stack;
    prune_param.cur_part_fields= 0;
    prune_param.cur_subpart_fields= 0;
    
    prune_param.cur_min_key= prune_param.range_param.min_key;
    prune_param.cur_max_key= prune_param.range_param.max_key;
    prune_param.cur_min_flag= prune_param.cur_max_flag= 0;

    init_all_partitions_iterator(part_info, &prune_param.part_iter);
    if (!tree->keys[0] || (-1 == (res= find_used_partitions(&prune_param,
                                                            tree->keys[0]))))
      goto all_used;
  }
  else
  {
    if (tree->merges.elements == 1)
    {
      /* 
        Range analysis has produced a "merge" of several intervals lists, a 
        SEL_TREE that represents an expression in form         
          sel_imerge = (tree1 OR tree2 OR ... OR treeN)
        that cannot be reduced to one tree. This can only happen when 
        partitioning index has several keyparts and the condition is OR of
        conditions that refer to different key parts. For example, we'll get
        here for "partitioning_field=const1 OR subpartitioning_field=const2"
      */
      if (-1 == (res= find_used_partitions_imerge(&prune_param,
                                                  tree->merges.head())))
        goto all_used;
    }
    else
    {
      /* 
        Range analysis has produced a list of several imerges, i.e. a
        structure that represents a condition in form 
        imerge_list= (sel_imerge1 AND sel_imerge2 AND ... AND sel_imergeN)
        This is produced for complicated WHERE clauses that range analyzer
        can't really analyze properly.
      */
      if (-1 == (res= find_used_partitions_imerge_list(&prune_param,
                                                       tree->merges)))
        goto all_used;
    }
  }
  
  /*
    res == 0 => no used partitions => retval=TRUE
    res == 1 => some used partitions => retval=FALSE
    res == -1 - we jump over this line to all_used:
  */
  retval= test(!res);
  goto end;

all_used:
  retval= FALSE; // some partitions are used
  mark_all_partitions_as_used(prune_param.part_info);
end:
  dbug_tmp_restore_column_maps(table->read_set, table->write_set, old_sets);
  thd->no_errors=0;
  thd->mem_root= range_par->old_root;
  free_root(&alloc,MYF(0));			// Return memory & allocator
  /* Must be a subset of the locked partitions */
  bitmap_intersect(&(prune_param.part_info->read_partitions),
                   &(prune_param.part_info->lock_partitions));
  if (bitmap_is_clear_all(&(prune_param.part_info->read_partitions)))
    retval= TRUE;
  DBUG_RETURN(retval);
}


/*
  Store field key image to table record

  SYNOPSIS
    store_key_image_to_rec()
      field  Field which key image should be stored
      ptr    Field value in key format
      len    Length of the value, in bytes

  DESCRIPTION
    Copy the field value from its key image to the table record. The source
    is the value in key image format, occupying len bytes in buffer pointed
    by ptr. The destination is table record, in "field value in table record"
    format.
*/

void store_key_image_to_rec(Field *field, uchar *ptr, uint len)
{
  /* Do the same as print_key_value() does */
  my_bitmap_map *old_map;

  if (field->real_maybe_null())
  {
    if (*ptr)
    {
      field->set_null();
      return;
    }
    field->set_notnull();
    ptr++;
  }    
  old_map= dbug_tmp_use_all_columns(field->table,
                                    field->table->write_set);
  field->set_key_image(ptr, len); 
  dbug_tmp_restore_column_map(field->table->write_set, old_map);
}


/*
  For SEL_ARG* array, store sel_arg->min values into table record buffer

  SYNOPSIS
    store_selargs_to_rec()
      ppar   Partition pruning context
      start  Array of SEL_ARG* for which the minimum values should be stored
      num    Number of elements in the array

  DESCRIPTION
    For each SEL_ARG* interval in the specified array, store the left edge
    field value (sel_arg->min, key image format) into the table record.
*/

static void store_selargs_to_rec(PART_PRUNE_PARAM *ppar, SEL_ARG **start,
                                 int num)
{
  KEY_PART *parts= ppar->range_param.key_parts;
  for (SEL_ARG **end= start + num; start != end; start++)
  {
    SEL_ARG *sel_arg= (*start);
    store_key_image_to_rec(sel_arg->field, sel_arg->min_value,
                           parts[sel_arg->part].length);
  }
}


/* Mark a partition as used in the case when there are no subpartitions */
static void mark_full_partition_used_no_parts(partition_info* part_info,
                                              uint32 part_id)
{
  DBUG_ENTER("mark_full_partition_used_no_parts");
  DBUG_PRINT("enter", ("Mark partition %u as used", part_id));
  bitmap_set_bit(&part_info->read_partitions, part_id);
  DBUG_VOID_RETURN;
}


/* Mark a partition as used in the case when there are subpartitions */
static void mark_full_partition_used_with_parts(partition_info *part_info,
                                                uint32 part_id)
{
  uint32 start= part_id * part_info->num_subparts;
  uint32 end=   start + part_info->num_subparts; 
  DBUG_ENTER("mark_full_partition_used_with_parts");

  for (; start != end; start++)
  {
    DBUG_PRINT("info", ("1:Mark subpartition %u as used", start));
    bitmap_set_bit(&part_info->read_partitions, start);
  }
  DBUG_VOID_RETURN;
}

/*
  Find the set of used partitions for List<SEL_IMERGE>
  SYNOPSIS
    find_used_partitions_imerge_list
      ppar      Partition pruning context.
      key_tree  Intervals tree to perform pruning for.
      
  DESCRIPTION
    List<SEL_IMERGE> represents "imerge1 AND imerge2 AND ...". 
    The set of used partitions is an intersection of used partitions sets
    for imerge_{i}.
    We accumulate this intersection in a separate bitmap.
 
  RETURN 
    See find_used_partitions()
*/

static int find_used_partitions_imerge_list(PART_PRUNE_PARAM *ppar,
                                            List<SEL_IMERGE> &merges)
{
  MY_BITMAP all_merges;
  uint bitmap_bytes;
  my_bitmap_map *bitmap_buf;
  uint n_bits= ppar->part_info->read_partitions.n_bits;
  bitmap_bytes= bitmap_buffer_size(n_bits);
  if (!(bitmap_buf= (my_bitmap_map*) alloc_root(ppar->range_param.mem_root,
                                                bitmap_bytes)))
  {
    /*
      Fallback, process just the first SEL_IMERGE. This can leave us with more
      partitions marked as used then actually needed.
    */
    return find_used_partitions_imerge(ppar, merges.head());
  }
  bitmap_init(&all_merges, bitmap_buf, n_bits, FALSE);
  bitmap_set_prefix(&all_merges, n_bits);

  List_iterator<SEL_IMERGE> it(merges);
  SEL_IMERGE *imerge;
  while ((imerge=it++))
  {
    int res= find_used_partitions_imerge(ppar, imerge);
    if (!res)
    {
      /* no used partitions on one ANDed imerge => no used partitions at all */
      return 0;
    }

    if (res != -1)
      bitmap_intersect(&all_merges, &ppar->part_info->read_partitions);

    if (bitmap_is_clear_all(&all_merges))
      return 0;

    bitmap_clear_all(&ppar->part_info->read_partitions);
  }
  memcpy(ppar->part_info->read_partitions.bitmap, all_merges.bitmap,
         bitmap_bytes);
  return 1;
}


/*
  Find the set of used partitions for SEL_IMERGE structure
  SYNOPSIS
    find_used_partitions_imerge()
      ppar      Partition pruning context.
      key_tree  Intervals tree to perform pruning for.
      
  DESCRIPTION
    SEL_IMERGE represents "tree1 OR tree2 OR ...". The implementation is
    trivial - just use mark used partitions for each tree and bail out early
    if for some tree_{i} all partitions are used.
 
  RETURN 
    See find_used_partitions().
*/

static
int find_used_partitions_imerge(PART_PRUNE_PARAM *ppar, SEL_IMERGE *imerge)
{
  int res= 0;
  for (SEL_TREE **ptree= imerge->trees; ptree < imerge->trees_next; ptree++)
  {
    ppar->arg_stack_end= ppar->arg_stack;
    ppar->cur_part_fields= 0;
    ppar->cur_subpart_fields= 0;
    
    ppar->cur_min_key= ppar->range_param.min_key;
    ppar->cur_max_key= ppar->range_param.max_key;
    ppar->cur_min_flag= ppar->cur_max_flag= 0;

    init_all_partitions_iterator(ppar->part_info, &ppar->part_iter);
    SEL_ARG *key_tree= (*ptree)->keys[0];
    if (!key_tree || (-1 == (res |= find_used_partitions(ppar, key_tree))))
      return -1;
  }
  return res;
}


/*
  Collect partitioning ranges for the SEL_ARG tree and mark partitions as used

  SYNOPSIS
    find_used_partitions()
      ppar      Partition pruning context.
      key_tree  SEL_ARG range tree to perform pruning for

  DESCRIPTION
    This function 
      * recursively walks the SEL_ARG* tree collecting partitioning "intervals"
      * finds the partitions one needs to use to get rows in these intervals
      * marks these partitions as used.
    The next session desribes the process in greater detail.
 
  IMPLEMENTATION
    TYPES OF RESTRICTIONS THAT WE CAN OBTAIN PARTITIONS FOR    
    We can find out which [sub]partitions to use if we obtain restrictions on 
    [sub]partitioning fields in the following form:
    1.  "partition_field1=const1 AND ... AND partition_fieldN=constN"
    1.1  Same as (1) but for subpartition fields

    If partitioning supports interval analysis (i.e. partitioning is a
    function of a single table field, and partition_info::
    get_part_iter_for_interval != NULL), then we can also use condition in
    this form:
    2.  "const1 <=? partition_field <=? const2"
    2.1  Same as (2) but for subpartition_field

    INFERRING THE RESTRICTIONS FROM SEL_ARG TREE
    
    The below is an example of what SEL_ARG tree may represent:
    
    (start)
     |                           $
     |   Partitioning keyparts   $  subpartitioning keyparts
     |                           $
     |     ...          ...      $
     |      |            |       $
     | +---------+  +---------+  $  +-----------+  +-----------+
     \-| par1=c1 |--| par2=c2 |-----| subpar1=c3|--| subpar2=c5|
       +---------+  +---------+  $  +-----------+  +-----------+
            |                    $        |             |
            |                    $        |        +-----------+ 
            |                    $        |        | subpar2=c6|
            |                    $        |        +-----------+ 
            |                    $        |
            |                    $  +-----------+  +-----------+
            |                    $  | subpar1=c4|--| subpar2=c8|
            |                    $  +-----------+  +-----------+
            |                    $         
            |                    $
       +---------+               $  +------------+  +------------+
       | par1=c2 |------------------| subpar1=c10|--| subpar2=c12|
       +---------+               $  +------------+  +------------+
            |                    $
           ...                   $

    The up-down connections are connections via SEL_ARG::left and
    SEL_ARG::right. A horizontal connection to the right is the
    SEL_ARG::next_key_part connection.
    
    find_used_partitions() traverses the entire tree via recursion on
     * SEL_ARG::next_key_part (from left to right on the picture)
     * SEL_ARG::left|right (up/down on the pic). Left-right recursion is
       performed for each depth level.
    
    Recursion descent on SEL_ARG::next_key_part is used to accumulate (in
    ppar->arg_stack) constraints on partitioning and subpartitioning fields.
    For the example in the above picture, one of stack states is:
      in find_used_partitions(key_tree = "subpar2=c5") (***)
      in find_used_partitions(key_tree = "subpar1=c3")
      in find_used_partitions(key_tree = "par2=c2")   (**)
      in find_used_partitions(key_tree = "par1=c1")
      in prune_partitions(...)
    We apply partitioning limits as soon as possible, e.g. when we reach the
    depth (**), we find which partition(s) correspond to "par1=c1 AND par2=c2",
    and save them in ppar->part_iter.
    When we reach the depth (***), we find which subpartition(s) correspond to
    "subpar1=c3 AND subpar2=c5", and then mark appropriate subpartitions in
    appropriate subpartitions as used.
    
    It is possible that constraints on some partitioning fields are missing.
    For the above example, consider this stack state:
      in find_used_partitions(key_tree = "subpar2=c12") (***)
      in find_used_partitions(key_tree = "subpar1=c10")
      in find_used_partitions(key_tree = "par1=c2")
      in prune_partitions(...)
    Here we don't have constraints for all partitioning fields. Since we've
    never set the ppar->part_iter to contain used set of partitions, we use
    its default "all partitions" value.  We get  subpartition id for 
    "subpar1=c3 AND subpar2=c5", and mark that subpartition as used in every
    partition.

    The inverse is also possible: we may get constraints on partitioning
    fields, but not constraints on subpartitioning fields. In that case,
    calls to find_used_partitions() with depth below (**) will return -1,
    and we will mark entire partition as used.

  TODO
    Replace recursion on SEL_ARG::left and SEL_ARG::right with a loop

  RETURN
    1   OK, one or more [sub]partitions are marked as used.
    0   The passed condition doesn't match any partitions
   -1   Couldn't infer any partition pruning "intervals" from the passed 
        SEL_ARG* tree (which means that all partitions should be marked as
        used) Marking partitions as used is the responsibility of the caller.
*/

static 
int find_used_partitions(PART_PRUNE_PARAM *ppar, SEL_ARG *key_tree)
{
  int res, left_res=0, right_res=0;
  int key_tree_part= (int)key_tree->part;
  bool set_full_part_if_bad_ret= FALSE;
  bool ignore_part_fields= ppar->ignore_part_fields;
  bool did_set_ignore_part_fields= FALSE;
  RANGE_OPT_PARAM *range_par= &(ppar->range_param);

  if (check_stack_overrun(range_par->thd, 3*STACK_MIN_SIZE, NULL))
    return -1;

  if (key_tree->left != &null_element)
  {
    if (-1 == (left_res= find_used_partitions(ppar,key_tree->left)))
      return -1;
  }

  /* Push SEL_ARG's to stack to enable looking backwards as well */
  ppar->cur_part_fields+= ppar->is_part_keypart[key_tree_part];
  ppar->cur_subpart_fields+= ppar->is_subpart_keypart[key_tree_part];
  *(ppar->arg_stack_end++)= key_tree;

  if (key_tree->type == SEL_ARG::KEY_RANGE)
  {
    if (ppar->part_info->get_part_iter_for_interval && 
        key_tree->part <= ppar->last_part_partno)
    {
      if (ignore_part_fields)
      {
        /*
          We come here when a condition on the first partitioning
          fields led to evaluating the partitioning condition
          (due to finding a condition of the type a < const or
          b > const). Thus we must ignore the rest of the
          partitioning fields but we still want to analyse the
          subpartitioning fields.
        */
        if (key_tree->next_key_part)
          res= find_used_partitions(ppar, key_tree->next_key_part);
        else
          res= -1;
        goto pop_and_go_right;
      }
      /* Collect left and right bound, their lengths and flags */
      uchar *min_key= ppar->cur_min_key;
      uchar *max_key= ppar->cur_max_key;
      uchar *tmp_min_key= min_key;
      uchar *tmp_max_key= max_key;
      key_tree->store_min(ppar->key[key_tree->part].store_length,
                          &tmp_min_key, ppar->cur_min_flag);
      key_tree->store_max(ppar->key[key_tree->part].store_length,
                          &tmp_max_key, ppar->cur_max_flag);
      uint flag;
      if (key_tree->next_key_part &&
          key_tree->next_key_part->part == key_tree->part+1 &&
          key_tree->next_key_part->part <= ppar->last_part_partno &&
          key_tree->next_key_part->type == SEL_ARG::KEY_RANGE)
      {
        /*
          There are more key parts for partition pruning to handle
          This mainly happens when the condition is an equality
          condition.
        */
        if ((tmp_min_key - min_key) == (tmp_max_key - max_key) && 
            (memcmp(min_key, max_key, (uint)(tmp_max_key - max_key)) == 0) &&
            !key_tree->min_flag && !key_tree->max_flag)
        {
          /* Set 'parameters' */
          ppar->cur_min_key= tmp_min_key;
          ppar->cur_max_key= tmp_max_key;
          uint save_min_flag= ppar->cur_min_flag;
          uint save_max_flag= ppar->cur_max_flag;

          ppar->cur_min_flag|= key_tree->min_flag;
          ppar->cur_max_flag|= key_tree->max_flag;
          
          res= find_used_partitions(ppar, key_tree->next_key_part);
           
          /* Restore 'parameters' back */
          ppar->cur_min_key= min_key;
          ppar->cur_max_key= max_key;

          ppar->cur_min_flag= save_min_flag;
          ppar->cur_max_flag= save_max_flag;
          goto pop_and_go_right;
        }
        /* We have arrived at the last field in the partition pruning */
        uint tmp_min_flag= key_tree->min_flag,
             tmp_max_flag= key_tree->max_flag;
        if (!tmp_min_flag)
          key_tree->next_key_part->store_min_key(ppar->key,
                                                 &tmp_min_key,
                                                 &tmp_min_flag,
                                                 ppar->last_part_partno);
        if (!tmp_max_flag)
          key_tree->next_key_part->store_max_key(ppar->key,
                                                 &tmp_max_key,
                                                 &tmp_max_flag,
                                                 ppar->last_part_partno);
        flag= tmp_min_flag | tmp_max_flag;
      }
      else
        flag= key_tree->min_flag | key_tree->max_flag;
      
      if (tmp_min_key != range_par->min_key)
        flag&= ~NO_MIN_RANGE;
      else
        flag|= NO_MIN_RANGE;
      if (tmp_max_key != range_par->max_key)
        flag&= ~NO_MAX_RANGE;
      else
        flag|= NO_MAX_RANGE;

      /*
        We need to call the interval mapper if we have a condition which
        makes sense to prune on. In the example of COLUMNS on a and
        b it makes sense if we have a condition on a, or conditions on
        both a and b. If we only have conditions on b it might make sense
        but this is a harder case we will solve later. For the harder case
        this clause then turns into use of all partitions and thus we
        simply set res= -1 as if the mapper had returned that.
        TODO: What to do here is defined in WL#4065.
      */
      if (ppar->arg_stack[0]->part == 0)
      {
        uint32 i;
        uint32 store_length_array[MAX_KEY];
        uint32 num_keys= ppar->part_fields;

        for (i= 0; i < num_keys; i++)
          store_length_array[i]= ppar->key[i].store_length;
        res= ppar->part_info->
             get_part_iter_for_interval(ppar->part_info,
                                        FALSE,
                                        store_length_array,
                                        range_par->min_key,
                                        range_par->max_key,
                                        tmp_min_key - range_par->min_key,
                                        tmp_max_key - range_par->max_key,
                                        flag,
                                        &ppar->part_iter);
        if (!res)
          goto pop_and_go_right; /* res==0 --> no satisfying partitions */
      }
      else
        res= -1;

      if (res == -1)
      {
        /* get a full range iterator */
        init_all_partitions_iterator(ppar->part_info, &ppar->part_iter);
      }
      /* 
        Save our intent to mark full partition as used if we will not be able
        to obtain further limits on subpartitions
      */
      if (key_tree_part < ppar->last_part_partno)
      {
        /*
          We need to ignore the rest of the partitioning fields in all
          evaluations after this
        */
        did_set_ignore_part_fields= TRUE;
        ppar->ignore_part_fields= TRUE;
      }
      set_full_part_if_bad_ret= TRUE;
      goto process_next_key_part;
    }

    if (key_tree_part == ppar->last_subpart_partno && 
        (NULL != ppar->part_info->get_subpart_iter_for_interval))
    {
      PARTITION_ITERATOR subpart_iter;
      DBUG_EXECUTE("info", dbug_print_segment_range(key_tree,
                                                    range_par->key_parts););
      res= ppar->part_info->
           get_subpart_iter_for_interval(ppar->part_info,
                                         TRUE,
                                         NULL, /* Currently not used here */
                                         key_tree->min_value, 
                                         key_tree->max_value,
                                         0, 0, /* Those are ignored here */
                                         key_tree->min_flag |
                                           key_tree->max_flag,
                                         &subpart_iter);
      DBUG_ASSERT(res); /* We can't get "no satisfying subpartitions" */
      if (res == -1)
        goto pop_and_go_right; /* all subpartitions satisfy */
        
      uint32 subpart_id;
      bitmap_clear_all(&ppar->subparts_bitmap);
      while ((subpart_id= subpart_iter.get_next(&subpart_iter)) !=
             NOT_A_PARTITION_ID)
        bitmap_set_bit(&ppar->subparts_bitmap, subpart_id);

      /* Mark each partition as used in each subpartition.  */
      uint32 part_id;
      while ((part_id= ppar->part_iter.get_next(&ppar->part_iter)) !=
              NOT_A_PARTITION_ID)
      {
        for (uint i= 0; i < ppar->part_info->num_subparts; i++)
          if (bitmap_is_set(&ppar->subparts_bitmap, i))
            bitmap_set_bit(&ppar->part_info->read_partitions,
                           part_id * ppar->part_info->num_subparts + i);
      }
      goto pop_and_go_right;
    }

    if (key_tree->is_singlepoint())
    {
      if (key_tree_part == ppar->last_part_partno &&
          ppar->cur_part_fields == ppar->part_fields &&
          ppar->part_info->get_part_iter_for_interval == NULL)
      {
        /* 
          Ok, we've got "fieldN<=>constN"-type SEL_ARGs for all partitioning
          fields. Save all constN constants into table record buffer.
        */
        store_selargs_to_rec(ppar, ppar->arg_stack, ppar->part_fields);
        DBUG_EXECUTE("info", dbug_print_singlepoint_range(ppar->arg_stack,
                                                       ppar->part_fields););
        uint32 part_id;
        longlong func_value;
        /* Find in which partition the {const1, ...,constN} tuple goes */
        if (ppar->get_top_partition_id_func(ppar->part_info, &part_id,
                                            &func_value))
        {
          res= 0; /* No satisfying partitions */
          goto pop_and_go_right;
        }
        /* Rembember the limit we got - single partition #part_id */
        init_single_partition_iterator(part_id, &ppar->part_iter);
        
        /*
          If there are no subpartitions/we fail to get any limit for them, 
          then we'll mark full partition as used. 
        */
        set_full_part_if_bad_ret= TRUE;
        goto process_next_key_part;
      }

      if (key_tree_part == ppar->last_subpart_partno &&
          ppar->cur_subpart_fields == ppar->subpart_fields)
      {
        /* 
          Ok, we've got "fieldN<=>constN"-type SEL_ARGs for all subpartitioning
          fields. Save all constN constants into table record buffer.
        */
        store_selargs_to_rec(ppar, ppar->arg_stack_end - ppar->subpart_fields,
                             ppar->subpart_fields);
        DBUG_EXECUTE("info", dbug_print_singlepoint_range(ppar->arg_stack_end- 
                                                       ppar->subpart_fields,
                                                       ppar->subpart_fields););
        /* Find the subpartition (it's HASH/KEY so we always have one) */
        partition_info *part_info= ppar->part_info;
        uint32 part_id, subpart_id;
                 
        if (part_info->get_subpartition_id(part_info, &subpart_id))
          return 0;

        /* Mark this partition as used in each subpartition. */
        while ((part_id= ppar->part_iter.get_next(&ppar->part_iter)) !=
                NOT_A_PARTITION_ID)
        {
          bitmap_set_bit(&part_info->read_partitions,
                         part_id * part_info->num_subparts + subpart_id);
        }
        res= 1; /* Some partitions were marked as used */
        goto pop_and_go_right;
      }
    }
    else
    {
      /* 
        Can't handle condition on current key part. If we're that deep that 
        we're processing subpartititoning's key parts, this means we'll not be
        able to infer any suitable condition, so bail out.
      */
      if (key_tree_part >= ppar->last_part_partno)
      {
        res= -1;
        goto pop_and_go_right;
      }
    }
  }

process_next_key_part:
  if (key_tree->next_key_part)
    res= find_used_partitions(ppar, key_tree->next_key_part);
  else
    res= -1;

  if (did_set_ignore_part_fields)
  {
    /*
      We have returned from processing all key trees linked to our next
      key part. We are ready to be moving down (using right pointers) and
      this tree is a new evaluation requiring its own decision on whether
      to ignore partitioning fields.
    */
    ppar->ignore_part_fields= FALSE;
  }
  if (set_full_part_if_bad_ret)
  {
    if (res == -1)
    {
      /* Got "full range" for subpartitioning fields */
      uint32 part_id;
      bool found= FALSE;
      while ((part_id= ppar->part_iter.get_next(&ppar->part_iter)) !=
             NOT_A_PARTITION_ID)
      {
        ppar->mark_full_partition_used(ppar->part_info, part_id);
        found= TRUE;
      }
      res= test(found);
    }
    /*
      Restore the "used partitions iterator" to the default setting that
      specifies iteration over all partitions.
    */
    init_all_partitions_iterator(ppar->part_info, &ppar->part_iter);
  }

pop_and_go_right:
  /* Pop this key part info off the "stack" */
  ppar->arg_stack_end--;
  ppar->cur_part_fields-=    ppar->is_part_keypart[key_tree_part];
  ppar->cur_subpart_fields-= ppar->is_subpart_keypart[key_tree_part];

  if (res == -1)
    return -1;
  if (key_tree->right != &null_element)
  {
    if (-1 == (right_res= find_used_partitions(ppar,key_tree->right)))
      return -1;
  }
  return (left_res || right_res || res);
}
 

static void mark_all_partitions_as_used(partition_info *part_info)
{
  bitmap_copy(&(part_info->read_partitions),
              &(part_info->lock_partitions));
}


/*
  Check if field types allow to construct partitioning index description
 
  SYNOPSIS
    fields_ok_for_partition_index()
      pfield  NULL-terminated array of pointers to fields.

  DESCRIPTION
    For an array of fields, check if we can use all of the fields to create
    partitioning index description.
    
    We can't process GEOMETRY fields - for these fields singlepoint intervals
    cant be generated, and non-singlepoint are "special" kinds of intervals
    to which our processing logic can't be applied.

    It is not known if we could process ENUM fields, so they are disabled to be
    on the safe side.

  RETURN 
    TRUE   Yes, fields can be used in partitioning index
    FALSE  Otherwise
*/

static bool fields_ok_for_partition_index(Field **pfield)
{
  if (!pfield)
    return FALSE;
  for (; (*pfield); pfield++)
  {
    enum_field_types ftype= (*pfield)->real_type();
    if (ftype == MYSQL_TYPE_ENUM || ftype == MYSQL_TYPE_GEOMETRY)
      return FALSE;
  }
  return TRUE;
}


/*
  Create partition index description and fill related info in the context
  struct

  SYNOPSIS
    create_partition_index_description()
      prune_par  INOUT Partition pruning context

  DESCRIPTION
    Create partition index description. Partition index description is:

      part_index(used_fields_list(part_expr), used_fields_list(subpart_expr))

    If partitioning/sub-partitioning uses BLOB or Geometry fields, then
    corresponding fields_list(...) is not included into index description
    and we don't perform partition pruning for partitions/subpartitions.

  RETURN
    TRUE   Out of memory or can't do partition pruning at all
    FALSE  OK
*/

static bool create_partition_index_description(PART_PRUNE_PARAM *ppar)
{
  RANGE_OPT_PARAM *range_par= &(ppar->range_param);
  partition_info *part_info= ppar->part_info;
  uint used_part_fields, used_subpart_fields;

  used_part_fields= fields_ok_for_partition_index(part_info->part_field_array) ?
                      part_info->num_part_fields : 0;
  used_subpart_fields= 
    fields_ok_for_partition_index(part_info->subpart_field_array)? 
      part_info->num_subpart_fields : 0;
  
  uint total_parts= used_part_fields + used_subpart_fields;

  ppar->ignore_part_fields= FALSE;
  ppar->part_fields=      used_part_fields;
  ppar->last_part_partno= (int)used_part_fields - 1;

  ppar->subpart_fields= used_subpart_fields;
  ppar->last_subpart_partno= 
    used_subpart_fields?(int)(used_part_fields + used_subpart_fields - 1): -1;

  if (part_info->is_sub_partitioned())
  {
    ppar->mark_full_partition_used=  mark_full_partition_used_with_parts;
    ppar->get_top_partition_id_func= part_info->get_part_partition_id;
  }
  else
  {
    ppar->mark_full_partition_used=  mark_full_partition_used_no_parts;
    ppar->get_top_partition_id_func= part_info->get_partition_id;
  }

  KEY_PART *key_part;
  MEM_ROOT *alloc= range_par->mem_root;
  if (!total_parts || 
      !(key_part= (KEY_PART*)alloc_root(alloc, sizeof(KEY_PART)*
                                               total_parts)) ||
      !(ppar->arg_stack= (SEL_ARG**)alloc_root(alloc, sizeof(SEL_ARG*)* 
                                                      total_parts)) ||
      !(ppar->is_part_keypart= (my_bool*)alloc_root(alloc, sizeof(my_bool)*
                                                           total_parts)) ||
      !(ppar->is_subpart_keypart= (my_bool*)alloc_root(alloc, sizeof(my_bool)*
                                                           total_parts)))
    return TRUE;
 
  if (ppar->subpart_fields)
  {
    my_bitmap_map *buf;
    uint32 bufsize= bitmap_buffer_size(ppar->part_info->num_subparts);
    if (!(buf= (my_bitmap_map*) alloc_root(alloc, bufsize)))
      return TRUE;
    bitmap_init(&ppar->subparts_bitmap, buf, ppar->part_info->num_subparts,
                FALSE);
  }
  range_par->key_parts= key_part;
  Field **field= (ppar->part_fields)? part_info->part_field_array :
                                           part_info->subpart_field_array;
  bool in_subpart_fields= FALSE;
  for (uint part= 0; part < total_parts; part++, key_part++)
  {
    key_part->key=          0;
    key_part->part=	    part;
    key_part->length= (uint16)(*field)->key_length();
    key_part->store_length= (uint16)get_partition_field_store_length(*field);

    DBUG_PRINT("info", ("part %u length %u store_length %u", part,
                         key_part->length, key_part->store_length));

    key_part->field=        (*field);
    key_part->image_type =  Field::itRAW;
    /* 
      We set keypart flag to 0 here as the only HA_PART_KEY_SEG is checked
      in the RangeAnalysisModule.
    */
    key_part->flag=         0;
    /* We don't set key_parts->null_bit as it will not be used */

    ppar->is_part_keypart[part]= !in_subpart_fields;
    ppar->is_subpart_keypart[part]= in_subpart_fields;

    /*
      Check if this was last field in this array, in this case we
      switch to subpartitioning fields. (This will only happens if
      there are subpartitioning fields to cater for).
    */
    if (!*(++field))
    {
      field= part_info->subpart_field_array;
      in_subpart_fields= TRUE;
    }
  }
  range_par->key_parts_end= key_part;

  DBUG_EXECUTE("info", print_partitioning_index(range_par->key_parts,
                                                range_par->key_parts_end););
  return FALSE;
}


#ifndef DBUG_OFF

static void print_partitioning_index(KEY_PART *parts, KEY_PART *parts_end)
{
  DBUG_ENTER("print_partitioning_index");
  DBUG_LOCK_FILE;
  fprintf(DBUG_FILE, "partitioning INDEX(");
  for (KEY_PART *p=parts; p != parts_end; p++)
  {
    fprintf(DBUG_FILE, "%s%s", p==parts?"":" ,", p->field->field_name);
  }
  fputs(");\n", DBUG_FILE);
  DBUG_UNLOCK_FILE;
  DBUG_VOID_RETURN;
}


/* Print a "c1 < keypartX < c2" - type interval into debug trace. */
static void dbug_print_segment_range(SEL_ARG *arg, KEY_PART *part)
{
  DBUG_ENTER("dbug_print_segment_range");
  DBUG_LOCK_FILE;
  if (!(arg->min_flag & NO_MIN_RANGE))
  {
    store_key_image_to_rec(part->field, arg->min_value, part->length);
    part->field->dbug_print();
    if (arg->min_flag & NEAR_MIN)
      fputs(" < ", DBUG_FILE);
    else
      fputs(" <= ", DBUG_FILE);
  }

  fprintf(DBUG_FILE, "%s", part->field->field_name);

  if (!(arg->max_flag & NO_MAX_RANGE))
  {
    if (arg->max_flag & NEAR_MAX)
      fputs(" < ", DBUG_FILE);
    else
      fputs(" <= ", DBUG_FILE);
    store_key_image_to_rec(part->field, arg->max_value, part->length);
    part->field->dbug_print();
  }
  fputs("\n", DBUG_FILE);
  DBUG_UNLOCK_FILE;
  DBUG_VOID_RETURN;
}


/*
  Print a singlepoint multi-keypart range interval to debug trace
 
  SYNOPSIS
    dbug_print_singlepoint_range()
      start  Array of SEL_ARG* ptrs representing conditions on key parts
      num    Number of elements in the array.

  DESCRIPTION
    This function prints a "keypartN=constN AND ... AND keypartK=constK"-type 
    interval to debug trace.
*/

static void dbug_print_singlepoint_range(SEL_ARG **start, uint num)
{
  DBUG_ENTER("dbug_print_singlepoint_range");
  DBUG_LOCK_FILE;
  SEL_ARG **end= start + num;

  for (SEL_ARG **arg= start; arg != end; arg++)
  {
    Field *field= (*arg)->field;
    fprintf(DBUG_FILE, "%s%s=", (arg==start)?"":", ", field->field_name);
    field->dbug_print();
  }
  fputs("\n", DBUG_FILE);
  DBUG_UNLOCK_FILE;
  DBUG_VOID_RETURN;
}
#endif

/****************************************************************************
 * Partition pruning code ends
 ****************************************************************************/
#endif


/*
  Get best plan for a SEL_IMERGE disjunctive expression.
  SYNOPSIS
    get_best_disjunct_quick()
      param     Parameter from check_quick_select function
      imerge    Expression to use
      read_time Don't create scans with cost > read_time

  NOTES
    index_merge cost is calculated as follows:
    index_merge_cost =
      cost(index_reads) +         (see #1)
      cost(rowid_to_row_scan) +   (see #2)
      cost(unique_use)            (see #3)

    1. cost(index_reads) =SUM_i(cost(index_read_i))
       For non-CPK scans,
         cost(index_read_i) = {cost of ordinary 'index only' scan}
       For CPK scan,
         cost(index_read_i) = {cost of non-'index only' scan}

    2. cost(rowid_to_row_scan)
      If table PK is clustered then
        cost(rowid_to_row_scan) =
          {cost of ordinary clustered PK scan with n_ranges=n_rows}

      Otherwise, we use the following model to calculate costs:
      We need to retrieve n_rows rows from file that occupies n_blocks blocks.
      We assume that offsets of rows we need are independent variates with
      uniform distribution in [0..max_file_offset] range.

      We'll denote block as "busy" if it contains row(s) we need to retrieve
      and "empty" if doesn't contain rows we need.

      Probability that a block is empty is (1 - 1/n_blocks)^n_rows (this
      applies to any block in file). Let x_i be a variate taking value 1 if
      block #i is empty and 0 otherwise.

      Then E(x_i) = (1 - 1/n_blocks)^n_rows;

      E(n_empty_blocks) = E(sum(x_i)) = sum(E(x_i)) =
        = n_blocks * ((1 - 1/n_blocks)^n_rows) =
       ~= n_blocks * exp(-n_rows/n_blocks).

      E(n_busy_blocks) = n_blocks*(1 - (1 - 1/n_blocks)^n_rows) =
       ~= n_blocks * (1 - exp(-n_rows/n_blocks)).

      Average size of "hole" between neighbor non-empty blocks is
           E(hole_size) = n_blocks/E(n_busy_blocks).

      The total cost of reading all needed blocks in one "sweep" is:

      E(n_busy_blocks)*
       (DISK_SEEK_BASE_COST + DISK_SEEK_PROP_COST*n_blocks/E(n_busy_blocks)).

    3. Cost of Unique use is calculated in Unique::get_use_cost function.

  ROR-union cost is calculated in the same way index_merge, but instead of
  Unique a priority queue is used.

  RETURN
    Created read plan
    NULL - Out of memory or no read scan could be built.
*/

static
TABLE_READ_PLAN *get_best_disjunct_quick(PARAM *param, SEL_IMERGE *imerge,
                                         double read_time)
{
  SEL_TREE **ptree;
  TRP_INDEX_MERGE *imerge_trp= NULL;
  uint n_child_scans= imerge->trees_next - imerge->trees;
  TRP_RANGE **range_scans;
  TRP_RANGE **cur_child;
  TRP_RANGE **cpk_scan= NULL;
  bool imerge_too_expensive= FALSE;
  double imerge_cost= 0.0;
  ha_rows cpk_scan_records= 0;
  ha_rows non_cpk_scan_records= 0;
  bool pk_is_clustered= param->table->file->primary_key_is_clustered();
  bool all_scans_ror_able= TRUE;
  bool all_scans_rors= TRUE;
  uint unique_calc_buff_size;
  TABLE_READ_PLAN **roru_read_plans;
  TABLE_READ_PLAN **cur_roru_plan;
  double roru_index_costs;
  ha_rows roru_total_records;
  double roru_intersect_part= 1.0;
  DBUG_ENTER("get_best_disjunct_quick");
  DBUG_PRINT("info", ("Full table scan cost: %g", read_time));

  Opt_trace_context * const trace= &param->thd->opt_trace;
  Opt_trace_object trace_best_disjunct(trace);
  if (!(range_scans= (TRP_RANGE**)alloc_root(param->mem_root,
                                             sizeof(TRP_RANGE*)*
                                             n_child_scans)))
    DBUG_RETURN(NULL);
  // Note: to_merge.end() is called to close this object after this for-loop.
  Opt_trace_array to_merge(trace, "indices_to_merge");
  /*
    Collect best 'range' scan for each of disjuncts, and, while doing so,
    analyze possibility of ROR scans. Also calculate some values needed by
    other parts of the code.
  */
  for (ptree= imerge->trees, cur_child= range_scans;
       ptree != imerge->trees_next;
       ptree++, cur_child++)
  {
    DBUG_EXECUTE("info", print_sel_tree(param, *ptree, &(*ptree)->keys_map,
                                        "tree in SEL_IMERGE"););
    Opt_trace_object trace_idx(trace);
    if (!(*cur_child=
          get_key_scans_params(param, *ptree, true, false, read_time)))
    {
      /*
        One of index scans in this index_merge is more expensive than entire
        table read for another available option. The entire index_merge (and
        any possible ROR-union) will be more expensive then, too. We continue
        here only to update SQL_SELECT members.
      */
      imerge_too_expensive= true;
    }
    if (imerge_too_expensive)
    {
      trace_idx.add("chosen", false).add_alnum("cause", "cost");
      continue;
    }

    const uint keynr_in_table= param->real_keynr[(*cur_child)->key_idx];
    imerge_cost += (*cur_child)->read_cost;
    all_scans_ror_able &= ((*ptree)->n_ror_scans > 0);
    all_scans_rors &= (*cur_child)->is_ror;
    if (pk_is_clustered &&
        keynr_in_table == param->table->s->primary_key)
    {
      cpk_scan= cur_child;
      cpk_scan_records= (*cur_child)->records;
    }
    else
      non_cpk_scan_records += (*cur_child)->records;

    trace_idx.
      add_utf8("index_to_merge", param->table->key_info[keynr_in_table].name).
      add("cumulated_cost", imerge_cost);
  }

  // Note: to_merge trace object is closed here
  to_merge.end();


  trace_best_disjunct.add("cost_of_reading_ranges", imerge_cost);
  if (imerge_too_expensive || (imerge_cost > read_time) ||
      ((non_cpk_scan_records+cpk_scan_records >= param->table->file->stats.records) &&
      read_time != DBL_MAX))
  {
    /*
      Bail out if it is obvious that both index_merge and ROR-union will be
      more expensive
    */
    DBUG_PRINT("info", ("Sum of index_merge scans is more expensive than "
                        "full table scan, bailing out"));
    trace_best_disjunct.add("chosen", false).add_alnum("cause", "cost");
    DBUG_RETURN(NULL);
  }

  /* 
    If all scans happen to be ROR, proceed to generate a ROR-union plan (it's 
    guaranteed to be cheaper than non-ROR union), unless ROR-unions are
    disabled in @@optimizer_switch
  */
  if (all_scans_rors && 
      param->thd->optimizer_switch_flag(OPTIMIZER_SWITCH_INDEX_MERGE_UNION))
  {
    roru_read_plans= (TABLE_READ_PLAN**)range_scans;
    trace_best_disjunct.add("use_roworder_union", true).
      add_alnum("cause", "always_cheaper_than_not_roworder_retrieval");
    goto skip_to_ror_scan;
  }

  if (cpk_scan)
  {
    /*
      Add one ROWID comparison for each row retrieved on non-CPK scan.  (it
      is done in QUICK_RANGE_SELECT::row_in_ranges)
     */
    const double rid_comp_cost= non_cpk_scan_records * ROWID_COMPARE_COST;
    imerge_cost+= rid_comp_cost;
    trace_best_disjunct.add("cost_of_mapping_rowid_in_non_clustered_pk_scan",
                            rid_comp_cost);
  }

  /* Calculate cost(rowid_to_row_scan) */
  {
    COST_VECT sweep_cost;
    JOIN *join= param->thd->lex->select_lex.join;
    bool is_interrupted= test(join && join->tables != 1);
    get_sweep_read_cost(param->table, non_cpk_scan_records, is_interrupted,
                        &sweep_cost);
    const double sweep_total_cost= sweep_cost.total_cost();
    imerge_cost+= sweep_total_cost;
    trace_best_disjunct.add("cost_sort_rowid_and_read_disk",
                            sweep_total_cost);
  }
  DBUG_PRINT("info",("index_merge cost with rowid-to-row scan: %g",
                     imerge_cost));
  if (imerge_cost > read_time || 
      !param->thd->optimizer_switch_flag(OPTIMIZER_SWITCH_INDEX_MERGE_SORT_UNION))
  {
    trace_best_disjunct.add("use_roworder_index_merge", true).
      add_alnum("cause", "cost");
    goto build_ror_index_merge;
  }

  /* Add Unique operations cost */
  unique_calc_buff_size=
    Unique::get_cost_calc_buff_size((ulong)non_cpk_scan_records,
                                    param->table->file->ref_length,
                                    param->thd->variables.sortbuff_size);
  if (param->imerge_cost_buff_size < unique_calc_buff_size)
  {
    if (!(param->imerge_cost_buff= (uint*)alloc_root(param->mem_root,
                                                     unique_calc_buff_size)))
      DBUG_RETURN(NULL);
    param->imerge_cost_buff_size= unique_calc_buff_size;
  }

  {
    const double dup_removal_cost=
      Unique::get_use_cost(param->imerge_cost_buff,
                           (uint)non_cpk_scan_records,
                           param->table->file->ref_length,
                           param->thd->variables.sortbuff_size);

    trace_best_disjunct.add("cost_duplicate_removal", dup_removal_cost);
    imerge_cost += dup_removal_cost;
    trace_best_disjunct.add("total_cost", imerge_cost);
    DBUG_PRINT("info",("index_merge total cost: %g (wanted: less then %g)",
                       imerge_cost, read_time));
  }
  if (imerge_cost < read_time)
  {
    if ((imerge_trp= new (param->mem_root)TRP_INDEX_MERGE))
    {
      imerge_trp->read_cost= imerge_cost;
      imerge_trp->records= non_cpk_scan_records + cpk_scan_records;
      imerge_trp->records= min(imerge_trp->records,
                               param->table->file->stats.records);
      imerge_trp->range_scans= range_scans;
      imerge_trp->range_scans_end= range_scans + n_child_scans;
      read_time= imerge_cost;
    }
  }

build_ror_index_merge:
  if (!all_scans_ror_able || 
      param->thd->lex->sql_command == SQLCOM_DELETE ||
      !param->thd->optimizer_switch_flag(OPTIMIZER_SWITCH_INDEX_MERGE_UNION))
    DBUG_RETURN(imerge_trp);

  /* Ok, it is possible to build a ROR-union, try it. */
  bool dummy;
  if (!(roru_read_plans=
          (TABLE_READ_PLAN**)alloc_root(param->mem_root,
                                        sizeof(TABLE_READ_PLAN*)*
                                        n_child_scans)))
    DBUG_RETURN(imerge_trp);
skip_to_ror_scan:
  roru_index_costs= 0.0;
  roru_total_records= 0;
  cur_roru_plan= roru_read_plans;

  /*
    Note: trace_analyze_ror.end() is called to close this object after
    this for-loop.
  */
  Opt_trace_array trace_analyze_ror(trace, "analyzing_roworder_scans");
  /* Find 'best' ROR scan for each of trees in disjunction */
  for (ptree= imerge->trees, cur_child= range_scans;
       ptree != imerge->trees_next;
       ptree++, cur_child++, cur_roru_plan++)
  {
    Opt_trace_object trp_info(trace);
    if (unlikely(trace->is_started()))
      (*cur_child)->trace_basic_info(param, &trp_info);

    /*
      Assume the best ROR scan is the one that has cheapest
      full-row-retrieval scan cost.
      Also accumulate index_only scan costs as we'll need them to
      calculate overall index_intersection cost.
    */
    double cost;
    if ((*cur_child)->is_ror)
    {
      /* Ok, we have index_only cost, now get full rows scan cost */
      cost= param->table->file->
        read_time(param->real_keynr[(*cur_child)->key_idx], 1,
                  (*cur_child)->records) +
        rows2double((*cur_child)->records) * ROW_EVALUATE_COST;
    }
    else
      cost= read_time;

    TABLE_READ_PLAN *prev_plan= *cur_child;
    if (!(*cur_roru_plan= get_best_ror_intersect(param, *ptree, cost,
                                                 &dummy)))
    {
      if (prev_plan->is_ror)
        *cur_roru_plan= prev_plan;
      else
        DBUG_RETURN(imerge_trp);
      roru_index_costs += (*cur_roru_plan)->read_cost;
    }
    else
      roru_index_costs +=
        ((TRP_ROR_INTERSECT*)(*cur_roru_plan))->index_scan_costs;
    roru_total_records += (*cur_roru_plan)->records;
    roru_intersect_part *= (*cur_roru_plan)->records /
      param->table->file->stats.records;
  }
  // Note: trace_analyze_ror trace object is closed here
  trace_analyze_ror.end();

  /*
    rows to retrieve=
      SUM(rows_in_scan_i) - table_rows * PROD(rows_in_scan_i / table_rows).
    This is valid because index_merge construction guarantees that conditions
    in disjunction do not share key parts.
  */
  roru_total_records -= (ha_rows)(roru_intersect_part*
                                  param->table->file->stats.records);
  /* ok, got a ROR read plan for each of the disjuncts
    Calculate cost:
    cost(index_union_scan(scan_1, ... scan_n)) =
      SUM_i(cost_of_index_only_scan(scan_i)) +
      queue_use_cost(rowid_len, n) +
      cost_of_row_retrieval
    See get_merge_buffers_cost function for queue_use_cost formula derivation.
  */
  double roru_total_cost;
  {
    COST_VECT sweep_cost;
    JOIN *join= param->thd->lex->select_lex.join;
    bool is_interrupted= test(join && join->tables != 1);
    get_sweep_read_cost(param->table, roru_total_records, is_interrupted,
                        &sweep_cost);
    roru_total_cost= roru_index_costs +
                     rows2double(roru_total_records) *
                     log((double)n_child_scans) * ROWID_COMPARE_COST / M_LN2 +
                     sweep_cost.total_cost();
  }

  trace_best_disjunct.add("index_roworder_union_cost", roru_total_cost).
    add("members", n_child_scans);
  TRP_ROR_UNION* roru;
  if (roru_total_cost < read_time)
  {
    if ((roru= new (param->mem_root) TRP_ROR_UNION))
    {
      trace_best_disjunct.add("chosen", true);
      roru->first_ror= roru_read_plans;
      roru->last_ror= roru_read_plans + n_child_scans;
      roru->read_cost= roru_total_cost;
      roru->records= roru_total_records;
      DBUG_RETURN(roru);
    }
  }
  trace_best_disjunct.add("chosen", false);

  DBUG_RETURN(imerge_trp);
}


/*
  Create ROR_SCAN_INFO* structure with a single ROR scan on index idx using
  sel_arg set of intervals.

  SYNOPSIS
    make_ror_scan()
      param    Parameter from test_quick_select function
      idx      Index of key in param->keys
      sel_arg  Set of intervals for a given key

  RETURN
    NULL - out of memory
    ROR scan structure containing a scan for {idx, sel_arg}
*/

static
ROR_SCAN_INFO *make_ror_scan(const PARAM *param, int idx, SEL_ARG *sel_arg)
{
  ROR_SCAN_INFO *ror_scan;
  my_bitmap_map *bitmap_buf;
  uint keynr;
  DBUG_ENTER("make_ror_scan");

  if (!(ror_scan= (ROR_SCAN_INFO*)alloc_root(param->mem_root,
                                             sizeof(ROR_SCAN_INFO))))
    DBUG_RETURN(NULL);

  ror_scan->idx= idx;
  ror_scan->keynr= keynr= param->real_keynr[idx];
  ror_scan->key_rec_length= (param->table->key_info[keynr].key_length +
                             param->table->file->ref_length);
  ror_scan->sel_arg= sel_arg;
  ror_scan->records= param->table->quick_rows[keynr];

  if (!(bitmap_buf= (my_bitmap_map*) alloc_root(param->mem_root,
                                                param->fields_bitmap_size)))
    DBUG_RETURN(NULL);

  if (bitmap_init(&ror_scan->covered_fields, bitmap_buf,
                  param->table->s->fields, FALSE))
    DBUG_RETURN(NULL);
  bitmap_clear_all(&ror_scan->covered_fields);

  KEY_PART_INFO *key_part= param->table->key_info[keynr].key_part;
  KEY_PART_INFO *key_part_end= key_part +
                               param->table->key_info[keynr].key_parts;
  for (;key_part != key_part_end; ++key_part)
  {
    if (bitmap_is_set(&param->needed_fields, key_part->fieldnr-1))
      bitmap_set_bit(&ror_scan->covered_fields, key_part->fieldnr-1);
  }
  double rows= rows2double(param->table->quick_rows[ror_scan->keynr]);
  ror_scan->index_read_cost=
    param->table->file->index_only_read_time(ror_scan->keynr, rows);
  DBUG_RETURN(ror_scan);
}


/*
  Compare two ROR_SCAN_INFO** by  E(#records_matched) * key_record_length.
  SYNOPSIS
    cmp_ror_scan_info()
      a ptr to first compared value
      b ptr to second compared value

  RETURN
   -1 a < b
    0 a = b
    1 a > b
*/

static int cmp_ror_scan_info(ROR_SCAN_INFO** a, ROR_SCAN_INFO** b)
{
  double val1= rows2double((*a)->records) * (*a)->key_rec_length;
  double val2= rows2double((*b)->records) * (*b)->key_rec_length;
  return (val1 < val2)? -1: (val1 == val2)? 0 : 1;
}

/*
  Compare two ROR_SCAN_INFO** by
   (#covered fields in F desc,
    #components asc,
    number of first not covered component asc)

  SYNOPSIS
    cmp_ror_scan_info_covering()
      a ptr to first compared value
      b ptr to second compared value

  RETURN
   -1 a < b
    0 a = b
    1 a > b
*/

static int cmp_ror_scan_info_covering(ROR_SCAN_INFO** a, ROR_SCAN_INFO** b)
{
  if ((*a)->used_fields_covered > (*b)->used_fields_covered)
    return -1;
  if ((*a)->used_fields_covered < (*b)->used_fields_covered)
    return 1;
  if ((*a)->key_components < (*b)->key_components)
    return -1;
  if ((*a)->key_components > (*b)->key_components)
    return 1;
  if ((*a)->first_uncovered_field < (*b)->first_uncovered_field)
    return -1;
  if ((*a)->first_uncovered_field > (*b)->first_uncovered_field)
    return 1;
  return 0;
}


/* Auxiliary structure for incremental ROR-intersection creation */
typedef struct
{
  const PARAM *param;
  MY_BITMAP covered_fields; /* union of fields covered by all scans */
  /*
    Fraction of table records that satisfies conditions of all scans.
    This is the number of full records that will be retrieved if a
    non-index_only index intersection will be employed.
  */
  double out_rows;
  /* TRUE if covered_fields is a superset of needed_fields */
  bool is_covering;

  ha_rows index_records; /* sum(#records to look in indexes) */
  double index_scan_costs; /* SUM(cost of 'index-only' scans) */
  double total_cost;
} ROR_INTERSECT_INFO;


/*
  Allocate a ROR_INTERSECT_INFO and initialize it to contain zero scans.

  SYNOPSIS
    ror_intersect_init()
      param         Parameter from test_quick_select

  RETURN
    allocated structure
    NULL on error
*/

static
ROR_INTERSECT_INFO* ror_intersect_init(const PARAM *param)
{
  ROR_INTERSECT_INFO *info;
  my_bitmap_map* buf;
  if (!(info= (ROR_INTERSECT_INFO*)alloc_root(param->mem_root,
                                              sizeof(ROR_INTERSECT_INFO))))
    return NULL;
  info->param= param;
  if (!(buf= (my_bitmap_map*) alloc_root(param->mem_root,
                                         param->fields_bitmap_size)))
    return NULL;
  if (bitmap_init(&info->covered_fields, buf, param->table->s->fields,
                  FALSE))
    return NULL;
  info->is_covering= FALSE;
  info->index_scan_costs= 0.0;
  info->index_records= 0;
  info->out_rows= (double) param->table->file->stats.records;
  bitmap_clear_all(&info->covered_fields);
  return info;
}

void ror_intersect_cpy(ROR_INTERSECT_INFO *dst, const ROR_INTERSECT_INFO *src)
{
  dst->param= src->param;
  memcpy(dst->covered_fields.bitmap, src->covered_fields.bitmap, 
         no_bytes_in_map(&src->covered_fields));
  dst->out_rows= src->out_rows;
  dst->is_covering= src->is_covering;
  dst->index_records= src->index_records;
  dst->index_scan_costs= src->index_scan_costs;
  dst->total_cost= src->total_cost;
}


/*
  Get selectivity of a ROR scan wrt ROR-intersection.

  SYNOPSIS
    ror_scan_selectivity()
      info  ROR-interection 
      scan  ROR scan
      
  NOTES
    Suppose we have a condition on several keys
    cond=k_11=c_11 AND k_12=c_12 AND ...  // parts of first key
         k_21=c_21 AND k_22=c_22 AND ...  // parts of second key
          ...
         k_n1=c_n1 AND k_n3=c_n3 AND ...  (1) //parts of the key used by *scan

    where k_ij may be the same as any k_pq (i.e. keys may have common parts).

    A full row is retrieved if entire condition holds.

    The recursive procedure for finding P(cond) is as follows:

    First step:
    Pick 1st part of 1st key and break conjunction (1) into two parts:
      cond= (k_11=c_11 AND R)

    Here R may still contain condition(s) equivalent to k_11=c_11.
    Nevertheless, the following holds:

      P(k_11=c_11 AND R) = P(k_11=c_11) * P(R | k_11=c_11).

    Mark k_11 as fixed field (and satisfied condition) F, save P(F),
    save R to be cond and proceed to recursion step.

    Recursion step:
    We have a set of fixed fields/satisfied conditions) F, probability P(F),
    and remaining conjunction R
    Pick next key part on current key and its condition "k_ij=c_ij".
    We will add "k_ij=c_ij" into F and update P(F).
    Lets denote k_ij as t,  R = t AND R1, where R1 may still contain t. Then

     P((t AND R1)|F) = P(t|F) * P(R1|t|F) = P(t|F) * P(R1|(t AND F)) (2)

    (where '|' mean conditional probability, not "or")

    Consider the first multiplier in (2). One of the following holds:
    a) F contains condition on field used in t (i.e. t AND F = F).
      Then P(t|F) = 1

    b) F doesn't contain condition on field used in t. Then F and t are
     considered independent.

     P(t|F) = P(t|(fields_before_t_in_key AND other_fields)) =
          = P(t|fields_before_t_in_key).

     P(t|fields_before_t_in_key) = #records(fields_before_t_in_key) /
                                   #records(fields_before_t_in_key, t)

    The second multiplier is calculated by applying this step recursively.

  IMPLEMENTATION
    This function calculates the result of application of the "recursion step"
    described above for all fixed key members of a single key, accumulating set
    of covered fields, selectivity, etc.

    The calculation is conducted as follows:
    Lets denote #records(keypart1, ... keypartK) as n_k. We need to calculate

     n_{k1}      n_{k2}
    --------- * ---------  * .... (3)
     n_{k1-1}    n_{k2-1}

    where k1,k2,... are key parts which fields were not yet marked as fixed
    ( this is result of application of option b) of the recursion step for
      parts of a single key).
    Since it is reasonable to expect that most of the fields are not marked
    as fixed, we calculate (3) as

                                  n_{i1}      n_{i2}
    (3) = n_{max_key_part}  / (   --------- * ---------  * ....  )
                                  n_{i1-1}    n_{i2-1}

    where i1,i2, .. are key parts that were already marked as fixed.

    In order to minimize number of expensive records_in_range calls we group
    and reduce adjacent fractions.

  RETURN
    Selectivity of given ROR scan.
*/

static double ror_scan_selectivity(const ROR_INTERSECT_INFO *info, 
                                   const ROR_SCAN_INFO *scan)
{
  double selectivity_mult= 1.0;
  KEY_PART_INFO *key_part= info->param->table->key_info[scan->keynr].key_part;
  uchar key_val[MAX_KEY_LENGTH+MAX_FIELD_WIDTH]; /* key values tuple */
  uchar *key_ptr= key_val;
  SEL_ARG *sel_arg, *tuple_arg= NULL;
  key_part_map keypart_map= 0;
  bool cur_covered;
  bool prev_covered= test(bitmap_is_set(&info->covered_fields,
                                        key_part->fieldnr-1));
  key_range min_range;
  key_range max_range;
  min_range.key= key_val;
  min_range.flag= HA_READ_KEY_EXACT;
  max_range.key= key_val;
  max_range.flag= HA_READ_AFTER_KEY;
  ha_rows prev_records= info->param->table->file->stats.records;
  DBUG_ENTER("ror_scan_selectivity");

  for (sel_arg= scan->sel_arg; sel_arg;
       sel_arg= sel_arg->next_key_part)
  {
    DBUG_PRINT("info",("sel_arg step"));
    cur_covered= test(bitmap_is_set(&info->covered_fields,
                                    key_part[sel_arg->part].fieldnr-1));
    if (cur_covered != prev_covered)
    {
      /* create (part1val, ..., part{n-1}val) tuple. */
      ha_rows records;
      if (!tuple_arg)
      {
        tuple_arg= scan->sel_arg;
        /* Here we use the length of the first key part */
        tuple_arg->store_min(key_part->store_length, &key_ptr, 0);
        keypart_map= 1;
      }
      while (tuple_arg->next_key_part != sel_arg)
      {
        tuple_arg= tuple_arg->next_key_part;
        tuple_arg->store_min(key_part[tuple_arg->part].store_length,
                             &key_ptr, 0);
        keypart_map= (keypart_map << 1) | 1;
      }
      min_range.length= max_range.length= (size_t) (key_ptr - key_val);
      min_range.keypart_map= max_range.keypart_map= keypart_map;
      records= (info->param->table->file->
                records_in_range(scan->keynr, &min_range, &max_range));
      if (cur_covered)
      {
        /* uncovered -> covered */
        double tmp= rows2double(records)/rows2double(prev_records);
        DBUG_PRINT("info", ("Selectivity multiplier: %g", tmp));
        selectivity_mult *= tmp;
        prev_records= HA_POS_ERROR;
      }
      else
      {
        /* covered -> uncovered */
        prev_records= records;
      }
    }
    prev_covered= cur_covered;
  }
  if (!prev_covered)
  {
    double tmp= rows2double(info->param->table->quick_rows[scan->keynr]) /
                rows2double(prev_records);
    DBUG_PRINT("info", ("Selectivity multiplier: %g", tmp));
    selectivity_mult *= tmp;
  }
  DBUG_PRINT("info", ("Returning multiplier: %g", selectivity_mult));
  DBUG_RETURN(selectivity_mult);
}


/*
  Check if adding a ROR scan to a ROR-intersection reduces its cost of
  ROR-intersection and if yes, update parameters of ROR-intersection,
  including its cost.

  SYNOPSIS
    ror_intersect_add()
      param        Parameter from test_quick_select
      info         ROR-intersection structure to add the scan to.
      ror_scan     ROR scan info to add.
      is_cpk_scan  If TRUE, add the scan as CPK scan (this can be inferred
                   from other parameters and is passed separately only to
                   avoid duplicating the inference code)

  NOTES
    Adding a ROR scan to ROR-intersect "makes sense" iff the cost of ROR-
    intersection decreases. The cost of ROR-intersection is calculated as
    follows:

    cost= SUM_i(key_scan_cost_i) + cost_of_full_rows_retrieval

    When we add a scan the first increases and the second decreases.

    cost_of_full_rows_retrieval=
      (union of indexes used covers all needed fields) ?
        cost_of_sweep_read(E(rows_to_retrieve), rows_in_table) :
        0

    E(rows_to_retrieve) = #rows_in_table * ror_scan_selectivity(null, scan1) *
                           ror_scan_selectivity({scan1}, scan2) * ... *
                           ror_scan_selectivity({scan1,...}, scanN). 
  RETURN
    TRUE   ROR scan added to ROR-intersection, cost updated.
    FALSE  It doesn't make sense to add this ROR scan to this ROR-intersection.
*/

static bool ror_intersect_add(ROR_INTERSECT_INFO *info,
                              ROR_SCAN_INFO* ror_scan, bool is_cpk_scan)
{
  double selectivity_mult= 1.0;

  DBUG_ENTER("ror_intersect_add");
  DBUG_PRINT("info", ("Current out_rows= %g", info->out_rows));
  DBUG_PRINT("info", ("Adding scan on %s",
                      info->param->table->key_info[ror_scan->keynr].name));
  DBUG_PRINT("info", ("is_cpk_scan: %d",is_cpk_scan));

  selectivity_mult = ror_scan_selectivity(info, ror_scan);
  if (selectivity_mult == 1.0)
  {
    /* Don't add this scan if it doesn't improve selectivity. */
    DBUG_PRINT("info", ("The scan doesn't improve selectivity."));
    DBUG_RETURN(FALSE);
  }
  
  info->out_rows *= selectivity_mult;
  
  if (is_cpk_scan)
  {
    /*
      CPK scan is used to filter out rows. We apply filtering for 
      each record of every scan. Assuming ROWID_COMPARE_COST
      per check this gives us:
    */
    info->index_scan_costs += rows2double(info->index_records) * 
                              ROWID_COMPARE_COST;
  }
  else
  {
    info->index_records += info->param->table->quick_rows[ror_scan->keynr];
    info->index_scan_costs += ror_scan->index_read_cost;
    bitmap_union(&info->covered_fields, &ror_scan->covered_fields);
    if (!info->is_covering && bitmap_is_subset(&info->param->needed_fields,
                                               &info->covered_fields))
    {
      DBUG_PRINT("info", ("ROR-intersect is covering now"));
      info->is_covering= TRUE;
    }
  }

  info->total_cost= info->index_scan_costs;
  DBUG_PRINT("info", ("info->total_cost: %g", info->total_cost));
  if (!info->is_covering)
  {
    COST_VECT sweep_cost;
    JOIN *join= info->param->thd->lex->select_lex.join;
    bool is_interrupted= test(join && join->tables == 1);
    get_sweep_read_cost(info->param->table, double2rows(info->out_rows),
                        is_interrupted, &sweep_cost);
    info->total_cost += sweep_cost.total_cost();
    DBUG_PRINT("info", ("info->total_cost= %g", info->total_cost));
  }
  DBUG_PRINT("info", ("New out_rows: %g", info->out_rows));
  DBUG_PRINT("info", ("New cost: %g, %scovering", info->total_cost,
                      info->is_covering?"" : "non-"));
  DBUG_RETURN(TRUE);
}


/*
  Get best ROR-intersection plan using non-covering ROR-intersection search
  algorithm. The returned plan may be covering.

  SYNOPSIS
    get_best_ror_intersect()
      param            Parameter from test_quick_select function.
      tree             Transformed restriction condition to be used to look
                       for ROR scans.
      read_time        Do not return read plans with cost > read_time.
      are_all_covering [out] set to TRUE if union of all scans covers all
                       fields needed by the query (and it is possible to build
                       a covering ROR-intersection)

  NOTES
    get_key_scans_params must be called before this function can be called.
    
    When this function is called by ROR-union construction algorithm it
    assumes it is building an uncovered ROR-intersection (and thus # of full
    records to be retrieved is wrong here). This is a hack.

  IMPLEMENTATION
    The approximate best non-covering plan search algorithm is as follows:

    find_min_ror_intersection_scan()
    {
      R= select all ROR scans;
      order R by (E(#records_matched) * key_record_length).

      S= first(R); -- set of scans that will be used for ROR-intersection
      R= R-first(S);
      min_cost= cost(S);
      min_scan= make_scan(S);
      while (R is not empty)
      {
        firstR= R - first(R);
        if (!selectivity(S + firstR < selectivity(S)))
          continue;
          
        S= S + first(R);
        if (cost(S) < min_cost)
        {
          min_cost= cost(S);
          min_scan= make_scan(S);
        }
      }
      return min_scan;
    }

    See ror_intersect_add function for ROR intersection costs.

    Special handling for Clustered PK scans
    Clustered PK contains all table fields, so using it as a regular scan in
    index intersection doesn't make sense: a range scan on CPK will be less
    expensive in this case.
    Clustered PK scan has special handling in ROR-intersection: it is not used
    to retrieve rows, instead its condition is used to filter row references
    we get from scans on other keys.

  RETURN
    ROR-intersection table read plan
    NULL if out of memory or no suitable plan found.
*/

static
TRP_ROR_INTERSECT *get_best_ror_intersect(const PARAM *param, SEL_TREE *tree,
                                          double read_time,
                                          bool *are_all_covering)
{
  uint idx;
  double min_cost= DBL_MAX;
  Opt_trace_context * const trace= &param->thd->opt_trace;
  DBUG_ENTER("get_best_ror_intersect");

  Opt_trace_object trace_ror(trace, "analyzing_roworder_intersect");

  if ((tree->n_ror_scans < 2) || !param->table->file->stats.records ||
      !param->thd->optimizer_switch_flag(OPTIMIZER_SWITCH_INDEX_MERGE_INTERSECT))
  {
    trace_ror.add("usable", false);
    if (tree->n_ror_scans < 2)
      trace_ror.add_alnum("cause", "too_few_roworder_scans");
    else
      trace_ror.add("need_tracing", true);
    DBUG_RETURN(NULL);
  }

  if (param->order_direction == ORDER::ORDER_DESC)
    DBUG_RETURN(NULL);

  /*
    Step1: Collect ROR-able SEL_ARGs and create ROR_SCAN_INFO for each of 
    them. Also find and save clustered PK scan if there is one.
  */
  ROR_SCAN_INFO **cur_ror_scan;
  ROR_SCAN_INFO *cpk_scan= NULL;
  uint cpk_no;
  bool cpk_scan_used= FALSE;

  if (!(tree->ror_scans= (ROR_SCAN_INFO**)alloc_root(param->mem_root,
                                                     sizeof(ROR_SCAN_INFO*)*
                                                     param->keys)))
    return NULL;
  cpk_no= ((param->table->file->primary_key_is_clustered()) ?
           param->table->s->primary_key : MAX_KEY);

  for (idx= 0, cur_ror_scan= tree->ror_scans; idx < param->keys; idx++)
  {
    ROR_SCAN_INFO *scan;
    if (!tree->ror_scans_map.is_set(idx))
      continue;
    if (!(scan= make_ror_scan(param, idx, tree->keys[idx])))
      return NULL;
    if (param->real_keynr[idx] == cpk_no)
    {
      cpk_scan= scan;
      tree->n_ror_scans--;
    }
    else
      *(cur_ror_scan++)= scan;
  }

  tree->ror_scans_end= cur_ror_scan;
  DBUG_EXECUTE("info",print_ror_scans_arr(param->table, "original",
                                          tree->ror_scans,
                                          tree->ror_scans_end););
  /*
    Ok, [ror_scans, ror_scans_end) is array of ptrs to initialized
    ROR_SCAN_INFO's.
    Step 2: Get best ROR-intersection using an approximate algorithm.
  */
  my_qsort(tree->ror_scans, tree->n_ror_scans, sizeof(ROR_SCAN_INFO*),
           (qsort_cmp)cmp_ror_scan_info);
  DBUG_EXECUTE("info",print_ror_scans_arr(param->table, "ordered",
                                          tree->ror_scans,
                                          tree->ror_scans_end););

  ROR_SCAN_INFO **intersect_scans; /* ROR scans used in index intersection */
  ROR_SCAN_INFO **intersect_scans_end;
  if (!(intersect_scans= (ROR_SCAN_INFO**)alloc_root(param->mem_root,
                                                     sizeof(ROR_SCAN_INFO*)*
                                                     tree->n_ror_scans)))
    return NULL;
  intersect_scans_end= intersect_scans;

  /* Create and incrementally update ROR intersection. */
  ROR_INTERSECT_INFO *intersect, *intersect_best;
  if (!(intersect= ror_intersect_init(param)) || 
      !(intersect_best= ror_intersect_init(param)))
    return NULL;

  /* [intersect_scans,intersect_scans_best) will hold the best intersection */
  ROR_SCAN_INFO **intersect_scans_best;
  cur_ror_scan= tree->ror_scans;
  intersect_scans_best= intersect_scans;
  /*
    Note: trace_isect_idx.end() is called to close this object after
    this while-loop.
  */
  Opt_trace_array trace_isect_idx(trace, "intersecting_indices");
  while (cur_ror_scan != tree->ror_scans_end && !intersect->is_covering)
  {
    Opt_trace_object trace_idx(trace);
    trace_idx.add_utf8("index",
                       param->table->key_info[(*cur_ror_scan)->keynr].name);
    /* S= S + first(R);  R= R - first(R); */
    if (!ror_intersect_add(intersect, *cur_ror_scan, FALSE))
    {
      trace_idx.add("usable", false).
        add_alnum("cause", "does_not_reduce_cost_of_intersect");
      cur_ror_scan++;
      continue;
    }
    
    trace_idx.add("usable", true).
      add("matching_rows_now", intersect->out_rows).
      add("cumulated_cost", intersect->total_cost).
      add("isect_covering_with_this_index", intersect->is_covering);

    *(intersect_scans_end++)= *(cur_ror_scan++);

    if (intersect->total_cost < min_cost)
    {
      /* Local minimum found, save it */
      ror_intersect_cpy(intersect_best, intersect);
      intersect_scans_best= intersect_scans_end;
      min_cost = intersect->total_cost;
    }
  }
  // Note: trace_isect_idx trace object is closed here
  trace_isect_idx.end();

  if (intersect_scans_best == intersect_scans)
  {
    trace_ror.add("chosen", false).
      add_alnum("cause", "does_not_increase_selectivity");
    DBUG_PRINT("info", ("None of scans increase selectivity"));
    DBUG_RETURN(NULL);
  }
    
  DBUG_EXECUTE("info",print_ror_scans_arr(param->table,
                                          "best ROR-intersection",
                                          intersect_scans,
                                          intersect_scans_best););

  *are_all_covering= intersect->is_covering;
  uint best_num= intersect_scans_best - intersect_scans;
  ror_intersect_cpy(intersect, intersect_best);

  /*
    Ok, found the best ROR-intersection of non-CPK key scans.
    Check if we should add a CPK scan. If the obtained ROR-intersection is 
    covering, it doesn't make sense to add CPK scan.
  */
  { // Scope for trace object
    Opt_trace_object trace_cpk(trace, "clustered_pk");
    if (cpk_scan && !intersect->is_covering)
    {
      if (ror_intersect_add(intersect, cpk_scan, TRUE) &&
          (intersect->total_cost < min_cost))
      {
        trace_cpk.add("clustered_pk_scan_added_to_intersect", true).
          add("cumulated_cost", intersect->total_cost);
        cpk_scan_used= TRUE;
        intersect_best= intersect; //just set pointer here
      }
      else
        trace_cpk.add("clustered_pk_added_to_intersect", false).
          add_alnum("cause", "cost");
    }
    else
    {
      trace_cpk.add("clustered_pk_added_to_intersect", false).
        add_alnum("cause", cpk_scan ?
                  "roworder_is_covering" : "no_clustered_pk_index");
    }
  }
  /* Ok, return ROR-intersect plan if we have found one */
  TRP_ROR_INTERSECT *trp= NULL;
  if (min_cost < read_time && (cpk_scan_used || best_num > 1))
  {
    if (!(trp= new (param->mem_root) TRP_ROR_INTERSECT))
      DBUG_RETURN(trp);
    if (!(trp->first_scan=
           (ROR_SCAN_INFO**)alloc_root(param->mem_root,
                                       sizeof(ROR_SCAN_INFO*)*best_num)))
      DBUG_RETURN(NULL);
    memcpy(trp->first_scan, intersect_scans, best_num*sizeof(ROR_SCAN_INFO*));
    trp->last_scan=  trp->first_scan + best_num;
    trp->is_covering= intersect_best->is_covering;
    trp->read_cost= intersect_best->total_cost;
    /* Prevent divisons by zero */
    ha_rows best_rows = double2rows(intersect_best->out_rows);
    if (!best_rows)
      best_rows= 1;
    set_if_smaller(param->table->quick_condition_rows, best_rows);
    trp->records= best_rows;
    trp->index_scan_costs= intersect_best->index_scan_costs;
    trp->cpk_scan= cpk_scan_used? cpk_scan: NULL;

    trace_ror.add("rows", trp->records).
      add("cost", trp->read_cost).
      add("covering", trp->is_covering).
      add("chosen", true);

    DBUG_PRINT("info", ("Returning non-covering ROR-intersect plan:"
                        "cost %g, records %lu",
                        trp->read_cost, (ulong) trp->records));
  }
  else
    trace_ror.add("chosen", false);
  DBUG_RETURN(trp);
}


/*
  Get best covering ROR-intersection.
  SYNOPSIS
    get_best_covering_ror_intersect()
      param     Parameter from test_quick_select function.
      tree      SEL_TREE with sets of intervals for different keys.
      read_time Don't return table read plans with cost > read_time.

  RETURN
    Best covering ROR-intersection plan
    NULL if no plan found.

  NOTES
    get_best_ror_intersect must be called for a tree before calling this
    function for it.
    This function invalidates tree->ror_scans member values.

  The following approximate algorithm is used:
    I=set of all covering indexes
    F=set of all fields to cover
    S={}

    do
    {
      Order I by (#covered fields in F desc,
                  #components asc,
                  number of first not covered component asc);
      F=F-covered by first(I);
      S=S+first(I);
      I=I-first(I);
    } while F is not empty.
*/

static
TRP_ROR_INTERSECT *get_best_covering_ror_intersect(PARAM *param,
                                                   SEL_TREE *tree,
                                                   double read_time)
{
  ROR_SCAN_INFO **ror_scan_mark;
  ROR_SCAN_INFO **ror_scans_end= tree->ror_scans_end;
  DBUG_ENTER("get_best_covering_ror_intersect");

  if (!param->thd->optimizer_switch_flag(OPTIMIZER_SWITCH_INDEX_MERGE_INTERSECT))
    DBUG_RETURN(NULL);

  Opt_trace_context * const trace= &param->thd->opt_trace;
  Opt_trace_object trace_covering(trace, "make_covering_roworder_intersect");

  for (ROR_SCAN_INFO **scan= tree->ror_scans; scan != ror_scans_end; ++scan)
    (*scan)->key_components=
      param->table->key_info[(*scan)->keynr].key_parts;

  /*
    Run covering-ROR-search algorithm.
    Assume set I is [ror_scan .. ror_scans_end)
  */

  /*I=set of all covering indexes */
  ror_scan_mark= tree->ror_scans;

  MY_BITMAP *covered_fields= &param->tmp_covered_fields;
  if (!covered_fields->bitmap) 
    covered_fields->bitmap= (my_bitmap_map*)alloc_root(param->mem_root,
                                               param->fields_bitmap_size);
  if (!covered_fields->bitmap ||
      bitmap_init(covered_fields, covered_fields->bitmap,
                  param->table->s->fields, FALSE))
    DBUG_RETURN(0);
  bitmap_clear_all(covered_fields);

  double total_cost= 0.0f;
  ha_rows records=0;
  bool all_covered;

  DBUG_PRINT("info", ("Building covering ROR-intersection"));

  // Note: trace_idx.end() is called to close this object after this loop.
  Opt_trace_array trace_idx(trace, "included_indices");

  do
  {
    /*
      Update changed sorting info:
        #covered fields,
	number of first not covered component
      Calculate and save these values for each of remaining scans.
    */
    for (ROR_SCAN_INFO **scan= ror_scan_mark; scan != ror_scans_end; ++scan)
    {
      bitmap_subtract(&(*scan)->covered_fields, covered_fields);
      (*scan)->used_fields_covered=
        bitmap_bits_set(&(*scan)->covered_fields);
      (*scan)->first_uncovered_field=
        bitmap_get_first(&(*scan)->covered_fields);
    }

    my_qsort(ror_scan_mark, ror_scans_end-ror_scan_mark, sizeof(ROR_SCAN_INFO*),
             (qsort_cmp)cmp_ror_scan_info_covering);

    /* I=I-first(I) */
    total_cost += (*ror_scan_mark)->index_read_cost;
    records += (*ror_scan_mark)->records;

    trace_idx.add_utf8(param->table->key_info[(*ror_scan_mark)->keynr].name);

    if (total_cost > read_time)
    {
      trace_idx.end();
      trace_covering.add("chosen", false).add_alnum("cause", "cost");
      DBUG_RETURN(NULL);
    }
    /* F=F-covered by first(I) */
    bitmap_union(covered_fields, &(*ror_scan_mark)->covered_fields);
    all_covered= bitmap_is_subset(&param->needed_fields, covered_fields);
  } while ((++ror_scan_mark < ror_scans_end) && !all_covered);

  trace_idx.end();
  
  if (!all_covered)
  {
    trace_covering.add("covering", false).add("chosen", false);
    DBUG_RETURN(NULL);
  }
  trace_covering.add("covering", true);
  if (unlikely((ror_scan_mark < ror_scans_end) && trace->is_started()))
  {
    Opt_trace_array ota(trace, "not_included_indices");
    for (ROR_SCAN_INFO **remaining_idx= ror_scan_mark;
         remaining_idx < ror_scans_end; remaining_idx++)
      ota.add_utf8(param->table->key_info[(*remaining_idx)->keynr].name);
  }

  if ((ror_scan_mark - tree->ror_scans) == 1)
  {
    trace_covering.add("chosen", false).
      add_alnum("cause", "only_one_index");
    DBUG_RETURN(NULL);
  }

  /*
    Ok, [tree->ror_scans .. ror_scan) holds covering index_intersection with
    cost total_cost.
  */
  DBUG_PRINT("info", ("Covering ROR-intersect scans cost: %g", total_cost));

  /* Add priority queue use cost. */
  total_cost += rows2double(records) *
                log((double)(ror_scan_mark - tree->ror_scans)) *
                ROWID_COMPARE_COST / M_LN2;
  DBUG_PRINT("info", ("Covering ROR-intersect full cost: %g", total_cost));

  if (total_cost > read_time)
  {
    trace_covering.add("chosen", false).add_alnum("cause", "cost");
    DBUG_RETURN(NULL);
  }

  TRP_ROR_INTERSECT *trp;
  if (!(trp= new (param->mem_root) TRP_ROR_INTERSECT))
    DBUG_RETURN(trp);
  uint best_num= (ror_scan_mark - tree->ror_scans);
  if (!(trp->first_scan= (ROR_SCAN_INFO**)alloc_root(param->mem_root,
                                                     sizeof(ROR_SCAN_INFO*)*
                                                     best_num)))
    DBUG_RETURN(NULL);
  memcpy(trp->first_scan, tree->ror_scans, best_num*sizeof(ROR_SCAN_INFO*));
  trp->last_scan=  trp->first_scan + best_num;
  trp->is_covering= TRUE;
  trp->read_cost= total_cost;
  trp->records= records;
  trp->cpk_scan= NULL;
  set_if_smaller(param->table->quick_condition_rows, records); 

  trace_covering.add("rows", trp->records).
    add("cost", trp->read_cost).
    add("chosen", true);

  DBUG_RETURN(trp);
}


/*
  Get best "range" table read plan for given SEL_TREE, also update some info

  SYNOPSIS
    get_key_scans_params()
      param                    Parameters from test_quick_select
      tree                     Make range select for this SEL_TREE
      index_read_must_be_used  TRUE <=> assume 'index only' option will be set
                               (except for clustered PK indexes)
      update_tbl_stats         TRUE <=> update table->quick_* with information
                               about range scans we've evaluated.
      read_time                Maximum cost. i.e. don't create read plans with 
                               cost > read_time.

  DESCRIPTION
    Find the best "range" table read plan for given SEL_TREE. 
    The side effects are 
     - tree->ror_scans is updated to indicate which scans are ROR scans.
     - if update_tbl_stats=TRUE then table->quick_* is updated with info
       about every possible range scan.

  RETURN
    Best range read plan
    NULL if no plan found or error occurred
*/

static TRP_RANGE *get_key_scans_params(PARAM *param, SEL_TREE *tree,
                                       bool index_read_must_be_used, 
                                       bool update_tbl_stats,
                                       double read_time)
{
  uint idx;
  SEL_ARG **key,**end, **key_to_read= NULL;
  ha_rows UNINIT_VAR(best_records);              /* protected by key_to_read */
  uint    best_mrr_flags, best_buf_size;
  TRP_RANGE* read_plan= NULL;
  DBUG_ENTER("get_key_scans_params");
  LINT_INIT(best_mrr_flags); /* protected by key_to_read */
  LINT_INIT(best_buf_size); /* protected by key_to_read */
  Opt_trace_context * const trace= &param->thd->opt_trace;
  /*
    Note that there may be trees that have type SEL_TREE::KEY but contain no
    key reads at all, e.g. tree for expression "key1 is not null" where key1
    is defined as "not null".
  */
  DBUG_EXECUTE("info", print_sel_tree(param, tree, &tree->keys_map,
                                      "tree scans"););
  Opt_trace_array ota(trace, "range_scan_alternatives");

  tree->ror_scans_map.clear_all();
  tree->n_ror_scans= 0;
  for (idx= 0,key=tree->keys, end=key+param->keys; key != end; key++,idx++)
  {
    if (*key)
    {
      ha_rows found_records;
      COST_VECT cost;
      double found_read_time;
      uint mrr_flags, buf_size;
      uint keynr= param->real_keynr[idx];
      if ((*key)->type == SEL_ARG::MAYBE_KEY ||
          (*key)->maybe_flag)
        param->needed_reg->set_bit(keynr);

      bool read_index_only= index_read_must_be_used ? TRUE :
                            (bool) param->table->covering_keys.is_set(keynr);

      Opt_trace_object trace_idx(trace);
      trace_idx.add_utf8("index", param->table->key_info[keynr].name);

      found_records= check_quick_select(param, idx, read_index_only, *key,
                                        update_tbl_stats, &mrr_flags,
                                        &buf_size, &cost);

#ifdef OPTIMIZER_TRACE
      // check_quick_select() says don't use range if it returns HA_POS_ERROR
      if (found_records != HA_POS_ERROR &&
          param->thd->opt_trace.is_started())
      {
        Opt_trace_array trace_range(&param->thd->opt_trace, "ranges");

        const KEY &cur_key= param->table->key_info[keynr];
        const KEY_PART_INFO *key_part= cur_key.key_part;

        String range_info;
        range_info.set_charset(system_charset_info);
        trace_range_all_keyparts(trace_range, &range_info, *key, key_part);
      }
#endif

      trace_idx.add("index_only", read_index_only).
        add("rows", found_records).
        add("cost", cost.total_cost());

      if ((found_records != HA_POS_ERROR) && param->is_ror_scan)
      {
        trace_idx.add("rowid_ordered", true);
        tree->n_ror_scans++;
        tree->ror_scans_map.set_bit(idx);
      }
      else
        trace_idx.add("rowid_ordered", false);

      if (found_records != HA_POS_ERROR &&
          read_time > (found_read_time= cost.total_cost()))
      {
        trace_idx.add("chosen", true);
        read_time=    found_read_time;
        best_records= found_records;
        key_to_read=  key;
        best_mrr_flags= mrr_flags;
        best_buf_size=  buf_size;
      }
      else
        trace_idx.add("chosen", false).add_alnum("cause", "cost");

    }
  }

  DBUG_EXECUTE("info", print_sel_tree(param, tree, &tree->ror_scans_map,
                                      "ROR scans"););
  if (key_to_read)
  {
    idx= key_to_read - tree->keys;
    if ((read_plan= new (param->mem_root) TRP_RANGE(*key_to_read, idx,
                                                    best_mrr_flags)))
    {
      read_plan->records= best_records;
      read_plan->is_ror= tree->ror_scans_map.is_set(idx);
      read_plan->read_cost= read_time;
      read_plan->mrr_buf_size= best_buf_size;
      DBUG_PRINT("info",
                ("Returning range plan for key %s, cost %g, records %lu",
                 param->table->key_info[param->real_keynr[idx]].name,
                 read_plan->read_cost, (ulong) read_plan->records));
    }
  }
  else
    DBUG_PRINT("info", ("No 'range' table read plan found"));

  DBUG_RETURN(read_plan);
}


QUICK_SELECT_I *TRP_INDEX_MERGE::make_quick(PARAM *param,
                                            bool retrieve_full_rows,
                                            MEM_ROOT *parent_alloc)
{
  QUICK_INDEX_MERGE_SELECT *quick_imerge;
  QUICK_RANGE_SELECT *quick;
  /* index_merge always retrieves full rows, ignore retrieve_full_rows */
  if (!(quick_imerge= new QUICK_INDEX_MERGE_SELECT(param->thd, param->table)))
    return NULL;

  quick_imerge->records= records;
  quick_imerge->read_time= read_cost;
  for (TRP_RANGE **range_scan= range_scans; range_scan != range_scans_end;
       range_scan++)
  {
    if (!(quick= (QUICK_RANGE_SELECT*)
          ((*range_scan)->make_quick(param, FALSE, &quick_imerge->alloc)))||
        quick_imerge->push_quick_back(quick))
    {
      delete quick;
      delete quick_imerge;
      return NULL;
    }
  }
  return quick_imerge;
}

QUICK_SELECT_I *TRP_ROR_INTERSECT::make_quick(PARAM *param,
                                              bool retrieve_full_rows,
                                              MEM_ROOT *parent_alloc)
{
  QUICK_ROR_INTERSECT_SELECT *quick_intrsect;
  QUICK_RANGE_SELECT *quick;
  DBUG_ENTER("TRP_ROR_INTERSECT::make_quick");
  MEM_ROOT *alloc;

  if ((quick_intrsect=
         new QUICK_ROR_INTERSECT_SELECT(param->thd, param->table,
                                        (retrieve_full_rows? (!is_covering) :
                                         FALSE),
                                        parent_alloc)))
  {
    DBUG_EXECUTE("info", print_ror_scans_arr(param->table,
                                             "creating ROR-intersect",
                                             first_scan, last_scan););
    alloc= parent_alloc? parent_alloc: &quick_intrsect->alloc;
    for (st_ror_scan_info **current= first_scan;
         current != last_scan;
         current++)
    {
      if (!(quick= get_quick_select(param, (*current)->idx,
                                    (*current)->sel_arg,
                                    HA_MRR_USE_DEFAULT_IMPL | HA_MRR_SORTED,
                                    0, alloc)) ||
          quick_intrsect->push_quick_back(quick))
      {
        delete quick_intrsect;
        DBUG_RETURN(NULL);
      }
    }
    if (cpk_scan)
    {
      if (!(quick= get_quick_select(param, cpk_scan->idx,
                                    cpk_scan->sel_arg,
                                    HA_MRR_USE_DEFAULT_IMPL | HA_MRR_SORTED,
                                    0, alloc)))
      {
        delete quick_intrsect;
        DBUG_RETURN(NULL);
      }
      quick->file= NULL; 
      quick_intrsect->cpk_quick= quick;
    }
    quick_intrsect->records= records;
    quick_intrsect->read_time= read_cost;
  }
  DBUG_RETURN(quick_intrsect);
}


QUICK_SELECT_I *TRP_ROR_UNION::make_quick(PARAM *param,
                                          bool retrieve_full_rows,
                                          MEM_ROOT *parent_alloc)
{
  QUICK_ROR_UNION_SELECT *quick_roru;
  TABLE_READ_PLAN **scan;
  QUICK_SELECT_I *quick;
  DBUG_ENTER("TRP_ROR_UNION::make_quick");
  /*
    It is impossible to construct a ROR-union that will not retrieve full
    rows, ignore retrieve_full_rows parameter.
  */
  if ((quick_roru= new QUICK_ROR_UNION_SELECT(param->thd, param->table)))
  {
    for (scan= first_ror; scan != last_ror; scan++)
    {
      if (!(quick= (*scan)->make_quick(param, FALSE, &quick_roru->alloc)) ||
          quick_roru->push_quick_back(quick))
        DBUG_RETURN(NULL);
    }
    quick_roru->records= records;
    quick_roru->read_time= read_cost;
  }
  DBUG_RETURN(quick_roru);
}


/*
  Build a SEL_TREE for <> or NOT BETWEEN predicate
 
  SYNOPSIS
    get_ne_mm_tree()
      param       PARAM from SQL_SELECT::test_quick_select
      cond_func   item for the predicate
      field       field in the predicate
      lt_value    constant that field should be smaller
      gt_value    constant that field should be greaterr
      cmp_type    compare type for the field

  RETURN 
    #  Pointer to tree built tree
    0  on error
*/

static SEL_TREE *get_ne_mm_tree(RANGE_OPT_PARAM *param, Item_func *cond_func, 
                                Field *field,
                                Item *lt_value, Item *gt_value,
                                Item_result cmp_type)
{
  SEL_TREE *tree;
  tree= get_mm_parts(param, cond_func, field, Item_func::LT_FUNC,
                     lt_value, cmp_type);
  if (tree)
  {
    tree= tree_or(param, tree, get_mm_parts(param, cond_func, field,
					    Item_func::GT_FUNC,
					    gt_value, cmp_type));
  }
  return tree;
}
   

/*
  Build a SEL_TREE for a simple predicate
 
  SYNOPSIS
    get_func_mm_tree()
      param       PARAM from SQL_SELECT::test_quick_select
      cond_func   item for the predicate
      field       field in the predicate
      value       constant in the predicate
      cmp_type    compare type for the field
      inv         TRUE <> NOT cond_func is considered
                  (makes sense only when cond_func is BETWEEN or IN) 

  RETURN 
    Pointer to the tree built tree
*/

static SEL_TREE *get_func_mm_tree(RANGE_OPT_PARAM *param, Item_func *cond_func, 
                                  Field *field, Item *value,
                                  Item_result cmp_type, bool inv)
{
  SEL_TREE *tree= 0;
  DBUG_ENTER("get_func_mm_tree");

  switch (cond_func->functype()) {

  case Item_func::NE_FUNC:
    tree= get_ne_mm_tree(param, cond_func, field, value, value, cmp_type);
    break;

  case Item_func::BETWEEN:
  {
    if (!value)
    {
      if (inv)
      {
        tree= get_ne_mm_tree(param, cond_func, field, cond_func->arguments()[1],
                             cond_func->arguments()[2], cmp_type);
      }
      else
      {
        tree= get_mm_parts(param, cond_func, field, Item_func::GE_FUNC,
		           cond_func->arguments()[1],cmp_type);
        if (tree)
        {
          tree= tree_and(param, tree, get_mm_parts(param, cond_func, field,
					           Item_func::LE_FUNC,
					           cond_func->arguments()[2],
                                                   cmp_type));
        }
      }
    }
    else
      tree= get_mm_parts(param, cond_func, field,
                         (inv ?
                          (value == (Item*)1 ? Item_func::GT_FUNC :
                                               Item_func::LT_FUNC):
                          (value == (Item*)1 ? Item_func::LE_FUNC :
                                               Item_func::GE_FUNC)),
                         cond_func->arguments()[0], cmp_type);
    break;
  }
  case Item_func::IN_FUNC:
  {
    Item_func_in *func=(Item_func_in*) cond_func;

    /*
      Array for IN() is constructed when all values have the same result
      type. Tree won't be built for values with different result types,
      so we check it here to avoid unnecessary work.
    */
    if (!func->arg_types_compatible)
      break;     

    if (inv)
    {
      if (func->array && func->array->result_type() != ROW_RESULT)
      {
        /*
          We get here for conditions in form "t.key NOT IN (c1, c2, ...)",
          where c{i} are constants. Our goal is to produce a SEL_TREE that 
          represents intervals:
          
          ($MIN<t.key<c1) OR (c1<t.key<c2) OR (c2<t.key<c3) OR ...    (*)
          
          where $MIN is either "-inf" or NULL.
          
          The most straightforward way to produce it is to convert NOT IN
          into "(t.key != c1) AND (t.key != c2) AND ... " and let the range
          analyzer to build SEL_TREE from that. The problem is that the
          range analyzer will use O(N^2) memory (which is probably a bug),
          and people do use big NOT IN lists (e.g. see BUG#15872, BUG#21282),
          will run out of memory.

          Another problem with big lists like (*) is that a big list is
          unlikely to produce a good "range" access, while considering that
          range access will require expensive CPU calculations (and for 
          MyISAM even index accesses). In short, big NOT IN lists are rarely
          worth analyzing.

          Considering the above, we'll handle NOT IN as follows:
          * if the number of entries in the NOT IN list is less than
            NOT_IN_IGNORE_THRESHOLD, construct the SEL_TREE (*) manually.
          * Otherwise, don't produce a SEL_TREE.
        */
#define NOT_IN_IGNORE_THRESHOLD 1000
        MEM_ROOT *tmp_root= param->mem_root;
        param->thd->mem_root= param->old_root;
        /* 
          Create one Item_type constant object. We'll need it as
          get_mm_parts only accepts constant values wrapped in Item_Type
          objects.
          We create the Item on param->mem_root which points to
          per-statement mem_root (while thd->mem_root is currently pointing
          to mem_root local to range optimizer).
        */
        Item *value_item= func->array->create_item();
        param->thd->mem_root= tmp_root;

        if (func->array->count > NOT_IN_IGNORE_THRESHOLD || !value_item)
          break;

        /* Get a SEL_TREE for "(-inf|NULL) < X < c_0" interval.  */
        uint i=0;
        do 
        {
          func->array->value_to_item(i, value_item);
          tree= get_mm_parts(param, cond_func, field, Item_func::LT_FUNC,
                             value_item, cmp_type);
          if (!tree)
            break;
          i++;
        } while (i < func->array->count && tree->type == SEL_TREE::IMPOSSIBLE);

        if (!tree || tree->type == SEL_TREE::IMPOSSIBLE)
        {
          /* We get here in cases like "t.unsigned NOT IN (-1,-2,-3) */
          tree= NULL;
          break;
        }
        SEL_TREE *tree2;
        for (; i < func->array->count; i++)
        {
          if (func->array->compare_elems(i, i-1))
          {
            /* Get a SEL_TREE for "-inf < X < c_i" interval */
            func->array->value_to_item(i, value_item);
            tree2= get_mm_parts(param, cond_func, field, Item_func::LT_FUNC,
                                value_item, cmp_type);
            if (!tree2)
            {
              tree= NULL;
              break;
            }

            /* Change all intervals to be "c_{i-1} < X < c_i" */
            for (uint idx= 0; idx < param->keys; idx++)
            {
              SEL_ARG *new_interval, *last_val;
              if (((new_interval= tree2->keys[idx])) &&
                  (tree->keys[idx]) &&
                  ((last_val= tree->keys[idx]->last())))
              {
                new_interval->min_value= last_val->max_value;
                new_interval->min_flag= NEAR_MIN;
              }
            }
            /* 
              The following doesn't try to allocate memory so no need to
              check for NULL.
            */
            tree= tree_or(param, tree, tree2);
          }
        }
        
        if (tree && tree->type != SEL_TREE::IMPOSSIBLE)
        {
          /* 
            Get the SEL_TREE for the last "c_last < X < +inf" interval 
            (value_item cotains c_last already)
          */
          tree2= get_mm_parts(param, cond_func, field, Item_func::GT_FUNC,
                              value_item, cmp_type);
          tree= tree_or(param, tree, tree2);
        }
      }
      else
      {
        tree= get_ne_mm_tree(param, cond_func, field,
                             func->arguments()[1], func->arguments()[1],
                             cmp_type);
        if (tree)
        {
          Item **arg, **end;
          for (arg= func->arguments()+2, end= arg+func->argument_count()-2;
               arg < end ; arg++)
          {
            tree=  tree_and(param, tree, get_ne_mm_tree(param, cond_func, field, 
                                                        *arg, *arg, cmp_type));
          }
        }
      }
    }
    else
    {    
      tree= get_mm_parts(param, cond_func, field, Item_func::EQ_FUNC,
                         func->arguments()[1], cmp_type);
      if (tree)
      {
        Item **arg, **end;
        for (arg= func->arguments()+2, end= arg+func->argument_count()-2;
             arg < end ; arg++)
        {
          tree= tree_or(param, tree, get_mm_parts(param, cond_func, field, 
                                                  Item_func::EQ_FUNC,
                                                  *arg, cmp_type));
        }
      }
    }
    break;
  }
  default: 
  {
    /* 
       Here the function for the following predicates are processed:
       <, <=, =, >=, >, LIKE, IS NULL, IS NOT NULL.
       If the predicate is of the form (value op field) it is handled
       as the equivalent predicate (field rev_op value), e.g.
       2 <= a is handled as a >= 2.
    */
    Item_func::Functype func_type=
      (value != cond_func->arguments()[0]) ? cond_func->functype() :
        ((Item_bool_func2*) cond_func)->rev_functype();
    tree= get_mm_parts(param, cond_func, field, func_type, value, cmp_type);
  }
  }

  DBUG_RETURN(tree);
}


/*
  Build conjunction of all SEL_TREEs for a simple predicate applying equalities
 
  SYNOPSIS
    get_full_func_mm_tree()
      param       PARAM from SQL_SELECT::test_quick_select
      cond_func   item for the predicate
      field_item  field in the predicate
      value       constant in the predicate
                  (for BETWEEN it contains the number of the field argument,
                   for IN it's always 0) 
      inv         TRUE <> NOT cond_func is considered
                  (makes sense only when cond_func is BETWEEN or IN)

  DESCRIPTION
    For a simple SARGable predicate of the form (f op c), where f is a field and
    c is a constant, the function builds a conjunction of all SEL_TREES that can
    be obtained by the substitution of f for all different fields equal to f.

  NOTES  
    If the WHERE condition contains a predicate (fi op c),
    then not only SELL_TREE for this predicate is built, but
    the trees for the results of substitution of fi for
    each fj belonging to the same multiple equality as fi
    are built as well.
    E.g. for WHERE t1.a=t2.a AND t2.a > 10 
    a SEL_TREE for t2.a > 10 will be built for quick select from t2
    and   
    a SEL_TREE for t1.a > 10 will be built for quick select from t1.

    A BETWEEN predicate of the form (fi [NOT] BETWEEN c1 AND c2) is treated
    in a similar way: we build a conjuction of trees for the results
    of all substitutions of fi for equal fj.
    Yet a predicate of the form (c BETWEEN f1i AND f2i) is processed
    differently. It is considered as a conjuction of two SARGable
    predicates (f1i <= c) and (f2i <=c) and the function get_full_func_mm_tree
    is called for each of them separately producing trees for 
       AND j (f1j <=c ) and AND j (f2j <= c) 
    After this these two trees are united in one conjunctive tree.
    It's easy to see that the same tree is obtained for
       AND j,k (f1j <=c AND f2k<=c)
    which is equivalent to 
       AND j,k (c BETWEEN f1j AND f2k).
    The validity of the processing of the predicate (c NOT BETWEEN f1i AND f2i)
    which equivalent to (f1i > c OR f2i < c) is not so obvious. Here the
    function get_full_func_mm_tree is called for (f1i > c) and (f2i < c)
    producing trees for AND j (f1j > c) and AND j (f2j < c). Then this two
    trees are united in one OR-tree. The expression 
      (AND j (f1j > c) OR AND j (f2j < c)
    is equivalent to the expression
      AND j,k (f1j > c OR f2k < c) 
    which is just a translation of 
      AND j,k (c NOT BETWEEN f1j AND f2k)

    In the cases when one of the items f1, f2 is a constant c1 we do not create
    a tree for it at all. It works for BETWEEN predicates but does not
    work for NOT BETWEEN predicates as we have to evaluate the expression
    with it. If it is TRUE then the other tree can be completely ignored.
    We do not do it now and no trees are built in these cases for
    NOT BETWEEN predicates.

    As to IN predicates only ones of the form (f IN (c1,...,cn)),
    where f1 is a field and c1,...,cn are constant, are considered as
    SARGable. We never try to narrow the index scan using predicates of
    the form (c IN (c1,...,f,...,cn)). 
      
  RETURN 
    Pointer to the tree representing the built conjunction of SEL_TREEs
*/

static SEL_TREE *get_full_func_mm_tree(RANGE_OPT_PARAM *param,
                                       Item_func *cond_func,
                                       Item_field *field_item, Item *value, 
                                       bool inv)
{
  SEL_TREE *tree= 0;
  SEL_TREE *ftree= 0;
  table_map ref_tables= 0;
  table_map param_comp= ~(param->prev_tables | param->read_tables |
		          param->current_table);
  DBUG_ENTER("get_full_func_mm_tree");

  for (uint i= 0; i < cond_func->arg_count; i++)
  {
    Item *arg= cond_func->arguments()[i]->real_item();
    if (arg != field_item)
      ref_tables|= arg->used_tables();
  }
  Field *field= field_item->field;
  Item_result cmp_type= field->cmp_type();
  if (!((ref_tables | field->table->map) & param_comp))
    ftree= get_func_mm_tree(param, cond_func, field, value, cmp_type, inv);
  Item_equal *item_equal= field_item->item_equal;
  if (item_equal)
  {
    Item_equal_iterator it(*item_equal);
    Item_field *item;
    while ((item= it++))
    {
      Field *f= item->field;
      if (field->eq(f))
        continue;
      if (!((ref_tables | f->table->map) & param_comp))
      {
        tree= get_func_mm_tree(param, cond_func, f, value, cmp_type, inv);
        ftree= !ftree ? tree : tree_and(param, ftree, tree);
      }
    }
  }
  DBUG_RETURN(ftree);
}

	/* make a select tree of all keys in condition */

static SEL_TREE *get_mm_tree(RANGE_OPT_PARAM *param,Item *cond)
{
  SEL_TREE *tree=0;
  SEL_TREE *ftree= 0;
  Item_field *field_item= 0;
  bool inv= FALSE;
  Item *value= 0;
  DBUG_ENTER("get_mm_tree");

  if (cond->type() == Item::COND_ITEM)
  {
    List_iterator<Item> li(*((Item_cond*) cond)->argument_list());

    if (((Item_cond*) cond)->functype() == Item_func::COND_AND_FUNC)
    {
      tree=0;
      Item *item;
      while ((item=li++))
      {
	SEL_TREE *new_tree=get_mm_tree(param,item);
	if (param->thd->is_fatal_error || 
            param->alloced_sel_args > SEL_ARG::MAX_SEL_ARGS)
	  DBUG_RETURN(0);	// out of memory
	tree=tree_and(param,tree,new_tree);
	if (tree && tree->type == SEL_TREE::IMPOSSIBLE)
	  break;
      }
    }
    else
    {						// Item OR
      tree=get_mm_tree(param,li++);
      if (tree)
      {
	Item *item;
	while ((item=li++))
	{
	  SEL_TREE *new_tree=get_mm_tree(param,item);
	  if (!new_tree)
	    DBUG_RETURN(0);	// out of memory
	  tree=tree_or(param,tree,new_tree);
	  if (!tree || tree->type == SEL_TREE::ALWAYS)
	    break;
	}
      }
    }
    DBUG_RETURN(tree);
  }
  /* 
    Here when simple cond 
    There are limits on what kinds of const items we can evaluate, grep for
    DontEvaluateMaterializedSubqueryTooEarly.
  */
  if (cond->const_item() && !cond->is_expensive())
  {
    /*
      During the cond->val_int() evaluation we can come across a subselect 
      item which may allocate memory on the thd->mem_root and assumes 
      all the memory allocated has the same life span as the subselect 
      item itself. So we have to restore the thread's mem_root here.
    */
    MEM_ROOT *tmp_root= param->mem_root;
    param->thd->mem_root= param->old_root;
    tree= cond->val_int() ? new(tmp_root) SEL_TREE(SEL_TREE::ALWAYS) :
                            new(tmp_root) SEL_TREE(SEL_TREE::IMPOSSIBLE);
    param->thd->mem_root= tmp_root;
    DBUG_RETURN(tree);
  }

  table_map ref_tables= 0;
  table_map param_comp= ~(param->prev_tables | param->read_tables |
		          param->current_table);
  if (cond->type() != Item::FUNC_ITEM)
  {						// Should be a field
    ref_tables= cond->used_tables();
    if ((ref_tables & param->current_table) ||
	(ref_tables & ~(param->prev_tables | param->read_tables)))
      DBUG_RETURN(0);
    DBUG_RETURN(new SEL_TREE(SEL_TREE::MAYBE));
  }

  Item_func *cond_func= (Item_func*) cond;
  if (cond_func->functype() == Item_func::BETWEEN ||
      cond_func->functype() == Item_func::IN_FUNC)
    inv= ((Item_func_opt_neg *) cond_func)->negated;
  else
  {
    /*
      During the cond_func->select_optimize() evaluation we can come across a
      subselect item which may allocate memory on the thd->mem_root and assumes
      all the memory allocated has the same life span as the subselect item
      itself. So we have to restore the thread's mem_root here.
    */
    MEM_ROOT *tmp_root= param->mem_root;
    param->thd->mem_root= param->old_root;
    Item_func::optimize_type opt_type= cond_func->select_optimize();
    param->thd->mem_root= tmp_root;
    if (opt_type == Item_func::OPTIMIZE_NONE)
      DBUG_RETURN(NULL);
  }

  param->cond= cond;

  switch (cond_func->functype()) {
  case Item_func::BETWEEN:
    if (cond_func->arguments()[0]->real_item()->type() == Item::FIELD_ITEM)
    {
      field_item= (Item_field*) (cond_func->arguments()[0]->real_item());
      ftree= get_full_func_mm_tree(param, cond_func, field_item, NULL, inv);
    }

    /*
      Concerning the code below see the NOTES section in
      the comments for the function get_full_func_mm_tree()
    */
    for (uint i= 1 ; i < cond_func->arg_count ; i++)
    {
      if (cond_func->arguments()[i]->real_item()->type() == Item::FIELD_ITEM)
      {
        field_item= (Item_field*) (cond_func->arguments()[i]->real_item());
        SEL_TREE *tmp= get_full_func_mm_tree(param, cond_func, 
                                    field_item, (Item*)(intptr)i, inv);
        if (inv)
        {
          tree= !tree ? tmp : tree_or(param, tree, tmp);
          if (tree == NULL)
            break;
        }
        else 
          tree= tree_and(param, tree, tmp);
      }
      else if (inv)
      { 
        tree= 0;
        break;
      }
    }

    ftree = tree_and(param, ftree, tree);
    break;
  case Item_func::IN_FUNC:
  {
    Item_func_in *func=(Item_func_in*) cond_func;
    if (func->key_item()->real_item()->type() != Item::FIELD_ITEM)
      DBUG_RETURN(0);
    field_item= (Item_field*) (func->key_item()->real_item());
    ftree= get_full_func_mm_tree(param, cond_func, field_item, NULL, inv);
    break;
  }
  case Item_func::MULT_EQUAL_FUNC:
  {
    Item_equal *item_equal= (Item_equal *) cond;    
    if (!(value= item_equal->get_const()))
      DBUG_RETURN(0);
    Item_equal_iterator it(*item_equal);
    ref_tables= value->used_tables();
    while ((field_item= it++))
    {
      Field *field= field_item->field;
      Item_result cmp_type= field->cmp_type();
      if (!((ref_tables | field->table->map) & param_comp))
      {
        tree= get_mm_parts(param, cond, field, Item_func::EQ_FUNC,
		           value,cmp_type);
        ftree= !ftree ? tree : tree_and(param, ftree, tree);
      }
    }
    
    DBUG_RETURN(ftree);
  }
  default:
    if (cond_func->arguments()[0]->real_item()->type() == Item::FIELD_ITEM)
    {
      field_item= (Item_field*) (cond_func->arguments()[0]->real_item());
      value= cond_func->arg_count > 1 ? cond_func->arguments()[1] : 0;
    }
    else if (cond_func->have_rev_func() &&
             cond_func->arguments()[1]->real_item()->type() ==
                                                            Item::FIELD_ITEM)
    {
      field_item= (Item_field*) (cond_func->arguments()[1]->real_item());
      value= cond_func->arguments()[0];
    }
    else
      DBUG_RETURN(0);
    ftree= get_full_func_mm_tree(param, cond_func, field_item, value, inv);
  }

  DBUG_RETURN(ftree);
}


static SEL_TREE *
get_mm_parts(RANGE_OPT_PARAM *param, Item *cond_func, Field *field,
	     Item_func::Functype type,
	     Item *value, Item_result cmp_type)
{
  DBUG_ENTER("get_mm_parts");
  if (field->table != param->table)
    DBUG_RETURN(0);

  KEY_PART *key_part = param->key_parts;
  KEY_PART *end = param->key_parts_end;
  SEL_TREE *tree=0;
  if (value &&
      value->used_tables() & ~(param->prev_tables | param->read_tables))
    DBUG_RETURN(0);
  for (; key_part != end ; key_part++)
  {
    if (field->eq(key_part->field))
    {
      SEL_ARG *sel_arg=0;
      if (!tree && !(tree=new SEL_TREE()))
	DBUG_RETURN(0);				// OOM
      if (!value || !(value->used_tables() & ~param->read_tables))
      {
	sel_arg=get_mm_leaf(param,cond_func,
			    key_part->field,key_part,type,value);
	if (!sel_arg)
	  continue;
	if (sel_arg->type == SEL_ARG::IMPOSSIBLE)
	{
	  tree->type=SEL_TREE::IMPOSSIBLE;
	  DBUG_RETURN(tree);
	}
      }
      else
      {
	// This key may be used later
	if (!(sel_arg= new SEL_ARG(SEL_ARG::MAYBE_KEY)))
	  DBUG_RETURN(0);			// OOM
      }
      sel_arg->part=(uchar) key_part->part;
      tree->keys[key_part->key]=sel_add(tree->keys[key_part->key],sel_arg);
      tree->keys_map.set_bit(key_part->key);
    }
  }

  if (tree && tree->merges.is_empty() && tree->keys_map.is_clear_all())
    tree= NULL;
  DBUG_RETURN(tree);
}


static SEL_ARG *
get_mm_leaf(RANGE_OPT_PARAM *param, Item *conf_func, Field *field,
            KEY_PART *key_part, Item_func::Functype type,Item *value)
{
  uint maybe_null=(uint) field->real_maybe_null();
  bool optimize_range;
  SEL_ARG *tree= 0;
  MEM_ROOT *alloc= param->mem_root;
  uchar *str;
  sql_mode_t orig_sql_mode;
  int err;
  const char* impossible_cond_cause= NULL;
  DBUG_ENTER("get_mm_leaf");

  /*
    We need to restore the runtime mem_root of the thread in this
    function because it evaluates the value of its argument, while
    the argument can be any, e.g. a subselect. The subselect
    items, in turn, assume that all the memory allocated during
    the evaluation has the same life span as the item itself.
    TODO: opt_range.cc should not reset thd->mem_root at all.
  */
  param->thd->mem_root= param->old_root;
  if (!value)					// IS NULL or IS NOT NULL
  {
    if (field->table->maybe_null)		// Can't use a key on this
      goto end;
    if (!maybe_null)				// Not null field
    {
      if (type == Item_func::ISNULL_FUNC)
        tree= &null_element;
      goto end;
    }
    if (!(tree= new (alloc) SEL_ARG(field,is_null_string,is_null_string)))
      goto end;                                 // out of memory
    if (type == Item_func::ISNOTNULL_FUNC)
    {
      tree->min_flag=NEAR_MIN;		    /* IS NOT NULL ->  X > NULL */
      tree->max_flag=NO_MAX_RANGE;
    }
    goto end;
  }

  /*
    1. Usually we can't use an index if the column collation
       differ from the operation collation.

    2. However, we can reuse a case insensitive index for
       the binary searches:

       WHERE latin1_swedish_ci_column = 'a' COLLATE lati1_bin;

       WHERE latin1_swedish_ci_colimn = BINARY 'a '

  */
  if (field->result_type() == STRING_RESULT &&
      ((Field_str*) field)->match_collation_to_optimize_range() &&
      value->result_type() == STRING_RESULT &&
      key_part->image_type == Field::itRAW &&
      ((Field_str*)field)->charset() != conf_func->compare_collation() &&
      !(conf_func->compare_collation()->state & MY_CS_BINSORT &&
        (type == Item_func::EQUAL_FUNC || type == Item_func::EQ_FUNC)))
  {
    if (param->using_real_indexes &&
        param->thd->lex->describe & DESCRIBE_EXTENDED)
      push_warning_printf(
              param->thd,
              Sql_condition::WARN_LEVEL_WARN, 
              ER_WARN_INDEX_NOT_APPLICABLE,
              ER(ER_WARN_INDEX_NOT_APPLICABLE),
              "range",
              field->table->key_info[param->real_keynr[key_part->key]].name,
              field->field_name);
    goto end;
  }

  if (key_part->image_type == Field::itMBR)
  {
    switch (type) {
    case Item_func::SP_EQUALS_FUNC:
    case Item_func::SP_DISJOINT_FUNC:
    case Item_func::SP_INTERSECTS_FUNC:
    case Item_func::SP_TOUCHES_FUNC:
    case Item_func::SP_CROSSES_FUNC:
    case Item_func::SP_WITHIN_FUNC:
    case Item_func::SP_CONTAINS_FUNC:
    case Item_func::SP_OVERLAPS_FUNC:
      break;
    default:
      /* 
        We cannot involve spatial indexes for queries that
        don't use MBREQUALS(), MBRDISJOINT(), etc. functions.
      */
      goto end;
    }
  }

  if (param->using_real_indexes)
    optimize_range= field->optimize_range(param->real_keynr[key_part->key],
                                          key_part->part);
  else
    optimize_range= TRUE;

  if (type == Item_func::LIKE_FUNC)
  {
    bool like_error;
    char buff1[MAX_FIELD_WIDTH];
    uchar *min_str,*max_str;
    String tmp(buff1,sizeof(buff1),value->collation.collation),*res;
    size_t length, offset, min_length, max_length;
    uint field_length= field->pack_length()+maybe_null;

    if (!optimize_range)
      goto end;
    if (!(res= value->val_str(&tmp)))
    {
      tree= &null_element;
      goto end;
    }

    /*
      TODO:
      Check if this was a function. This should have be optimized away
      in the sql_select.cc
    */
    if (res != &tmp)
    {
      tmp.copy(*res);				// Get own copy
      res= &tmp;
    }
    if (field->cmp_type() != STRING_RESULT)
      goto end;                                 // Can only optimize strings

    offset=maybe_null;
    length=key_part->store_length;

    if (length != key_part->length  + maybe_null)
    {
      /* key packed with length prefix */
      offset+= HA_KEY_BLOB_LENGTH;
      field_length= length - HA_KEY_BLOB_LENGTH;
    }
    else
    {
      if (unlikely(length < field_length))
      {
	/*
	  This can only happen in a table created with UNIREG where one key
	  overlaps many fields
	*/
	length= field_length;
      }
      else
	field_length= length;
    }
    length+=offset;
    if (!(min_str= (uchar*) alloc_root(alloc, length*2)))
      goto end;

    max_str=min_str+length;
    if (maybe_null)
      max_str[0]= min_str[0]=0;

    field_length-= maybe_null;
    like_error= my_like_range(field->charset(),
			      res->ptr(), res->length(),
			      ((Item_func_like*)(param->cond))->escape,
			      wild_one, wild_many,
			      field_length,
			      (char*) min_str+offset, (char*) max_str+offset,
			      &min_length, &max_length);
    if (like_error)				// Can't optimize with LIKE
      goto end;

    if (offset != maybe_null)			// BLOB or VARCHAR
    {
      int2store(min_str+maybe_null,min_length);
      int2store(max_str+maybe_null,max_length);
    }
    tree= new (alloc) SEL_ARG(field, min_str, max_str);
    goto end;
  }

  if (!optimize_range &&
      type != Item_func::EQ_FUNC &&
      type != Item_func::EQUAL_FUNC)
    goto end;                                   // Can't optimize this

  /*
    We can't always use indexes when comparing a string index to a number
    cmp_type() is checked to allow compare of dates to numbers
  */
  if (field->result_type() == STRING_RESULT &&
      value->result_type() != STRING_RESULT &&
      field->cmp_type() != value->result_type())
  {
    if (param->using_real_indexes &&
        param->thd->lex->describe & DESCRIBE_EXTENDED)
      push_warning_printf(
              param->thd,
              Sql_condition::WARN_LEVEL_WARN, 
              ER_WARN_INDEX_NOT_APPLICABLE,
              ER(ER_WARN_INDEX_NOT_APPLICABLE),
              "range",
              field->table->key_info[param->real_keynr[key_part->key]].name,
              field->field_name);
    goto end;
  }
  /* For comparison purposes allow invalid dates like 2000-01-32 */
  orig_sql_mode= field->table->in_use->variables.sql_mode;
  if (value->real_item()->type() == Item::STRING_ITEM &&
      (field->type() == MYSQL_TYPE_DATE ||
       field->type() == MYSQL_TYPE_DATETIME))
    field->table->in_use->variables.sql_mode|= MODE_INVALID_DATES;
  {
    // Note that value may be a stored function call, executed here.
    err= value->save_in_field_no_warnings(field, 1);
  }
  if (err > 0)
  {
    if (field->cmp_type() != value->result_type())
    {
      if ((type == Item_func::EQ_FUNC || type == Item_func::EQUAL_FUNC) &&
          value->result_type() == item_cmp_type(field->result_type(),
                                                value->result_type()))
      {
        impossible_cond_cause= "incomparable_types";
        tree= new (alloc) SEL_ARG(field, 0, 0);
        tree->type= SEL_ARG::IMPOSSIBLE;
        field->table->in_use->variables.sql_mode= orig_sql_mode;
        goto end;
      }
      else
      {
        /*
          TODO: We should return trees of the type SEL_ARG::IMPOSSIBLE
          for the cases like int_field > 999999999999999999999999 as well.
        */
        tree= 0;
        if (err == 3 && field->type() == FIELD_TYPE_DATE &&
            (type == Item_func::GT_FUNC || type == Item_func::GE_FUNC ||
             type == Item_func::LT_FUNC || type == Item_func::LE_FUNC) )
        {
          /*
            We were saving DATETIME into a DATE column, the conversion went ok
            but a non-zero time part was cut off.

            In MySQL's SQL dialect, DATE and DATETIME are compared as datetime
            values. Index over a DATE column uses DATE comparison. Changing 
            from one comparison to the other is possible:

            datetime(date_col)< '2007-12-10 12:34:55' -> date_col<='2007-12-10'
            datetime(date_col)<='2007-12-10 12:34:55' -> date_col<='2007-12-10'

            datetime(date_col)> '2007-12-10 12:34:55' -> date_col>='2007-12-10'
            datetime(date_col)>='2007-12-10 12:34:55' -> date_col>='2007-12-10'

            but we'll need to convert '>' to '>=' and '<' to '<='. This will
            be done together with other types at the end of this function
            (grep for stored_field_cmp_to_item)
          */
        }
        else
        {
          field->table->in_use->variables.sql_mode= orig_sql_mode;
          goto end;
        }
      }
    }

    /*
      guaranteed at this point:  err > 0; field and const of same type
      If an integer got bounded (e.g. to within 0..255 / -128..127)
      for < or >, set flags as for <= or >= (no NEAR_MAX / NEAR_MIN)
    */
    else if (err == 1 && field->result_type() == INT_RESULT)
    {
      if (type == Item_func::LT_FUNC && (value->val_int() > 0))
        type = Item_func::LE_FUNC;
      else if (type == Item_func::GT_FUNC &&
               (field->type() != FIELD_TYPE_BIT) &&
               !((Field_num*)field)->unsigned_flag &&
               !((Item_int*)value)->unsigned_flag &&
               (value->val_int() < 0))
        type = Item_func::GE_FUNC;
    }
  }
  else if (err < 0)
  {
    impossible_cond_cause= "null_field_in_non_null_column";
    field->table->in_use->variables.sql_mode= orig_sql_mode;
    /* This happens when we try to insert a NULL field in a not null column */
    tree= &null_element;                        // cmp with NULL is never TRUE
    goto end;
  }
  field->table->in_use->variables.sql_mode= orig_sql_mode;

  /*
    Any sargable predicate except "<=>" involving NULL as a constant is always
    FALSE
  */
  if (type != Item_func::EQUAL_FUNC && field->is_real_null())
  {
    impossible_cond_cause= "comparison_with_null_always_false";
    tree= &null_element;
    goto end;
  }
  
  str= (uchar*) alloc_root(alloc, key_part->store_length+1);
  if (!str)
    goto end;
  if (maybe_null)
    *str= (uchar) field->is_real_null();        // Set to 1 if null
  field->get_key_image(str+maybe_null, key_part->length,
                       key_part->image_type);
  if (!(tree= new (alloc) SEL_ARG(field, str, str)))
    goto end;                                   // out of memory

  /*
    Check if we are comparing an UNSIGNED integer with a negative constant.
    In this case we know that:
    (a) (unsigned_int [< | <=] negative_constant) == FALSE
    (b) (unsigned_int [> | >=] negative_constant) == TRUE
    In case (a) the condition is false for all values, and in case (b) it
    is true for all values, so we can avoid unnecessary retrieval and condition
    testing, and we also get correct comparison of unsinged integers with
    negative integers (which otherwise fails because at query execution time
    negative integers are cast to unsigned if compared with unsigned).
   */
  if (field->result_type() == INT_RESULT &&
      value->result_type() == INT_RESULT &&
      ((field->type() == FIELD_TYPE_BIT || 
       ((Field_num *) field)->unsigned_flag) && 
       !((Item_int*) value)->unsigned_flag))
  {
    longlong item_val= value->val_int();
    if (item_val < 0)
    {
      if (type == Item_func::LT_FUNC || type == Item_func::LE_FUNC)
      {
        impossible_cond_cause= "unsigned_int_cannot_be_negative";
        tree->type= SEL_ARG::IMPOSSIBLE;
        goto end;
      }
      if (type == Item_func::GT_FUNC || type == Item_func::GE_FUNC)
      {
        tree= 0;
        goto end;
      }
    }
  }

  switch (type) {
  case Item_func::LT_FUNC:
    if (stored_field_cmp_to_item(param->thd, field, value) == 0)
      tree->max_flag=NEAR_MAX;
    /* fall through */
  case Item_func::LE_FUNC:
    if (!maybe_null)
      tree->min_flag=NO_MIN_RANGE;		/* From start */
    else
    {						// > NULL
      tree->min_value=is_null_string;
      tree->min_flag=NEAR_MIN;
    }
    break;
  case Item_func::GT_FUNC:
    /* Don't use open ranges for partial key_segments */
    if ((!(key_part->flag & HA_PART_KEY_SEG)) &&
        (stored_field_cmp_to_item(param->thd, field, value) <= 0))
      tree->min_flag=NEAR_MIN;
    tree->max_flag= NO_MAX_RANGE;
    break;
  case Item_func::GE_FUNC:
    /* Don't use open ranges for partial key_segments */
    if ((!(key_part->flag & HA_PART_KEY_SEG)) &&
        (stored_field_cmp_to_item(param->thd, field, value) < 0))
      tree->min_flag= NEAR_MIN;
    tree->max_flag=NO_MAX_RANGE;
    break;
  case Item_func::SP_EQUALS_FUNC:
    tree->min_flag=GEOM_FLAG | HA_READ_MBR_EQUAL;// NEAR_MIN;//512;
    tree->max_flag=NO_MAX_RANGE;
    break;
  case Item_func::SP_DISJOINT_FUNC:
    tree->min_flag=GEOM_FLAG | HA_READ_MBR_DISJOINT;// NEAR_MIN;//512;
    tree->max_flag=NO_MAX_RANGE;
    break;
  case Item_func::SP_INTERSECTS_FUNC:
    tree->min_flag=GEOM_FLAG | HA_READ_MBR_INTERSECT;// NEAR_MIN;//512;
    tree->max_flag=NO_MAX_RANGE;
    break;
  case Item_func::SP_TOUCHES_FUNC:
    tree->min_flag=GEOM_FLAG | HA_READ_MBR_INTERSECT;// NEAR_MIN;//512;
    tree->max_flag=NO_MAX_RANGE;
    break;

  case Item_func::SP_CROSSES_FUNC:
    tree->min_flag=GEOM_FLAG | HA_READ_MBR_INTERSECT;// NEAR_MIN;//512;
    tree->max_flag=NO_MAX_RANGE;
    break;
  case Item_func::SP_WITHIN_FUNC:
    tree->min_flag=GEOM_FLAG | HA_READ_MBR_WITHIN;// NEAR_MIN;//512;
    tree->max_flag=NO_MAX_RANGE;
    break;

  case Item_func::SP_CONTAINS_FUNC:
    tree->min_flag=GEOM_FLAG | HA_READ_MBR_CONTAIN;// NEAR_MIN;//512;
    tree->max_flag=NO_MAX_RANGE;
    break;
  case Item_func::SP_OVERLAPS_FUNC:
    tree->min_flag=GEOM_FLAG | HA_READ_MBR_INTERSECT;// NEAR_MIN;//512;
    tree->max_flag=NO_MAX_RANGE;
    break;

  default:
    break;
  }

end:
  if (impossible_cond_cause)
  {
    Opt_trace_object wrapper (&param->thd->opt_trace);
    Opt_trace_object (&param->thd->opt_trace, "impossible_condition",
                      Opt_trace_context::RANGE_OPTIMIZER).
      add_alnum("cause", impossible_cond_cause);
  }
  param->thd->mem_root= alloc;
  DBUG_RETURN(tree);
}


/******************************************************************************
** Tree manipulation functions
** If tree is 0 it means that the condition can't be tested. It refers
** to a non existent table or to a field in current table with isn't a key.
** The different tree flags:
** IMPOSSIBLE:	 Condition is never TRUE
** ALWAYS:	 Condition is always TRUE
** MAYBE:	 Condition may exists when tables are read
** MAYBE_KEY:	 Condition refers to a key that may be used in join loop
** KEY_RANGE:	 Condition uses a key
******************************************************************************/

/*
  Add a new key test to a key when scanning through all keys
  This will never be called for same key parts.
*/

static SEL_ARG *
sel_add(SEL_ARG *key1,SEL_ARG *key2)
{
  SEL_ARG *root,**key_link;

  if (!key1)
    return key2;
  if (!key2)
    return key1;

  key_link= &root;
  while (key1 && key2)
  {
    if (key1->part < key2->part)
    {
      *key_link= key1;
      key_link= &key1->next_key_part;
      key1=key1->next_key_part;
    }
    else
    {
      *key_link= key2;
      key_link= &key2->next_key_part;
      key2=key2->next_key_part;
    }
  }
  *key_link=key1 ? key1 : key2;
  return root;
}

#define CLONE_KEY1_MAYBE 1
#define CLONE_KEY2_MAYBE 2
#define swap_clone_flag(A) ((A & 1) << 1) | ((A & 2) >> 1)


static SEL_TREE *
tree_and(RANGE_OPT_PARAM *param,SEL_TREE *tree1,SEL_TREE *tree2)
{
  DBUG_ENTER("tree_and");
  if (!tree1)
    DBUG_RETURN(tree2);
  if (!tree2)
    DBUG_RETURN(tree1);
  if (tree1->type == SEL_TREE::IMPOSSIBLE || tree2->type == SEL_TREE::ALWAYS)
    DBUG_RETURN(tree1);
  if (tree2->type == SEL_TREE::IMPOSSIBLE || tree1->type == SEL_TREE::ALWAYS)
    DBUG_RETURN(tree2);
  if (tree1->type == SEL_TREE::MAYBE)
  {
    if (tree2->type == SEL_TREE::KEY)
      tree2->type=SEL_TREE::KEY_SMALLER;
    DBUG_RETURN(tree2);
  }
  if (tree2->type == SEL_TREE::MAYBE)
  {
    tree1->type=SEL_TREE::KEY_SMALLER;
    DBUG_RETURN(tree1);
  }
  key_map  result_keys;
  
  /* Join the trees key per key */
  SEL_ARG **key1,**key2,**end;
  for (key1= tree1->keys,key2= tree2->keys,end=key1+param->keys ;
       key1 != end ; key1++,key2++)
  {
    uint flag=0;
    if (*key1 || *key2)
    {
      if (*key1 && !(*key1)->simple_key())
	flag|=CLONE_KEY1_MAYBE;
      if (*key2 && !(*key2)->simple_key())
	flag|=CLONE_KEY2_MAYBE;
      *key1=key_and(param, *key1, *key2, flag);
      if (*key1 && (*key1)->type == SEL_ARG::IMPOSSIBLE)
      {
	tree1->type= SEL_TREE::IMPOSSIBLE;
        DBUG_RETURN(tree1);
      }
      result_keys.set_bit(key1 - tree1->keys);
#ifdef EXTRA_DEBUG
        if (*key1 && param->alloced_sel_args < SEL_ARG::MAX_SEL_ARGS) 
          (*key1)->test_use_count(*key1);
#endif
    }
  }
  tree1->keys_map= result_keys;
  /* dispose index_merge if there is a "range" option */
  if (!result_keys.is_clear_all())
  {
    tree1->merges.empty();
    DBUG_RETURN(tree1);
  }

  /* ok, both trees are index_merge trees */
  imerge_list_and_list(&tree1->merges, &tree2->merges);
  DBUG_RETURN(tree1);
}


/*
  Check if two SEL_TREES can be combined into one (i.e. a single key range
  read can be constructed for "cond_of_tree1 OR cond_of_tree2" ) without
  using index_merge.
*/

bool sel_trees_can_be_ored(SEL_TREE *tree1, SEL_TREE *tree2, 
                           RANGE_OPT_PARAM* param)
{
  key_map common_keys= tree1->keys_map;
  DBUG_ENTER("sel_trees_can_be_ored");
  common_keys.intersect(tree2->keys_map);

  if (common_keys.is_clear_all())
    DBUG_RETURN(FALSE);

  /* trees have a common key, check if they refer to same key part */
  SEL_ARG **key1,**key2;
  for (uint key_no=0; key_no < param->keys; key_no++)
  {
    if (common_keys.is_set(key_no))
    {
      key1= tree1->keys + key_no;
      key2= tree2->keys + key_no;
      if ((*key1)->part == (*key2)->part)
      {
        DBUG_RETURN(TRUE);
      }
    }
  }
  DBUG_RETURN(FALSE);
}


/*
  Remove the trees that are not suitable for record retrieval.
  SYNOPSIS
    param  Range analysis parameter
    tree   Tree to be processed, tree->type is KEY or KEY_SMALLER
 
  DESCRIPTION
    This function walks through tree->keys[] and removes the SEL_ARG* trees
    that are not "maybe" trees (*) and cannot be used to construct quick range
    selects.
    (*) - have type MAYBE or MAYBE_KEY. Perhaps we should remove trees of
          these types here as well.

    A SEL_ARG* tree cannot be used to construct quick select if it has
    tree->part != 0. (e.g. it could represent "keypart2 < const").

    WHY THIS FUNCTION IS NEEDED
    
    Normally we allow construction of SEL_TREE objects that have SEL_ARG
    trees that do not allow quick range select construction. For example for
    " keypart1=1 AND keypart2=2 " the execution will proceed as follows:
    tree1= SEL_TREE { SEL_ARG{keypart1=1} }
    tree2= SEL_TREE { SEL_ARG{keypart2=2} } -- can't make quick range select
                                               from this
    call tree_and(tree1, tree2) -- this joins SEL_ARGs into a usable SEL_ARG
                                   tree.
    
    There is an exception though: when we construct index_merge SEL_TREE,
    any SEL_ARG* tree that cannot be used to construct quick range select can
    be removed, because current range analysis code doesn't provide any way
    that tree could be later combined with another tree.
    Consider an example: we should not construct
    st1 = SEL_TREE { 
      merges = SEL_IMERGE { 
                            SEL_TREE(t.key1part1 = 1), 
                            SEL_TREE(t.key2part2 = 2)   -- (*)
                          } 
                   };
    because 
     - (*) cannot be used to construct quick range select, 
     - There is no execution path that would cause (*) to be converted to 
       a tree that could be used.

    The latter is easy to verify: first, notice that the only way to convert
    (*) into a usable tree is to call tree_and(something, (*)).

    Second look at what tree_and/tree_or function would do when passed a
    SEL_TREE that has the structure like st1 tree has, and conlcude that 
    tree_and(something, (*)) will not be called.

  RETURN
    0  Ok, some suitable trees left
    1  No tree->keys[] left.
*/

static bool remove_nonrange_trees(RANGE_OPT_PARAM *param, SEL_TREE *tree)
{
  bool res= FALSE;
  for (uint i=0; i < param->keys; i++)
  {
    if (tree->keys[i])
    {
      if (tree->keys[i]->part)
      {
        tree->keys[i]= NULL;
        tree->keys_map.clear_bit(i);
      }
      else
        res= TRUE;
    }
  }
  return !res;
}


static SEL_TREE *
tree_or(RANGE_OPT_PARAM *param,SEL_TREE *tree1,SEL_TREE *tree2)
{
  DBUG_ENTER("tree_or");
  if (!tree1 || !tree2)
    DBUG_RETURN(0);
  if (tree1->type == SEL_TREE::IMPOSSIBLE || tree2->type == SEL_TREE::ALWAYS)
    DBUG_RETURN(tree2);
  if (tree2->type == SEL_TREE::IMPOSSIBLE || tree1->type == SEL_TREE::ALWAYS)
    DBUG_RETURN(tree1);
  if (tree1->type == SEL_TREE::MAYBE)
    DBUG_RETURN(tree1);				// Can't use this
  if (tree2->type == SEL_TREE::MAYBE)
    DBUG_RETURN(tree2);

  SEL_TREE *result= 0;
  key_map  result_keys;
  if (sel_trees_can_be_ored(tree1, tree2, param))
  {
    /* Join the trees key per key */
    SEL_ARG **key1,**key2,**end;
    for (key1= tree1->keys,key2= tree2->keys,end= key1+param->keys ;
         key1 != end ; key1++,key2++)
    {
      *key1=key_or(param, *key1, *key2);
      if (*key1)
      {
        result=tree1;				// Added to tree1
        result_keys.set_bit(key1 - tree1->keys);
#ifdef EXTRA_DEBUG
        if (param->alloced_sel_args < SEL_ARG::MAX_SEL_ARGS) 
          (*key1)->test_use_count(*key1);
#endif
      }
    }
    if (result)
      result->keys_map= result_keys;
  }
  else
  {
    /* ok, two trees have KEY type but cannot be used without index merge */
    if (tree1->merges.is_empty() && tree2->merges.is_empty())
    {
      if (param->remove_jump_scans)
      {
        bool no_trees= remove_nonrange_trees(param, tree1);
        no_trees= no_trees || remove_nonrange_trees(param, tree2);
        if (no_trees)
          DBUG_RETURN(new SEL_TREE(SEL_TREE::ALWAYS));
      }
      SEL_IMERGE *merge;
      /* both trees are "range" trees, produce new index merge structure */
      if (!(result= new SEL_TREE()) || !(merge= new SEL_IMERGE()) ||
          (result->merges.push_back(merge)) ||
          (merge->or_sel_tree(param, tree1)) ||
          (merge->or_sel_tree(param, tree2)))
        result= NULL;
      else
        result->type= tree1->type;
    }
    else if (!tree1->merges.is_empty() && !tree2->merges.is_empty())
    {
      if (imerge_list_or_list(param, &tree1->merges, &tree2->merges))
        result= new SEL_TREE(SEL_TREE::ALWAYS);
      else
        result= tree1;
    }
    else
    {
      /* one tree is index merge tree and another is range tree */
      if (tree1->merges.is_empty())
        swap_variables(SEL_TREE*, tree1, tree2);
      
      if (param->remove_jump_scans && remove_nonrange_trees(param, tree2))
         DBUG_RETURN(new SEL_TREE(SEL_TREE::ALWAYS));
      /* add tree2 to tree1->merges, checking if it collapses to ALWAYS */
      if (imerge_list_or_tree(param, &tree1->merges, tree2))
        result= new SEL_TREE(SEL_TREE::ALWAYS);
      else
        result= tree1;
    }
  }
  DBUG_RETURN(result);
}


/* And key trees where key1->part < key2 -> part */

static SEL_ARG *
and_all_keys(RANGE_OPT_PARAM *param, SEL_ARG *key1, SEL_ARG *key2, 
             uint clone_flag)
{
  SEL_ARG *next;
  ulong use_count=key1->use_count;

  if (key1->elements != 1)
  {
    key2->use_count+=key1->elements-1; //psergey: why we don't count that key1 has n-k-p?
    key2->increment_use_count((int) key1->elements-1);
  }
  if (key1->type == SEL_ARG::MAYBE_KEY)
  {
    // See todo for left/right pointers
    DBUG_ASSERT(!key1->left);
    DBUG_ASSERT(!key1->right);
    key1->next= key1->prev= 0;
  }
  for (next=key1->first(); next ; next=next->next)
  {
    if (next->next_key_part)
    {
      SEL_ARG *tmp= key_and(param, next->next_key_part, key2, clone_flag);
      if (tmp && tmp->type == SEL_ARG::IMPOSSIBLE)
      {
	key1=key1->tree_delete(next);
	continue;
      }
      next->next_key_part=tmp;
      if (use_count)
	next->increment_use_count(use_count);
      if (param->alloced_sel_args > SEL_ARG::MAX_SEL_ARGS)
        break;
    }
    else
      next->next_key_part=key2;
  }
  if (!key1)
    return &null_element;			// Impossible ranges
  key1->use_count++;
  return key1;
}


/*
  Produce a SEL_ARG graph that represents "key1 AND key2"

  SYNOPSIS
    key_and()
      param   Range analysis context (needed to track if we have allocated
              too many SEL_ARGs)
      key1    First argument, root of its RB-tree
      key2    Second argument, root of its RB-tree

  RETURN
    RB-tree root of the resulting SEL_ARG graph.
    NULL if the result of AND operation is an empty interval {0}.
*/

static SEL_ARG *
key_and(RANGE_OPT_PARAM *param, SEL_ARG *key1, SEL_ARG *key2, uint clone_flag)
{
  if (!key1)
    return key2;
  if (!key2)
    return key1;
  if (key1->part != key2->part)
  {
    if (key1->part > key2->part)
    {
      swap_variables(SEL_ARG *, key1, key2);
      clone_flag=swap_clone_flag(clone_flag);
    }
    // key1->part < key2->part
    key1->use_count--;
    if (key1->use_count > 0)
      if (!(key1= key1->clone_tree(param)))
	return 0;				// OOM
    return and_all_keys(param, key1, key2, clone_flag);
  }

  if (((clone_flag & CLONE_KEY2_MAYBE) &&
       !(clone_flag & CLONE_KEY1_MAYBE) &&
       key2->type != SEL_ARG::MAYBE_KEY) ||
      key1->type == SEL_ARG::MAYBE_KEY)
  {						// Put simple key in key2
    swap_variables(SEL_ARG *, key1, key2);
    clone_flag=swap_clone_flag(clone_flag);
  }

  /* If one of the key is MAYBE_KEY then the found region may be smaller */
  if (key2->type == SEL_ARG::MAYBE_KEY)
  {
    if (key1->use_count > 1)
    {
      key1->use_count--;
      if (!(key1=key1->clone_tree(param)))
	return 0;				// OOM
      key1->use_count++;
    }
    if (key1->type == SEL_ARG::MAYBE_KEY)
    {						// Both are maybe key
      key1->next_key_part=key_and(param, key1->next_key_part, 
                                  key2->next_key_part, clone_flag);
      if (key1->next_key_part &&
	  key1->next_key_part->type == SEL_ARG::IMPOSSIBLE)
	return key1;
    }
    else
    {
      key1->maybe_smaller();
      if (key2->next_key_part)
      {
	key1->use_count--;			// Incremented in and_all_keys
	return and_all_keys(param, key1, key2, clone_flag);
      }
      key2->use_count--;			// Key2 doesn't have a tree
    }
    return key1;
  }

  if ((key1->min_flag | key2->min_flag) & GEOM_FLAG)
  {
    /* TODO: why not leave one of the trees? */
    key1->free_tree();
    key2->free_tree();
    return 0;					// Can't optimize this
  }

  key1->use_count--;
  key2->use_count--;
  SEL_ARG *e1=key1->first(), *e2=key2->first(), *new_tree=0;

  while (e1 && e2)
  {
    int cmp=e1->cmp_min_to_min(e2);
    if (cmp < 0)
    {
      if (get_range(&e1,&e2,key1))
	continue;
    }
    else if (get_range(&e2,&e1,key2))
      continue;
    SEL_ARG *next=key_and(param, e1->next_key_part, e2->next_key_part,
                          clone_flag);
    e1->increment_use_count(1);
    e2->increment_use_count(1);
    if (!next || next->type != SEL_ARG::IMPOSSIBLE)
    {
      SEL_ARG *new_arg= e1->clone_and(e2);
      if (!new_arg)
	return &null_element;			// End of memory
      new_arg->next_key_part=next;
      if (!new_tree)
      {
	new_tree=new_arg;
      }
      else
	new_tree=new_tree->insert(new_arg);
    }
    if (e1->cmp_max_to_max(e2) < 0)
      e1=e1->next;				// e1 can't overlapp next e2
    else
      e2=e2->next;
  }
  key1->free_tree();
  key2->free_tree();
  if (!new_tree)
    return &null_element;			// Impossible range
  return new_tree;
}


static bool
get_range(SEL_ARG **e1,SEL_ARG **e2,SEL_ARG *root1)
{
  (*e1)=root1->find_range(*e2);			// first e1->min < e2->min
  if ((*e1)->cmp_max_to_min(*e2) < 0)
  {
    if (!((*e1)=(*e1)->next))
      return 1;
    if ((*e1)->cmp_min_to_max(*e2) > 0)
    {
      (*e2)=(*e2)->next;
      return 1;
    }
  }
  return 0;
}


/**
   Combine two range expression under a common OR. On a logical level, the
   transformation is key_or( expr1, expr2 ) => expr1 OR expr2.

   Both expressions are assumed to be in the SEL_ARG format. In a logic sense,
   theformat is reminiscent of DNF, since an expression such as the following

   ( 1 < kp1 < 10 AND p1 ) OR ( 10 <= kp2 < 20 AND p2 )

   where there is a key consisting of keyparts ( kp1, kp2, ..., kpn ) and p1
   and p2 are valid SEL_ARG expressions over keyparts kp2 ... kpn, is a valid
   SEL_ARG condition. The disjuncts appear ordered by the minimum endpoint of
   the first range and ranges must not overlap. It follows that they are also
   ordered by maximum endpoints. Thus

   ( 1 < kp1 <= 2 AND ( kp2 = 2 OR kp2 = 3 ) ) OR kp1 = 3

   Is a a valid SER_ARG expression for a key of at least 2 keyparts.
   
   For simplicity, we will assume that expr2 is a single range predicate,
   i.e. on the form ( a < x < b AND ... ). It is easy to generalize to a
   disjunction of several predicates by subsequently call key_or for each
   disjunct.

   The algorithm iterates over each disjunct of expr1, and for each disjunct
   where the first keypart's range overlaps with the first keypart's range in
   expr2:
   
   If the predicates are equal for the rest of the keyparts, or if there are
   no more, the range in expr2 has its endpoints copied in, and the SEL_ARG
   node in expr2 is deallocated. If more ranges became connected in expr1, the
   surplus is also dealocated. If they differ, two ranges are created.
   
   - The range leading up to the overlap. Empty if endpoints are equal.

   - The overlapping sub-range. May be the entire range if they are equal.

   Finally, there may be one more range if expr2's first keypart's range has a
   greater maximum endpoint than the last range in expr1.

   For the overlapping sub-range, we recursively call key_or. Thus in order to
   compute key_or of

     (1) ( 1 < kp1 < 10 AND 1 < kp2 < 10 ) 

     (2) ( 2 < kp1 < 20 AND 4 < kp2 < 20 )

   We create the ranges 1 < kp <= 2, 2 < kp1 < 10, 10 <= kp1 < 20. For the
   first one, we simply hook on the condition for the second keypart from (1)
   : 1 < kp2 < 10. For the second range 2 < kp1 < 10, key_or( 1 < kp2 < 10, 4
   < kp2 < 20 ) is called, yielding 1 < kp2 < 20. For the last range, we reuse
   the range 4 < kp2 < 20 from (2) for the second keypart. The result is thus
   
   ( 1  <  kp1 <= 2 AND 1 < kp2 < 10 ) OR
   ( 2  <  kp1 < 10 AND 1 < kp2 < 20 ) OR
   ( 10 <= kp1 < 20 AND 4 < kp2 < 20 )
*/
static SEL_ARG *
key_or(RANGE_OPT_PARAM *param, SEL_ARG *key1,SEL_ARG *key2)
{
  if (!key1)
  {
    if (key2)
    {
      key2->use_count--;
      key2->free_tree();
    }
    return 0;
  }
  if (!key2)
  {
    key1->use_count--;
    key1->free_tree();
    return 0;
  }
  key1->use_count--;
  key2->use_count--;

  if (key1->part != key2->part || 
      (key1->min_flag | key2->min_flag) & GEOM_FLAG)
  {
    key1->free_tree();
    key2->free_tree();
    return 0;                                   // Can't optimize this
  }

  // If one of the key is MAYBE_KEY then the found region may be bigger
  if (key1->type == SEL_ARG::MAYBE_KEY)
  {
    key2->free_tree();
    key1->use_count++;
    return key1;
  }
  if (key2->type == SEL_ARG::MAYBE_KEY)
  {
    key1->free_tree();
    key2->use_count++;
    return key2;
  }

  if (key1->use_count > 0)
  {
    if (key2->use_count == 0 || key1->elements > key2->elements)
    {
      swap_variables(SEL_ARG *,key1,key2);
    }
    if (key1->use_count > 0 || !(key1=key1->clone_tree(param)))
      return 0;                                 // OOM
  }

  // Add tree at key2 to tree at key1
  bool key2_shared=key2->use_count != 0;
  key1->maybe_flag|=key2->maybe_flag;

  /*
    Notation for illustrations used in the rest of this function: 

      Range: [--------]
             ^        ^
             start    stop

      Two overlapping ranges:
        [-----]               [----]            [--]
            [---]     or    [---]       or   [-------]

      Ambiguity: *** 
        The range starts or stops somewhere in the "***" range.
        Example: a starts before b and may end before/the same plase/after b
        a: [----***]
        b:   [---]

      Adjacent ranges:
        Ranges that meet but do not overlap. Example: a = "x < 3", b = "x >= 3"
        a: ----]
        b:      [----
   */

  for (key2=key2->first(); key2; )
  {
    /*
      key1 consists of one or more ranges. tmp is the range currently
      being handled.

      initialize tmp to the latest range in key1 that starts the same
      place or before the range in key2 starts

      key2:           [------]
      key1: [---] [-----] [----]
                  ^
                  tmp
    */
    SEL_ARG *tmp=key1->find_range(key2);

    /*
      Used to describe how two key values are positioned compared to
      each other. Consider key_value_a.<cmp_func>(key_value_b):

        -2: key_value_a is smaller than key_value_b, and they are adjacent
        -1: key_value_a is smaller than key_value_b (not adjacent)
         0: the key values are equal
         1: key_value_a is bigger than key_value_b (not adjacent)
        -2: key_value_a is bigger than key_value_b, and they are adjacent

      Example: "cmp= tmp->cmp_max_to_min(key2)"

      key2:         [--------            (10 <= x ...)
      tmp:    -----]                      (... x <  10) => cmp==-2
      tmp:    ----]                       (... x <=  9) => cmp==-1
      tmp:    ------]                     (... x  = 10) => cmp== 0
      tmp:    --------]                   (... x <= 12) => cmp== 1
      (cmp == 2 does not make sense for cmp_max_to_min())
     */
    int cmp= 0;

    if (!tmp)
    {
      /*
        The range in key2 starts before the first range in key1. Use
        the first range in key1 as tmp.

        key2:     [--------]
        key1:            [****--] [----]   [-------]
                         ^
                         tmp
      */
      tmp=key1->first();
      cmp= -1;
    }
    else if ((cmp= tmp->cmp_max_to_min(key2)) < 0)
    {
      /*
        This is the case:
        key2:          [-------]
        tmp:   [----**]
       */
      SEL_ARG *next=tmp->next;
      if (cmp == -2 && eq_tree(tmp->next_key_part,key2->next_key_part))
      {
        /*
          Adjacent (cmp==-2) and equal next_key_parts => ranges can be merged

          This is the case:
          key2:          [-------]
          tmp:     [----]

          Result:
          key2:    [-------------]     => inserted into key1 below
          tmp:                         => deleted
        */
        SEL_ARG *key2_next=key2->next;
        if (key2_shared)
        {
          if (!(key2=new SEL_ARG(*key2)))
            return 0;           // out of memory
          key2->increment_use_count(key1->use_count+1);
          key2->next=key2_next;                 // New copy of key2
        }

        key2->copy_min(tmp);
        if (!(key1=key1->tree_delete(tmp)))
        {                                       // Only one key in tree
          key1=key2;
          key1->make_root();
          key2=key2_next;
          break;
        }
      }
      if (!(tmp=next)) // Move to next range in key1. Now tmp.min > key2.min
        break;         // No more ranges in key1. Copy rest of key2
    }

    if (cmp < 0)
    {
      /*
        This is the case:
        key2:  [--***]
        tmp:       [----]
      */
      int tmp_cmp;
      if ((tmp_cmp=tmp->cmp_min_to_max(key2)) > 0)
      {
        /*
          This is the case:
          key2:  [------**]
          tmp:             [----]
        */
        if (tmp_cmp == 2 && eq_tree(tmp->next_key_part,key2->next_key_part))
        {
          /*
            Adjacent ranges with equal next_key_part. Merge like this:

            This is the case:
            key2:    [------]
            tmp:             [-----]

            Result:
            key2:    [------]
            tmp:     [-------------]

            Then move on to next key2 range.
          */
          tmp->copy_min_to_min(key2);
          key1->merge_flags(key2);
          if (tmp->min_flag & NO_MIN_RANGE &&
              tmp->max_flag & NO_MAX_RANGE)
          {
            if (key1->maybe_flag)
              return new SEL_ARG(SEL_ARG::MAYBE_KEY);
            return 0;
          }
          key2->increment_use_count(-1);        // Free not used tree
          key2=key2->next;
          continue;
        }
        else
        {
          /*
            key2 not adjacent to tmp or has different next_key_part.
            Insert into key1 and move to next range in key2
            
            This is the case:
            key2:  [------**]
            tmp:             [----]

            Result:
            key1_  [------**][----]
                   ^         ^
                   insert    tmp
          */
          SEL_ARG *next=key2->next;
          if (key2_shared)
          {
            SEL_ARG *cpy= new SEL_ARG(*key2);   // Must make copy
            if (!cpy)
              return 0;                         // OOM
            key1=key1->insert(cpy);
            key2->increment_use_count(key1->use_count+1);
          }
          else
            key1=key1->insert(key2);            // Will destroy key2_root
          key2=next;
          continue;
        }
      }
    }

    /*
      The ranges in tmp and key2 are overlapping:

      key2:          [----------] 
      tmp:        [*****-----*****]

      Corollary: tmp.min <= key2.max
    */
    if (eq_tree(tmp->next_key_part,key2->next_key_part))
    {
      // Merge overlapping ranges with equal next_key_part
      if (tmp->is_same(key2))
      {
        /*
          Found exact match of key2 inside key1.
          Use the relevant range in key1.
        */
        tmp->merge_flags(key2);                 // Copy maybe flags
        key2->increment_use_count(-1);          // Free not used tree
      }
      else
      {
        SEL_ARG *last= tmp;
        SEL_ARG *first= tmp;

        /*
          Find the last range in key1 that overlaps key2 and
          where all ranges first...last have the same next_key_part as
          key2.

          key2:  [****----------------------*******]
          key1:     [--]  [----] [---]  [-----] [xxxx]
                    ^                   ^       ^
                    first               last    different next_key_part

          Since key2 covers them, the ranges between first and last
          are merged into one range by deleting first...last-1 from
          the key1 tree. In the figure, this applies to first and the
          two consecutive ranges. The range of last is then extended:
            * last.min: Set to min(key2.min, first.min)
            * last.max: If there is a last->next that overlaps key2 (i.e.,
                        last->next has a different next_key_part):
                                        Set adjacent to last->next.min
                        Otherwise:      Set to max(key2.max, last.max)

          Result:
          key2:  [****----------------------*******]
                    [--]  [----] [---]                   => deleted from key1
          key1:  [**------------------------***][xxxx]
                 ^                              ^
                 tmp=last                       different next_key_part
        */
        while (last->next && last->next->cmp_min_to_max(key2) <= 0 &&
               eq_tree(last->next->next_key_part,key2->next_key_part))
        {
          /*
            last->next is covered by key2 and has same next_key_part.
            last can be deleted
          */
          SEL_ARG *save=last;
          last=last->next;
          key1=key1->tree_delete(save);
        }
        // Redirect tmp to last which will cover the entire range
        tmp= last;

        /*
          We need the minimum endpoint of first so we can compare it
          with the minimum endpoint of the enclosing key2 range.
        */
        last->copy_min(first);
        bool full_range= last->copy_min(key2);
        if (!full_range)
        {
          if (last->next && key2->cmp_max_to_min(last->next) >= 0)
          {
            /*
              This is the case:
              key2:    [-------------]
              key1:  [***------]  [xxxx]
                     ^            ^
                     last         different next_key_part

              Extend range of last up to last->next:
              key2:    [-------------]
              key1:  [***--------][xxxx]
            */
            last->copy_min_to_max(last->next);
          }
          else
            /*
              This is the case:
              key2:    [--------*****]
              key1:  [***---------]    [xxxx]
                     ^                 ^
                     last              different next_key_part

              Extend range of last up to max(last.max, key2.max):
              key2:    [--------*****]
              key1:  [***----------**] [xxxx]
             */
            full_range= last->copy_max(key2);
        }
        if (full_range)
        {                                       // Full range
          key1->free_tree();
          for (; key2 ; key2=key2->next)
            key2->increment_use_count(-1);      // Free not used tree
          if (key1->maybe_flag)
            return new SEL_ARG(SEL_ARG::MAYBE_KEY);
          return 0;
        }
      }
    }

    if (cmp >= 0 && tmp->cmp_min_to_min(key2) < 0)
    {
      /*
        This is the case ("cmp>=0" means that tmp.max >= key2.min):
        key2:              [----]
        tmp:     [------------*****]
      */

      if (!tmp->next_key_part)
      {
        /*
          tmp->next_key_part is empty: cut the range that is covered
          by tmp from key2. 
          Reason: (key2->next_key_part OR tmp->next_key_part) will be
          empty and therefore equal to tmp->next_key_part. Thus, this
          part of the key2 range is completely covered by tmp.
        */
        if (tmp->cmp_max_to_max(key2) >= 0)
        {
          /*
            tmp covers the entire range in key2. 
            key2:              [----]
            tmp:     [-----------------]

            Move on to next range in key2
          */
          key2->increment_use_count(-1); // Free not used tree
          key2=key2->next;
          continue;
        }
        else
        {
          /*
            This is the case:
            key2:           [-------]
            tmp:     [---------]

            Result:
            key2:               [---]
            tmp:     [---------]
          */
          key2->copy_max_to_min(tmp);
          continue;
        }
      }

      /*
        The ranges are overlapping but have not been merged because
        next_key_part of tmp and key2 differ. 
        key2:              [----]
        tmp:     [------------*****]

        Split tmp in two where key2 starts:
        key2:              [----]
        key1:    [--------][--*****]
                 ^         ^
                 insert    tmp
      */
      SEL_ARG *new_arg=tmp->clone_first(key2);
      if (!new_arg)
        return 0;                               // OOM
      if ((new_arg->next_key_part= tmp->next_key_part))
        new_arg->increment_use_count(key1->use_count+1);
      tmp->copy_min_to_min(key2);
      key1=key1->insert(new_arg);
    } // tmp.min >= key2.min due to this if()

    /*
      Now key2.min <= tmp.min <= key2.max:
      key2:   [---------]
      tmp:    [****---*****]
     */
    SEL_ARG key2_cpy(*key2); // Get copy we can modify
    for (;;)
    {
      if (tmp->cmp_min_to_min(&key2_cpy) > 0)
      {
        /*
          This is the case:
          key2_cpy:    [------------]
          key1:                 [-*****]
                                ^
                                tmp
                             
          Result:
          key2_cpy:             [---]
          key1:        [-------][-*****]
                       ^        ^
                       insert   tmp
         */
        SEL_ARG *new_arg=key2_cpy.clone_first(tmp);
        if (!new_arg)
          return 0; // OOM
        if ((new_arg->next_key_part=key2_cpy.next_key_part))
          new_arg->increment_use_count(key1->use_count+1);
        key1=key1->insert(new_arg);
        key2_cpy.copy_min_to_min(tmp);
      } 
      // Now key2_cpy.min == tmp.min

      if ((cmp= tmp->cmp_max_to_max(&key2_cpy)) <= 0)
      {
        /*
          tmp.max <= key2_cpy.max:
          key2_cpy:   a)  [-------]    or b)     [----]
          tmp:            [----]                 [----]

          Steps:
           1) Update next_key_part of tmp: OR it with key2_cpy->next_key_part.
           2) If case a: Insert range [tmp.max, key2_cpy.max] into key1 using
                         next_key_part of key2_cpy

           Result:
           key1:      a)  [----][-]    or b)     [----]
         */
        tmp->maybe_flag|= key2_cpy.maybe_flag;
        key2_cpy.increment_use_count(key1->use_count+1);
        tmp->next_key_part= key_or(param, tmp->next_key_part,
                                   key2_cpy.next_key_part);

        if (!cmp)
          break;                     // case b: done with this key2 range

        // Make key2_cpy the range [tmp.max, key2_cpy.max]
        key2_cpy.copy_max_to_min(tmp);
        if (!(tmp=tmp->next))
        {
          /*
            No more ranges in key1. Insert key2_cpy and go to "end"
            label to insert remaining ranges in key2 if any.
          */
          SEL_ARG *tmp2= new SEL_ARG(key2_cpy);
          if (!tmp2)
            return 0; // OOM
          key1=key1->insert(tmp2);
          key2=key2->next;
          goto end;
        }
        if (tmp->cmp_min_to_max(&key2_cpy) > 0)
        {
          /*
            The next range in key1 does not overlap with key2_cpy.
            Insert this range into key1 and move on to the next range
            in key2.
          */
          SEL_ARG *tmp2= new SEL_ARG(key2_cpy);
          if (!tmp2)
            return 0;                           // OOM
          key1=key1->insert(tmp2);
          break;
        }
        /*
          key2_cpy overlaps with the next range in key1 and the case
          is now "key2.min <= tmp.min <= key2.max". Go back to for(;;)
          to handle this situation.
        */
        continue;
      }
      else
      {
        /*
          This is the case:
          key2_cpy:   [-------]
          tmp:        [------------]

          Result:
          key1:       [-------][---]
                      ^        ^
                      new_arg  tmp
          Steps:
           0) If tmp->next_key_part is empty: do nothing. Reason:
              (key2_cpy->next_key_part OR tmp->next_key_part) will be
              empty and therefore equal to tmp->next_key_part. Thus,
              the range in key2_cpy is completely covered by tmp
           1) Make new_arg with range [tmp.min, key2_cpy.max].
              new_arg->next_key_part is OR between next_key_part
              of tmp and key2_cpy
           2) Make tmp the range [key2.max, tmp.max]
           3) Insert new_arg into key1
        */
        if (!tmp->next_key_part) // Step 0
        {
          key2_cpy.increment_use_count(-1);     // Free not used tree
          break;
        }
        SEL_ARG *new_arg=tmp->clone_last(&key2_cpy);
        if (!new_arg)
          return 0; // OOM
        tmp->copy_max_to_min(&key2_cpy);
        tmp->increment_use_count(key1->use_count+1);
        /* Increment key count as it may be used for next loop */
        key2_cpy.increment_use_count(1);
        new_arg->next_key_part= key_or(param, tmp->next_key_part,
                                       key2_cpy.next_key_part);
        key1=key1->insert(new_arg);
        break;
      }
    }
    // Move on to next range in key2
    key2=key2->next;                            
  }

end:
  /*
    Add key2 ranges that are non-overlapping with and higher than the
    highest range in key1.
  */
  while (key2)
  {
    SEL_ARG *next=key2->next;
    if (key2_shared)
    {
      SEL_ARG *tmp=new SEL_ARG(*key2);          // Must make copy
      if (!tmp)
        return 0;
      key2->increment_use_count(key1->use_count+1);
      key1=key1->insert(tmp);
    }
    else
      key1=key1->insert(key2);                  // Will destroy key2_root
    key2=next;
  }
  key1->use_count++;

  return key1;
}


/* Compare if two trees are equal */

static bool eq_tree(SEL_ARG* a,SEL_ARG *b)
{
  if (a == b)
    return 1;
  if (!a || !b || !a->is_same(b))
    return 0;
  if (a->left != &null_element && b->left != &null_element)
  {
    if (!eq_tree(a->left,b->left))
      return 0;
  }
  else if (a->left != &null_element || b->left != &null_element)
    return 0;
  if (a->right != &null_element && b->right != &null_element)
  {
    if (!eq_tree(a->right,b->right))
      return 0;
  }
  else if (a->right != &null_element || b->right != &null_element)
    return 0;
  if (a->next_key_part != b->next_key_part)
  {						// Sub range
    if (!a->next_key_part != !b->next_key_part ||
	!eq_tree(a->next_key_part, b->next_key_part))
      return 0;
  }
  return 1;
}


SEL_ARG *
SEL_ARG::insert(SEL_ARG *key)
{
  SEL_ARG *element,**UNINIT_VAR(par),*UNINIT_VAR(last_element);

  for (element= this; element != &null_element ; )
  {
    last_element=element;
    if (key->cmp_min_to_min(element) > 0)
    {
      par= &element->right; element= element->right;
    }
    else
    {
      par = &element->left; element= element->left;
    }
  }
  *par=key;
  key->parent=last_element;
	/* Link in list */
  if (par == &last_element->left)
  {
    key->next=last_element;
    if ((key->prev=last_element->prev))
      key->prev->next=key;
    last_element->prev=key;
  }
  else
  {
    if ((key->next=last_element->next))
      key->next->prev=key;
    key->prev=last_element;
    last_element->next=key;
  }
  key->left=key->right= &null_element;
  SEL_ARG *root=rb_insert(key);			// rebalance tree
  root->use_count=this->use_count;		// copy root info
  root->elements= this->elements+1;
  root->maybe_flag=this->maybe_flag;
  return root;
}


/*
** Find best key with min <= given key
** Because the call context this should never return 0 to get_range
*/

SEL_ARG *
SEL_ARG::find_range(SEL_ARG *key)
{
  SEL_ARG *element=this,*found=0;

  for (;;)
  {
    if (element == &null_element)
      return found;
    int cmp=element->cmp_min_to_min(key);
    if (cmp == 0)
      return element;
    if (cmp < 0)
    {
      found=element;
      element=element->right;
    }
    else
      element=element->left;
  }
}


/*
  Remove a element from the tree

  SYNOPSIS
    tree_delete()
    key		Key that is to be deleted from tree (this)

  NOTE
    This also frees all sub trees that is used by the element

  RETURN
    root of new tree (with key deleted)
*/

SEL_ARG *
SEL_ARG::tree_delete(SEL_ARG *key)
{
  enum leaf_color remove_color;
  SEL_ARG *root,*nod,**par,*fix_par;
  DBUG_ENTER("tree_delete");

  root=this;
  this->parent= 0;

  /* Unlink from list */
  if (key->prev)
    key->prev->next=key->next;
  if (key->next)
    key->next->prev=key->prev;
  key->increment_use_count(-1);
  if (!key->parent)
    par= &root;
  else
    par=key->parent_ptr();

  if (key->left == &null_element)
  {
    *par=nod=key->right;
    fix_par=key->parent;
    if (nod != &null_element)
      nod->parent=fix_par;
    remove_color= key->color;
  }
  else if (key->right == &null_element)
  {
    *par= nod=key->left;
    nod->parent=fix_par=key->parent;
    remove_color= key->color;
  }
  else
  {
    SEL_ARG *tmp=key->next;			// next bigger key (exist!)
    nod= *tmp->parent_ptr()= tmp->right;	// unlink tmp from tree
    fix_par=tmp->parent;
    if (nod != &null_element)
      nod->parent=fix_par;
    remove_color= tmp->color;

    tmp->parent=key->parent;			// Move node in place of key
    (tmp->left=key->left)->parent=tmp;
    if ((tmp->right=key->right) != &null_element)
      tmp->right->parent=tmp;
    tmp->color=key->color;
    *par=tmp;
    if (fix_par == key)				// key->right == key->next
      fix_par=tmp;				// new parent of nod
  }

  if (root == &null_element)
    DBUG_RETURN(0);				// Maybe root later
  if (remove_color == BLACK)
    root=rb_delete_fixup(root,nod,fix_par);
  test_rb_tree(root,root->parent);

  root->use_count=this->use_count;		// Fix root counters
  root->elements=this->elements-1;
  root->maybe_flag=this->maybe_flag;
  DBUG_RETURN(root);
}


	/* Functions to fix up the tree after insert and delete */

static void left_rotate(SEL_ARG **root,SEL_ARG *leaf)
{
  SEL_ARG *y=leaf->right;
  leaf->right=y->left;
  if (y->left != &null_element)
    y->left->parent=leaf;
  if (!(y->parent=leaf->parent))
    *root=y;
  else
    *leaf->parent_ptr()=y;
  y->left=leaf;
  leaf->parent=y;
}

static void right_rotate(SEL_ARG **root,SEL_ARG *leaf)
{
  SEL_ARG *y=leaf->left;
  leaf->left=y->right;
  if (y->right != &null_element)
    y->right->parent=leaf;
  if (!(y->parent=leaf->parent))
    *root=y;
  else
    *leaf->parent_ptr()=y;
  y->right=leaf;
  leaf->parent=y;
}


SEL_ARG *
SEL_ARG::rb_insert(SEL_ARG *leaf)
{
  SEL_ARG *y,*par,*par2,*root;
  root= this; root->parent= 0;

  leaf->color=RED;
  while (leaf != root && (par= leaf->parent)->color == RED)
  {					// This can't be root or 1 level under
    if (par == (par2= leaf->parent->parent)->left)
    {
      y= par2->right;
      if (y->color == RED)
      {
	par->color=BLACK;
	y->color=BLACK;
	leaf=par2;
	leaf->color=RED;		/* And the loop continues */
      }
      else
      {
	if (leaf == par->right)
	{
	  left_rotate(&root,leaf->parent);
	  par=leaf;			/* leaf is now parent to old leaf */
	}
	par->color=BLACK;
	par2->color=RED;
	right_rotate(&root,par2);
	break;
      }
    }
    else
    {
      y= par2->left;
      if (y->color == RED)
      {
	par->color=BLACK;
	y->color=BLACK;
	leaf=par2;
	leaf->color=RED;		/* And the loop continues */
      }
      else
      {
	if (leaf == par->left)
	{
	  right_rotate(&root,par);
	  par=leaf;
	}
	par->color=BLACK;
	par2->color=RED;
	left_rotate(&root,par2);
	break;
      }
    }
  }
  root->color=BLACK;
  test_rb_tree(root,root->parent);
  return root;
}


SEL_ARG *rb_delete_fixup(SEL_ARG *root,SEL_ARG *key,SEL_ARG *par)
{
  SEL_ARG *x,*w;
  root->parent=0;

  x= key;
  while (x != root && x->color == SEL_ARG::BLACK)
  {
    if (x == par->left)
    {
      w=par->right;
      if (w->color == SEL_ARG::RED)
      {
	w->color=SEL_ARG::BLACK;
	par->color=SEL_ARG::RED;
	left_rotate(&root,par);
	w=par->right;
      }
      if (w->left->color == SEL_ARG::BLACK && w->right->color == SEL_ARG::BLACK)
      {
	w->color=SEL_ARG::RED;
	x=par;
      }
      else
      {
	if (w->right->color == SEL_ARG::BLACK)
	{
	  w->left->color=SEL_ARG::BLACK;
	  w->color=SEL_ARG::RED;
	  right_rotate(&root,w);
	  w=par->right;
	}
	w->color=par->color;
	par->color=SEL_ARG::BLACK;
	w->right->color=SEL_ARG::BLACK;
	left_rotate(&root,par);
	x=root;
	break;
      }
    }
    else
    {
      w=par->left;
      if (w->color == SEL_ARG::RED)
      {
	w->color=SEL_ARG::BLACK;
	par->color=SEL_ARG::RED;
	right_rotate(&root,par);
	w=par->left;
      }
      if (w->right->color == SEL_ARG::BLACK && w->left->color == SEL_ARG::BLACK)
      {
	w->color=SEL_ARG::RED;
	x=par;
      }
      else
      {
	if (w->left->color == SEL_ARG::BLACK)
	{
	  w->right->color=SEL_ARG::BLACK;
	  w->color=SEL_ARG::RED;
	  left_rotate(&root,w);
	  w=par->left;
	}
	w->color=par->color;
	par->color=SEL_ARG::BLACK;
	w->left->color=SEL_ARG::BLACK;
	right_rotate(&root,par);
	x=root;
	break;
      }
    }
    par=x->parent;
  }
  x->color=SEL_ARG::BLACK;
  return root;
}


	/* Test that the properties for a red-black tree hold */

#ifdef EXTRA_DEBUG
int test_rb_tree(SEL_ARG *element,SEL_ARG *parent)
{
  int count_l,count_r;

  if (element == &null_element)
    return 0;					// Found end of tree
  if (element->parent != parent)
  {
    sql_print_error("Wrong tree: Parent doesn't point at parent");
    return -1;
  }
  if (element->color == SEL_ARG::RED &&
      (element->left->color == SEL_ARG::RED ||
       element->right->color == SEL_ARG::RED))
  {
    sql_print_error("Wrong tree: Found two red in a row");
    return -1;
  }
  if (element->left == element->right && element->left != &null_element)
  {						// Dummy test
    sql_print_error("Wrong tree: Found right == left");
    return -1;
  }
  count_l=test_rb_tree(element->left,element);
  count_r=test_rb_tree(element->right,element);
  if (count_l >= 0 && count_r >= 0)
  {
    if (count_l == count_r)
      return count_l+(element->color == SEL_ARG::BLACK);
    sql_print_error("Wrong tree: Incorrect black-count: %d - %d",
	    count_l,count_r);
  }
  return -1;					// Error, no more warnings
}


/**
  Count how many times SEL_ARG graph "root" refers to its part "key" via
  transitive closure.
  
  @param root  An RB-Root node in a SEL_ARG graph.
  @param key   Another RB-Root node in that SEL_ARG graph.

  The passed "root" node may refer to "key" node via root->next_key_part,
  root->next->n

  This function counts how many times the node "key" is referred (via
  SEL_ARG::next_key_part) by 
  - intervals of RB-tree pointed by "root", 
  - intervals of RB-trees that are pointed by SEL_ARG::next_key_part from 
  intervals of RB-tree pointed by "root",
  - and so on.
    
  Here is an example (horizontal links represent next_key_part pointers, 
  vertical links - next/prev prev pointers):  
    
         +----+               $
         |root|-----------------+
         +----+               $ |
           |                  $ |
           |                  $ |
         +----+       +---+   $ |     +---+    Here the return value
         |    |- ... -|   |---$-+--+->|key|    will be 4.
         +----+       +---+   $ |  |  +---+
           |                  $ |  |
          ...                 $ |  |
           |                  $ |  |
         +----+   +---+       $ |  |
         |    |---|   |---------+  |
         +----+   +---+       $    |
           |        |         $    |
          ...     +---+       $    |
                  |   |------------+
                  +---+       $
  @return 
  Number of links to "key" from nodes reachable from "root".
*/

static ulong count_key_part_usage(SEL_ARG *root, SEL_ARG *key)
{
  ulong count= 0;
  for (root=root->first(); root ; root=root->next)
  {
    if (root->next_key_part)
    {
      if (root->next_key_part == key)
	count++;
      if (root->next_key_part->part < key->part)
	count+=count_key_part_usage(root->next_key_part,key);
    }
  }
  return count;
}


/*
  Check if SEL_ARG::use_count value is correct

  SYNOPSIS
    SEL_ARG::test_use_count()
      root  The root node of the SEL_ARG graph (an RB-tree root node that
            has the least value of sel_arg->part in the entire graph, and
            thus is the "origin" of the graph)

  DESCRIPTION
    Check if SEL_ARG::use_count value is correct. See the definition of
    use_count for what is "correct".
*/

void SEL_ARG::test_use_count(SEL_ARG *root)
{
  uint e_count=0;
  if (this == root && use_count != 1)
  {
    sql_print_information("Use_count: Wrong count %lu for root",use_count);
    return;
  }
  if (this->type != SEL_ARG::KEY_RANGE)
    return;
  for (SEL_ARG *pos=first(); pos ; pos=pos->next)
  {
    e_count++;
    if (pos->next_key_part)
    {
      ulong count=count_key_part_usage(root,pos->next_key_part);
      if (count > pos->next_key_part->use_count)
      {
        sql_print_information("Use_count: Wrong count for key at 0x%lx, %lu "
                              "should be %lu", (long unsigned int)pos,
                              pos->next_key_part->use_count, count);
	return;
      }
      pos->next_key_part->test_use_count(root);
    }
  }
  if (e_count != elements)
    sql_print_warning("Wrong use count: %u (should be %u) for tree at 0x%lx",
                      e_count, elements, (long unsigned int) this);
}

#endif

/****************************************************************************
  MRR Range Sequence Interface implementation that walks a SEL_ARG* tree.
 ****************************************************************************/

/* MRR range sequence, SEL_ARG* implementation: stack entry */
typedef struct st_range_seq_entry 
{
  /* 
    Pointers in min and max keys. They point to right-after-end of key
    images. The 0-th entry has these pointing to key tuple start.
  */
  uchar *min_key, *max_key;
  
  /* 
    Flags, for {keypart0, keypart1, ... this_keypart} subtuple.
    min_key_flag may have NULL_RANGE set.
  */
  uint min_key_flag, max_key_flag;
  
  /* Number of key parts */
  uint min_key_parts, max_key_parts;
  SEL_ARG *key_tree;
} RANGE_SEQ_ENTRY;


/*
  MRR range sequence, SEL_ARG* implementation: SEL_ARG graph traversal context
*/
typedef struct st_sel_arg_range_seq
{
  uint keyno;      /* index of used tree in SEL_TREE structure */
  uint real_keyno; /* Number of the index in tables */
  PARAM *param;
  SEL_ARG *start; /* Root node of the traversed SEL_ARG* graph */
  
  RANGE_SEQ_ENTRY stack[MAX_REF_PARTS];
  int i; /* Index of last used element in the above array */
  
  bool at_start; /* TRUE <=> The traversal has just started */
} SEL_ARG_RANGE_SEQ;


/*
  Range sequence interface, SEL_ARG* implementation: Initialize the traversal

  SYNOPSIS
    init()
      init_params  SEL_ARG tree traversal context
      n_ranges     [ignored] The number of ranges obtained 
      flags        [ignored] HA_MRR_SINGLE_POINT, HA_MRR_FIXED_KEY

  RETURN
    Value of init_param
*/

range_seq_t sel_arg_range_seq_init(void *init_param, uint n_ranges, uint flags)
{
  SEL_ARG_RANGE_SEQ *seq= (SEL_ARG_RANGE_SEQ*)init_param;
  seq->at_start= TRUE;
  seq->stack[0].key_tree= NULL;
  seq->stack[0].min_key= (uchar*)seq->param->min_key;
  seq->stack[0].min_key_flag= 0;
  seq->stack[0].min_key_parts= 0;

  seq->stack[0].max_key= (uchar*)seq->param->max_key;
  seq->stack[0].max_key_flag= 0;
  seq->stack[0].max_key_parts= 0;
  seq->i= 0;
  return init_param;
}


static void step_down_to(SEL_ARG_RANGE_SEQ *arg, SEL_ARG *key_tree)
{

  RANGE_SEQ_ENTRY *cur= &arg->stack[arg->i+1];
  RANGE_SEQ_ENTRY *prev= &arg->stack[arg->i];
  
  cur->key_tree= key_tree;
  cur->min_key= prev->min_key;
  cur->max_key= prev->max_key;
  cur->min_key_parts= prev->min_key_parts;
  cur->max_key_parts= prev->max_key_parts;

  uint16 stor_length= arg->param->key[arg->keyno][key_tree->part].store_length;
  /* psergey-merge-done:
  key_tree->store(arg->param->key[arg->keyno][key_tree->part].store_length,
                  &cur->min_key, prev->min_key_flag,
                  &cur->max_key, prev->max_key_flag);
  */
  cur->min_key_parts += key_tree->store_min(stor_length, &cur->min_key,
                                            prev->min_key_flag);
  cur->max_key_parts += key_tree->store_max(stor_length, &cur->max_key,
                                            prev->max_key_flag);

  cur->min_key_flag= prev->min_key_flag | key_tree->min_flag;
  cur->max_key_flag= prev->max_key_flag | key_tree->max_flag;

  if (key_tree->is_null_interval())
    cur->min_key_flag |= NULL_RANGE;
  (arg->i)++;
}


/*
  Range sequence interface, SEL_ARG* implementation: get the next interval
  
  SYNOPSIS
    sel_arg_range_seq_next()
      rseq        Value returned from sel_arg_range_seq_init
      range  OUT  Store information about the range here

  DESCRIPTION
    This is "get_next" function for Range sequence interface implementation
    for SEL_ARG* tree.

  IMPLEMENTATION
    The traversal also updates those param members:
      - is_ror_scan
      - range_count
      - max_key_part

  RETURN
    0  Ok
    1  No more ranges in the sequence
*/

//psergey-merge-todo: support check_quick_keys:max_keypart
uint sel_arg_range_seq_next(range_seq_t rseq, KEY_MULTI_RANGE *range)
{
  SEL_ARG *key_tree;
  SEL_ARG_RANGE_SEQ *seq= (SEL_ARG_RANGE_SEQ*)rseq;

  if (seq->at_start)
  {
    key_tree= seq->start;
    seq->at_start= FALSE;
    goto walk_up_n_right;
  }

  key_tree= seq->stack[seq->i].key_tree;
  /* Ok, we're at some "full tuple" position in the tree */
 
  /* Step down if we can */
  if (key_tree->next)
  {
    DBUG_ASSERT(key_tree->next != &null_element);
    //step down; (update the tuple, we'll step right and stay there)
    seq->i--;
    step_down_to(seq, key_tree->next);
    key_tree= key_tree->next;
    seq->param->is_ror_scan= FALSE;
    goto walk_right_n_up;
  }

  /* Ok, can't step down, walk left until we can step down */
  while (1)
  {
    if (seq->i == 1) // can't step left
      return 1;

    /* Step left */
    seq->i--;
    key_tree= seq->stack[seq->i].key_tree;

    /* Step down if we can */
    if (key_tree->next)
    {
      DBUG_ASSERT(key_tree->next != &null_element);
      // Step down; update the tuple
      seq->i--;
      step_down_to(seq, key_tree->next);
      key_tree= key_tree->next;
      seq->param->is_ror_scan= FALSE;
      break;
    }
  }

  /*
    Ok, we've stepped down from the path to previous tuple.
    Walk right-up while we can
  */
walk_right_n_up:
  while (key_tree->next_key_part && key_tree->next_key_part != &null_element && 
         key_tree->next_key_part->part == key_tree->part + 1 &&
         key_tree->next_key_part->type == SEL_ARG::KEY_RANGE)
  {
    {
      RANGE_SEQ_ENTRY *cur= &seq->stack[seq->i];
      uint min_key_length= cur->min_key - seq->param->min_key;
      uint max_key_length= cur->max_key - seq->param->max_key;
      uint len= cur->min_key - cur[-1].min_key;
      if (!(min_key_length == max_key_length &&
            !memcmp(cur[-1].min_key, cur[-1].max_key, len) &&
            !key_tree->min_flag && !key_tree->max_flag))
      {
        SEL_ARG *store_key_part= key_tree->next_key_part;
        seq->param->is_ror_scan= FALSE;
        if (!key_tree->min_flag)
          cur->min_key_parts += 
            store_key_part->store_min_key(seq->param->key[seq->keyno],
                                          &cur->min_key,
                                          &cur->min_key_flag,
                                          MAX_KEY);
        if (!key_tree->max_flag)
          cur->max_key_parts += 
            store_key_part->store_max_key(seq->param->key[seq->keyno],
                                          &cur->max_key,
                                          &cur->max_key_flag,
                                          MAX_KEY);
        break;
      }
    }
  
    /*
      Ok, current atomic interval is in form "t.field=const" and there is
      next_key_part interval. Step right, and walk up from there.
    */
    key_tree= key_tree->next_key_part;

walk_up_n_right:
    while (key_tree->prev)
    {
      DBUG_ASSERT(key_tree->prev != &null_element);
      /* Step up */
      key_tree= key_tree->prev;
    }
    step_down_to(seq, key_tree);
  }

  /* Ok got a tuple */
  RANGE_SEQ_ENTRY *cur= &seq->stack[seq->i];
  uint min_key_length= cur->min_key - seq->param->min_key;

  if (cur->min_key_flag & GEOM_FLAG)
  {
    range->range_flag= cur->min_key_flag;

    /* Here minimum contains also function code bits, and maximum is +inf */
    range->start_key.key=    seq->param->min_key;
    range->start_key.length= min_key_length;
    range->start_key.flag=  (ha_rkey_function) (cur->min_key_flag ^ GEOM_FLAG);
  }
  else
  {
    range->range_flag= cur->min_key_flag | cur->max_key_flag;
    
    range->start_key.key=    seq->param->min_key;
    range->start_key.length= cur->min_key - seq->param->min_key;
    range->start_key.keypart_map= make_prev_keypart_map(cur->min_key_parts);
    range->start_key.flag= (cur->min_key_flag & NEAR_MIN ? HA_READ_AFTER_KEY : 
                                                           HA_READ_KEY_EXACT);

    range->end_key.key=    seq->param->max_key;
    range->end_key.length= cur->max_key - seq->param->max_key;
    range->end_key.keypart_map= make_prev_keypart_map(cur->max_key_parts);
    range->end_key.flag= (cur->max_key_flag & NEAR_MAX ? HA_READ_BEFORE_KEY : 
                                                         HA_READ_AFTER_KEY);

    if (!(cur->min_key_flag & ~NULL_RANGE) && !cur->max_key_flag &&
        (uint)key_tree->part+1 == seq->param->table->key_info[seq->real_keyno].key_parts &&
        (seq->param->table->key_info[seq->real_keyno].flags & HA_NOSAME) ==
        HA_NOSAME &&
        range->start_key.length == range->end_key.length &&
        !memcmp(seq->param->min_key,seq->param->max_key,range->start_key.length))
      range->range_flag= UNIQUE_RANGE | (cur->min_key_flag & NULL_RANGE);
      
    if (seq->param->is_ror_scan)
    {
      /*
        If we get here, the condition on the key was converted to form
        "(keyXpart1 = c1) AND ... AND (keyXpart{key_tree->part - 1} = cN) AND
          somecond(keyXpart{key_tree->part})"
        Check if
          somecond is "keyXpart{key_tree->part} = const" and
          uncovered "tail" of KeyX parts is either empty or is identical to
          first members of clustered primary key.
      */
      if (!(!(cur->min_key_flag & ~NULL_RANGE) && !cur->max_key_flag &&
            (range->start_key.length == range->end_key.length) &&
            !memcmp(range->start_key.key, range->end_key.key, range->start_key.length) &&
            is_key_scan_ror(seq->param, seq->real_keyno, key_tree->part + 1)))
        seq->param->is_ror_scan= FALSE;
    }
  }

  seq->param->range_count++;
  seq->param->max_key_part=max(seq->param->max_key_part,key_tree->part);

  return 0;
}


/*
  Calculate estimate of number records that will be retrieved by a range
  scan on given index using given SEL_ARG intervals tree.

  SYNOPSIS
    check_quick_select()
      param             Parameter from test_quick_select
      idx               Number of index to use in PARAM::key SEL_TREE::key
      index_only        TRUE  - assume only index tuples will be accessed
                        FALSE - assume full table rows will be read
      tree              Transformed selection condition, tree->key[idx] holds
                        the intervals for the given index.
      update_tbl_stats  TRUE <=> update table->quick_* with information
                        about range scan we've evaluated.
      mrr_flags   INOUT MRR access flags
      cost        OUT   Scan cost

  NOTES
    param->is_ror_scan is set to reflect if the key scan is a ROR (see
    is_key_scan_ror function for more info)
    param->table->quick_*, param->range_count (and maybe others) are
    updated with data of given key scan, see quick_range_seq_next for details.

  RETURN
    Estimate # of records to be retrieved.
    HA_POS_ERROR if estimate calculation failed due to table handler problems.
*/

static
ha_rows check_quick_select(PARAM *param, uint idx, bool index_only,
                           SEL_ARG *tree, bool update_tbl_stats, 
                           uint *mrr_flags, uint *bufsize, COST_VECT *cost)
{
  SEL_ARG_RANGE_SEQ seq;
  RANGE_SEQ_IF seq_if = {sel_arg_range_seq_init, sel_arg_range_seq_next, 0, 0};
  handler *file= param->table->file;
  ha_rows rows;
  uint keynr= param->real_keynr[idx];
  DBUG_ENTER("check_quick_select");
  
  /* Handle cases when we don't have a valid non-empty list of range */
  if (!tree)
    DBUG_RETURN(HA_POS_ERROR);
  if (tree->type == SEL_ARG::IMPOSSIBLE)
    DBUG_RETURN(0L);
  if (tree->type != SEL_ARG::KEY_RANGE || tree->part != 0)
    DBUG_RETURN(HA_POS_ERROR);				// Don't use tree

  seq.keyno= idx;
  seq.real_keyno= keynr;
  seq.param= param;
  seq.start= tree;

  param->range_count=0;
  param->max_key_part=0;

  param->is_ror_scan= TRUE;
  if (file->index_flags(keynr, 0, TRUE) & HA_KEY_SCAN_NOT_ROR)
    param->is_ror_scan= FALSE;
  
  *mrr_flags= param->force_default_mrr? HA_MRR_USE_DEFAULT_IMPL: 0;
  /*
    Pass HA_MRR_SORTED to see if MRR implementation can handle sorting.
  */
  *mrr_flags|= HA_MRR_NO_ASSOCIATION | HA_MRR_SORTED;

  bool pk_is_clustered= file->primary_key_is_clustered();
  if (index_only && 
      (file->index_flags(keynr, param->max_key_part, 1) & HA_KEYREAD_ONLY) &&
      !(pk_is_clustered && keynr == param->table->s->primary_key))
     *mrr_flags |= HA_MRR_INDEX_ONLY;
  
  if (current_thd->lex->sql_command != SQLCOM_SELECT)
    *mrr_flags |= HA_MRR_USE_DEFAULT_IMPL;

  *bufsize= param->thd->variables.read_rnd_buff_size;
  // Sets is_ror_scan to false for some queries, e.g. multi-ranges
  rows= file->multi_range_read_info_const(keynr, &seq_if, (void*)&seq, 0,
                                          bufsize, mrr_flags, cost);
  if (rows != HA_POS_ERROR)
  {
    param->table->quick_rows[keynr]=rows;
    if (update_tbl_stats)
    {
      param->table->quick_keys.set_bit(keynr);
      param->table->quick_key_parts[keynr]=param->max_key_part+1;
      param->table->quick_n_ranges[keynr]= param->range_count;
      param->table->quick_condition_rows=
        min(param->table->quick_condition_rows, rows);
    }
  }
  /* Figure out if the key scan is ROR (returns rows in ROWID order) or not */
  enum ha_key_alg key_alg= param->table->key_info[seq.real_keyno].algorithm;
  if ((key_alg != HA_KEY_ALG_BTREE) && (key_alg!= HA_KEY_ALG_UNDEF))
  {
    /* 
      All scans are non-ROR scans for those index types.
      TODO: Don't have this logic here, make table engines return 
      appropriate flags instead.
    */
    param->is_ror_scan= FALSE;
  }
  else
  {
    /* Clustered PK scan is always a ROR scan (TODO: same as above) */
    if (param->table->s->primary_key == keynr && pk_is_clustered)
      param->is_ror_scan= TRUE;
  }
  if (param->table->file->index_flags(keynr, 0, TRUE) & HA_KEY_SCAN_NOT_ROR)
    param->is_ror_scan= FALSE;
  DBUG_PRINT("exit", ("Records: %lu", (ulong) rows));
  DBUG_RETURN(rows);
}


/*
  Check if key scan on given index with equality conditions on first n key
  parts is a ROR scan.

  SYNOPSIS
    is_key_scan_ror()
      param  Parameter from test_quick_select
      keynr  Number of key in the table. The key must not be a clustered
             primary key.
      nparts Number of first key parts for which equality conditions
             are present.

  NOTES
    ROR (Rowid Ordered Retrieval) key scan is a key scan that produces
    ordered sequence of rowids (ha_xxx::cmp_ref is the comparison function)

    This function is needed to handle a practically-important special case:
    an index scan is a ROR scan if it is done using a condition in form

        "key1_1=c_1 AND ... AND key1_n=c_n"

    where the index is defined on (key1_1, ..., key1_N [,a_1, ..., a_n])

    and the table has a clustered Primary Key defined as 

      PRIMARY KEY(a_1, ..., a_n, b1, ..., b_k) 
    
    i.e. the first key parts of it are identical to uncovered parts ot the 
    key being scanned. This function assumes that the index flags do not
    include HA_KEY_SCAN_NOT_ROR flag (that is checked elsewhere).

    Check (1) is made in quick_range_seq_next()

  RETURN
    TRUE   The scan is ROR-scan
    FALSE  Otherwise
*/

static bool is_key_scan_ror(PARAM *param, uint keynr, uint8 nparts)
{
  KEY *table_key= param->table->key_info + keynr;
  KEY_PART_INFO *key_part= table_key->key_part + nparts;
  KEY_PART_INFO *key_part_end= (table_key->key_part +
                                table_key->key_parts);
  uint pk_number;
  
  for (KEY_PART_INFO *kp= table_key->key_part; kp < key_part; kp++)
  {
    uint16 fieldnr= param->table->key_info[keynr].
                    key_part[kp - table_key->key_part].fieldnr - 1;
    if (param->table->field[fieldnr]->key_length() != kp->length)
      return FALSE;
  }

  if (key_part == key_part_end)
    return TRUE;

  key_part= table_key->key_part + nparts;
  pk_number= param->table->s->primary_key;
  if (!param->table->file->primary_key_is_clustered() || pk_number == MAX_KEY)
    return FALSE;

  KEY_PART_INFO *pk_part= param->table->key_info[pk_number].key_part;
  KEY_PART_INFO *pk_part_end= pk_part +
                              param->table->key_info[pk_number].key_parts;
  for (;(key_part!=key_part_end) && (pk_part != pk_part_end);
       ++key_part, ++pk_part)
  {
    if ((key_part->field != pk_part->field) ||
        (key_part->length != pk_part->length))
      return FALSE;
  }
  return (key_part == key_part_end);
}


/*
  Create a QUICK_RANGE_SELECT from given key and SEL_ARG tree for that key.

  SYNOPSIS
    get_quick_select()
      param
      idx            Index of used key in param->key.
      key_tree       SEL_ARG tree for the used key
      mrr_flags      MRR parameter for quick select
      mrr_buf_size   MRR parameter for quick select
      parent_alloc   If not NULL, use it to allocate memory for
                     quick select data. Otherwise use quick->alloc.
  NOTES
    The caller must call QUICK_SELECT::init for returned quick select.

    CAUTION! This function may change thd->mem_root to a MEM_ROOT which will be
    deallocated when the returned quick select is deleted.

  RETURN
    NULL on error
    otherwise created quick select
*/

QUICK_RANGE_SELECT *
get_quick_select(PARAM *param,uint idx,SEL_ARG *key_tree, uint mrr_flags,
                 uint mrr_buf_size, MEM_ROOT *parent_alloc)
{
  QUICK_RANGE_SELECT *quick;
  bool create_err= FALSE;
  DBUG_ENTER("get_quick_select");

  if (param->table->key_info[param->real_keynr[idx]].flags & HA_SPATIAL)
    quick=new QUICK_RANGE_SELECT_GEOM(param->thd, param->table,
                                      param->real_keynr[idx],
                                      test(parent_alloc),
                                      parent_alloc, &create_err);
  else
    quick=new QUICK_RANGE_SELECT(param->thd, param->table,
                                 param->real_keynr[idx],
                                 test(parent_alloc), NULL, &create_err);

  if (quick)
  {
    if (create_err ||
	get_quick_keys(param,quick,param->key[idx],key_tree,param->min_key,0,
		       param->max_key,0))
    {
      delete quick;
      quick=0;
    }
    else
    {
      quick->mrr_flags= mrr_flags;
      quick->mrr_buf_size= mrr_buf_size;
      quick->key_parts=(KEY_PART*)
        memdup_root(parent_alloc? parent_alloc : &quick->alloc,
                    (char*) param->key[idx],
                    sizeof(KEY_PART)*
                    param->table->key_info[param->real_keynr[idx]].key_parts);
    }
  }
  DBUG_RETURN(quick);
}


/*
** Fix this to get all possible sub_ranges
*/
bool
get_quick_keys(PARAM *param,QUICK_RANGE_SELECT *quick,KEY_PART *key,
	       SEL_ARG *key_tree, uchar *min_key,uint min_key_flag,
	       uchar *max_key, uint max_key_flag)
{
  QUICK_RANGE *range;
  uint flag;
  int min_part= key_tree->part-1, // # of keypart values in min_key buffer
      max_part= key_tree->part-1; // # of keypart values in max_key buffer

  if (key_tree->left != &null_element)
  {
    if (get_quick_keys(param,quick,key,key_tree->left,
		       min_key,min_key_flag, max_key, max_key_flag))
      return 1;
  }
  uchar *tmp_min_key=min_key,*tmp_max_key=max_key;
  min_part+= key_tree->store_min(key[key_tree->part].store_length,
                                 &tmp_min_key,min_key_flag);
  max_part+= key_tree->store_max(key[key_tree->part].store_length,
                                 &tmp_max_key,max_key_flag);

  if (key_tree->next_key_part &&
      key_tree->next_key_part->type == SEL_ARG::KEY_RANGE &&
      key_tree->next_key_part->part == key_tree->part+1)
  {						  // const key as prefix
    if ((tmp_min_key - min_key) == (tmp_max_key - max_key) &&
         memcmp(min_key, max_key, (uint)(tmp_max_key - max_key))==0 &&
	 key_tree->min_flag==0 && key_tree->max_flag==0)
    {
      if (get_quick_keys(param,quick,key,key_tree->next_key_part,
			 tmp_min_key, min_key_flag | key_tree->min_flag,
			 tmp_max_key, max_key_flag | key_tree->max_flag))
	return 1;
      goto end;					// Ugly, but efficient
    }
    {
      uint tmp_min_flag=key_tree->min_flag,tmp_max_flag=key_tree->max_flag;
      if (!tmp_min_flag)
        min_part+= key_tree->next_key_part->store_min_key(key,
                                                          &tmp_min_key,
                                                          &tmp_min_flag,
                                                          MAX_KEY);
      if (!tmp_max_flag)
        max_part+= key_tree->next_key_part->store_max_key(key,
                                                          &tmp_max_key,
                                                          &tmp_max_flag,
                                                          MAX_KEY);
      flag=tmp_min_flag | tmp_max_flag;
    }
  }
  else
  {
    flag = (key_tree->min_flag & GEOM_FLAG) ?
      key_tree->min_flag : key_tree->min_flag | key_tree->max_flag;
  }

  /*
    Ensure that some part of min_key and max_key are used.  If not,
    regard this as no lower/upper range
  */
  if ((flag & GEOM_FLAG) == 0)
  {
    if (tmp_min_key != param->min_key)
      flag&= ~NO_MIN_RANGE;
    else
      flag|= NO_MIN_RANGE;
    if (tmp_max_key != param->max_key)
      flag&= ~NO_MAX_RANGE;
    else
      flag|= NO_MAX_RANGE;
  }
  if (flag == 0)
  {
    uint length= (uint) (tmp_min_key - param->min_key);
    if (length == (uint) (tmp_max_key - param->max_key) &&
	!memcmp(param->min_key,param->max_key,length))
    {
      KEY *table_key=quick->head->key_info+quick->index;
      flag=EQ_RANGE;
      if ((table_key->flags & HA_NOSAME) && key->part == table_key->key_parts-1)
      {
	if (!(table_key->flags & HA_NULL_PART_KEY) ||
	    !null_part_in_key(key,
			      param->min_key,
			      (uint) (tmp_min_key - param->min_key)))
	  flag|= UNIQUE_RANGE;
	else
	  flag|= NULL_RANGE;
      }
    }
  }

  /* Get range for retrieving rows in QUICK_SELECT::get_next */
  if (!(range= new QUICK_RANGE(param->min_key,
			       (uint) (tmp_min_key - param->min_key),
                               min_part >=0 ? make_keypart_map(min_part) : 0,
			       param->max_key,
			       (uint) (tmp_max_key - param->max_key),
                               max_part >=0 ? make_keypart_map(max_part) : 0,
			       flag)))
    return 1;			// out of memory

  set_if_bigger(quick->max_used_key_length, range->min_length);
  set_if_bigger(quick->max_used_key_length, range->max_length);
  set_if_bigger(quick->used_key_parts, (uint) key_tree->part+1);
  if (insert_dynamic(&quick->ranges, &range))
    return 1;

 end:
  if (key_tree->right != &null_element)
    return get_quick_keys(param,quick,key,key_tree->right,
			  min_key,min_key_flag,
			  max_key,max_key_flag);
  return 0;
}

/*
  Return 1 if there is only one range and this uses the whole primary key
*/

bool QUICK_RANGE_SELECT::unique_key_range()
{
  if (ranges.elements == 1)
  {
    QUICK_RANGE *tmp= *((QUICK_RANGE**)ranges.buffer);
    if ((tmp->flag & (EQ_RANGE | NULL_RANGE)) == EQ_RANGE)
    {
      KEY *key=head->key_info+index;
      return (key->flags & HA_NOSAME) && key->key_length == tmp->min_length;
    }
  }
  return 0;
}



/*
  Return TRUE if any part of the key is NULL

  SYNOPSIS
    null_part_in_key()    
      key_part  Array of key parts (index description)
      key       Key values tuple
      length    Length of key values tuple in bytes.

  RETURN
    TRUE   The tuple has at least one "keypartX is NULL"
    FALSE  Otherwise
*/

static bool null_part_in_key(KEY_PART *key_part, const uchar *key, uint length)
{
  for (const uchar *end=key+length ;
       key < end;
       key+= key_part++->store_length)
  {
    if (key_part->null_bit && *key)
      return 1;
  }
  return 0;
}


bool QUICK_SELECT_I::is_keys_used(const MY_BITMAP *fields)
{
  return is_key_used(head, index, fields);
}

bool QUICK_INDEX_MERGE_SELECT::is_keys_used(const MY_BITMAP *fields)
{
  QUICK_RANGE_SELECT *quick;
  List_iterator_fast<QUICK_RANGE_SELECT> it(quick_selects);
  while ((quick= it++))
  {
    if (is_key_used(head, quick->index, fields))
      return 1;
  }
  return 0;
}

bool QUICK_ROR_INTERSECT_SELECT::is_keys_used(const MY_BITMAP *fields)
{
  QUICK_RANGE_SELECT *quick;
  List_iterator_fast<QUICK_RANGE_SELECT> it(quick_selects);
  while ((quick= it++))
  {
    if (is_key_used(head, quick->index, fields))
      return 1;
  }
  return 0;
}

bool QUICK_ROR_UNION_SELECT::is_keys_used(const MY_BITMAP *fields)
{
  QUICK_SELECT_I *quick;
  List_iterator_fast<QUICK_SELECT_I> it(quick_selects);
  while ((quick= it++))
  {
    if (quick->is_keys_used(fields))
      return 1;
  }
  return 0;
}


FT_SELECT *get_ft_select(THD *thd, TABLE *table, uint key)
{
  bool create_err= FALSE;
  FT_SELECT *fts= new FT_SELECT(thd, table, key, &create_err);
  if (create_err)
  {
    delete fts;
    return NULL;
  }
  else
    return fts;
}

#ifdef WITH_NDBCLUSTER_STORAGE_ENGINE
static bool
key_has_nulls(const KEY* key_info, const uchar *key, uint key_len)
{
  KEY_PART_INFO *curr_part, *end_part;
  const uchar* end_ptr= key + key_len;
  curr_part= key_info->key_part;
  end_part= curr_part + key_info->key_parts;

  for (; curr_part != end_part && key < end_ptr; curr_part++)
  {
    if (curr_part->null_bit && *key)
      return TRUE;

    key += curr_part->store_length;
  }
  return FALSE;
}
#endif

/*
  Create quick select from ref/ref_or_null scan.

  SYNOPSIS
    get_quick_select_for_ref()
      thd      Thread handle
      table    Table to access
      ref      ref[_or_null] scan parameters
      records  Estimate of number of records (needed only to construct
               quick select)
  NOTES
    This allocates things in a new memory root, as this may be called many
    times during a query.

  RETURN
    Quick select that retrieves the same rows as passed ref scan
    NULL on error.
*/

QUICK_RANGE_SELECT *get_quick_select_for_ref(THD *thd, TABLE *table,
                                             TABLE_REF *ref, ha_rows records)
{
  MEM_ROOT *old_root, *alloc;
  QUICK_RANGE_SELECT *quick;
  KEY *key_info = &table->key_info[ref->key];
  KEY_PART *key_part;
  QUICK_RANGE *range;
  uint part;
  bool create_err= FALSE;
  COST_VECT cost;

  old_root= thd->mem_root;
  /* The following call may change thd->mem_root */
  quick= new QUICK_RANGE_SELECT(thd, table, ref->key, 0, 0, &create_err);
  /* save mem_root set by QUICK_RANGE_SELECT constructor */
  alloc= thd->mem_root;
  /*
    return back default mem_root (thd->mem_root) changed by
    QUICK_RANGE_SELECT constructor
  */
  thd->mem_root= old_root;

  if (!quick || create_err)
    return 0;			/* no ranges found */
  if (quick->init())
    goto err;
  quick->records= records;

  if ((cp_buffer_from_ref(thd, table, ref) && thd->is_fatal_error) ||
      !(range= new(alloc) QUICK_RANGE()))
    goto err;                                   // out of memory

  range->min_key= range->max_key= ref->key_buff;
  range->min_length= range->max_length= ref->key_length;
  range->min_keypart_map= range->max_keypart_map=
    make_prev_keypart_map(ref->key_parts);
  range->flag= (ref->key_length == key_info->key_length ? EQ_RANGE : 0);

  if (!(quick->key_parts=key_part=(KEY_PART *)
	alloc_root(&quick->alloc,sizeof(KEY_PART)*ref->key_parts)))
    goto err;

  for (part=0 ; part < ref->key_parts ;part++,key_part++)
  {
    key_part->part=part;
    key_part->field=        key_info->key_part[part].field;
    key_part->length=       key_info->key_part[part].length;
    key_part->store_length= key_info->key_part[part].store_length;
    key_part->null_bit=     key_info->key_part[part].null_bit;
    key_part->flag=         (uint8) key_info->key_part[part].key_part_flag;
  }
  if (insert_dynamic(&quick->ranges, &range))
    goto err;

  /*
     Add a NULL range if REF_OR_NULL optimization is used.
     For example:
       if we have "WHERE A=2 OR A IS NULL" we created the (A=2) range above
       and have ref->null_ref_key set. Will create a new NULL range here.
  */
  if (ref->null_ref_key)
  {
    QUICK_RANGE *null_range;

    *ref->null_ref_key= 1;		// Set null byte then create a range
    if (!(null_range= new (alloc)
          QUICK_RANGE(ref->key_buff, ref->key_length,
                      make_prev_keypart_map(ref->key_parts),
                      ref->key_buff, ref->key_length,
                      make_prev_keypart_map(ref->key_parts), EQ_RANGE)))
      goto err;
    *ref->null_ref_key= 0;		// Clear null byte
    if (insert_dynamic(&quick->ranges, &null_range))
      goto err;
  }

  /* Call multi_range_read_info() to get the MRR flags and buffer size */
  quick->mrr_flags= HA_MRR_NO_ASSOCIATION | 
                    (table->key_read ? HA_MRR_INDEX_ONLY : 0);
  if (thd->lex->sql_command != SQLCOM_SELECT)
    quick->mrr_flags |= HA_MRR_USE_DEFAULT_IMPL;
#ifdef WITH_NDBCLUSTER_STORAGE_ENGINE
  if (!ref->null_ref_key && !key_has_nulls(key_info, range->min_key,
                                           ref->key_length))
    quick->mrr_flags |= HA_MRR_NO_NULL_ENDPOINTS;
#endif

  quick->mrr_buf_size= thd->variables.read_rnd_buff_size;
  if (table->file->multi_range_read_info(quick->index, 1, records,
                                         &quick->mrr_buf_size,
                                         &quick->mrr_flags, &cost))
    goto err;

  return quick;
err:
  delete quick;
  return 0;
}


/*
  Perform key scans for all used indexes (except CPK), get rowids and merge 
  them into an ordered non-recurrent sequence of rowids.
  
  The merge/duplicate removal is performed using Unique class. We put all
  rowids into Unique, get the sorted sequence and destroy the Unique.
  
  If table has a clustered primary key that covers all rows (TRUE for bdb
  and innodb currently) and one of the index_merge scans is a scan on PK,
  then rows that will be retrieved by PK scan are not put into Unique and 
  primary key scan is not performed here, it is performed later separately.

  RETURN
    0     OK
    other error
*/

int QUICK_INDEX_MERGE_SELECT::read_keys_and_merge()
{
  List_iterator_fast<QUICK_RANGE_SELECT> cur_quick_it(quick_selects);
  QUICK_RANGE_SELECT* cur_quick;
  int result;
  handler *file= head->file;
  DBUG_ENTER("QUICK_INDEX_MERGE_SELECT::read_keys_and_merge");

  /* We're going to just read rowids. */
  head->set_keyread(TRUE);
  head->prepare_for_position();

  cur_quick_it.rewind();
  cur_quick= cur_quick_it++;
  DBUG_ASSERT(cur_quick != 0);
  
  /*
    We reuse the same instance of handler so we need to call both init and 
    reset here.
  */
  if (cur_quick->init() || cur_quick->reset())
    DBUG_RETURN(1);

  if (unique == NULL)
  {
    DBUG_EXECUTE_IF("index_merge_may_not_create_a_Unique", DBUG_ABORT(); );
    DBUG_EXECUTE_IF("only_one_Unique_may_be_created", 
                    DBUG_SET("+d,index_merge_may_not_create_a_Unique"); );

    unique= new Unique(refpos_order_cmp, (void *)file,
                       file->ref_length,
                       thd->variables.sortbuff_size);
  }
  else
    unique->reset();

  DBUG_ASSERT(file->ref_length == unique->get_size());
  DBUG_ASSERT(thd->variables.sortbuff_size == unique->get_max_in_memory_size());

  if (!unique)
    DBUG_RETURN(1);
  for (;;)
  {
    while ((result= cur_quick->get_next()) == HA_ERR_END_OF_FILE)
    {
      cur_quick->range_end();
      cur_quick= cur_quick_it++;
      if (!cur_quick)
        break;

      if (cur_quick->file->inited != handler::NONE) 
        cur_quick->file->ha_index_end();
      if (cur_quick->init() || cur_quick->reset())
        DBUG_RETURN(1);
    }

    if (result)
    {
      if (result != HA_ERR_END_OF_FILE)
      {
        cur_quick->range_end();
        DBUG_RETURN(result);
      }
      break;
    }

    if (thd->killed)
      DBUG_RETURN(1);

    /* skip row if it will be retrieved by clustered PK scan */
    if (pk_quick_select && pk_quick_select->row_in_ranges())
      continue;

    cur_quick->file->position(cur_quick->record);
    result= unique->unique_add((char*)cur_quick->file->ref);
    if (result)
      DBUG_RETURN(1);
  }

  /*
    Ok all rowids are in the Unique now. The next call will initialize
    head->sort structure so it can be used to iterate through the rowids
    sequence.
  */
  result= unique->get(head);
  doing_pk_scan= FALSE;
  /* index_merge currently doesn't support "using index" at all */
  head->set_keyread(FALSE);
  init_read_record(&read_record, thd, head, (SQL_SELECT*) 0, 1 , 1, TRUE);
  DBUG_RETURN(result);
}


/*
  Get next row for index_merge.
  NOTES
    The rows are read from
      1. rowids stored in Unique.
      2. QUICK_RANGE_SELECT with clustered primary key (if any).
    The sets of rows retrieved in 1) and 2) are guaranteed to be disjoint.
*/

int QUICK_INDEX_MERGE_SELECT::get_next()
{
  int result;
  DBUG_ENTER("QUICK_INDEX_MERGE_SELECT::get_next");

  if (doing_pk_scan)
    DBUG_RETURN(pk_quick_select->get_next());

  if ((result= read_record.read_record(&read_record)) == -1)
  {
    result= HA_ERR_END_OF_FILE;
    end_read_record(&read_record);
    free_io_cache(head);
    /* All rows from Unique have been retrieved, do a clustered PK scan */
    if (pk_quick_select)
    {
      doing_pk_scan= TRUE;
      if ((result= pk_quick_select->init()) ||
          (result= pk_quick_select->reset()))
        DBUG_RETURN(result);
      DBUG_RETURN(pk_quick_select->get_next());
    }
  }

  DBUG_RETURN(result);
}


/*
  Retrieve next record.
  SYNOPSIS
     QUICK_ROR_INTERSECT_SELECT::get_next()

  NOTES
    Invariant on enter/exit: all intersected selects have retrieved all index
    records with rowid <= some_rowid_val and no intersected select has
    retrieved any index records with rowid > some_rowid_val.
    We start fresh and loop until we have retrieved the same rowid in each of
    the key scans or we got an error.

    If a Clustered PK scan is present, it is used only to check if row
    satisfies its condition (and never used for row retrieval).

  RETURN
   0     - Ok
   other - Error code if any error occurred.
*/

int QUICK_ROR_INTERSECT_SELECT::get_next()
{
  List_iterator_fast<QUICK_RANGE_SELECT> quick_it(quick_selects);
  QUICK_RANGE_SELECT* quick;
  int error, cmp;
  uint last_rowid_count=0;
  DBUG_ENTER("QUICK_ROR_INTERSECT_SELECT::get_next");

  do
  {
    /* Get a rowid for first quick and save it as a 'candidate' */
    quick= quick_it++;
    error= quick->get_next();
    if (cpk_quick)
    {
      while (!error && !cpk_quick->row_in_ranges())
        error= quick->get_next();
    }
    if (error)
      DBUG_RETURN(error);

    quick->file->position(quick->record);
    memcpy(last_rowid, quick->file->ref, head->file->ref_length);
    last_rowid_count= 1;

    while (last_rowid_count < quick_selects.elements)
    {
      if (!(quick= quick_it++))
      {
        quick_it.rewind();
        quick= quick_it++;
      }

      do
      {
        if ((error= quick->get_next()))
          DBUG_RETURN(error);
        quick->file->position(quick->record);
        cmp= head->file->cmp_ref(quick->file->ref, last_rowid);
      } while (cmp < 0);

      /* Ok, current select 'caught up' and returned ref >= cur_ref */
      if (cmp > 0)
      {
        /* Found a row with ref > cur_ref. Make it a new 'candidate' */
        if (cpk_quick)
        {
          while (!cpk_quick->row_in_ranges())
          {
            if ((error= quick->get_next()))
              DBUG_RETURN(error);
          }
          quick->file->position(quick->record);
        }
        memcpy(last_rowid, quick->file->ref, head->file->ref_length);
        last_rowid_count= 1;
      }
      else
      {
        /* current 'candidate' row confirmed by this select */
        last_rowid_count++;
      }
    }

    /* We get here if we got the same row ref in all scans. */
    if (need_to_fetch_row)
      error= head->file->ha_rnd_pos(head->record[0], last_rowid);
  } while (error == HA_ERR_RECORD_DELETED);
  DBUG_RETURN(error);
}


/*
  Retrieve next record.
  SYNOPSIS
    QUICK_ROR_UNION_SELECT::get_next()

  NOTES
    Enter/exit invariant:
    For each quick select in the queue a {key,rowid} tuple has been
    retrieved but the corresponding row hasn't been passed to output.

  RETURN
   0     - Ok
   other - Error code if any error occurred.
*/

int QUICK_ROR_UNION_SELECT::get_next()
{
  int error, dup_row;
  QUICK_SELECT_I *quick;
  uchar *tmp;
  DBUG_ENTER("QUICK_ROR_UNION_SELECT::get_next");

  do
  {
    do
    {
      if (!queue.elements)
        DBUG_RETURN(HA_ERR_END_OF_FILE);
      /* Ok, we have a queue with >= 1 scans */

      quick= (QUICK_SELECT_I*)queue_top(&queue);
      memcpy(cur_rowid, quick->last_rowid, rowid_length);

      /* put into queue rowid from the same stream as top element */
      if ((error= quick->get_next()))
      {
        if (error != HA_ERR_END_OF_FILE)
          DBUG_RETURN(error);
        queue_remove(&queue, 0);
      }
      else
      {
        quick->save_last_pos();
        queue_replaced(&queue);
      }

      if (!have_prev_rowid)
      {
        /* No rows have been returned yet */
        dup_row= FALSE;
        have_prev_rowid= TRUE;
      }
      else
        dup_row= !head->file->cmp_ref(cur_rowid, prev_rowid);
    } while (dup_row);

    tmp= cur_rowid;
    cur_rowid= prev_rowid;
    prev_rowid= tmp;

    error= head->file->ha_rnd_pos(quick->record, prev_rowid);
  } while (error == HA_ERR_RECORD_DELETED);
  DBUG_RETURN(error);
}


int QUICK_RANGE_SELECT::reset()
{
  uint  buf_size;
  uchar *mrange_buff;
  int   error;
  HANDLER_BUFFER empty_buf;
  DBUG_ENTER("QUICK_RANGE_SELECT::reset");
  last_range= NULL;
  cur_range= (QUICK_RANGE**) ranges.buffer;

  if (file->inited == handler::NONE)
  {
    if (in_ror_merged_scan)
      head->column_bitmaps_set_no_signal(&column_bitmap, &column_bitmap);
    const bool sorted= (mrr_flags & HA_MRR_SORTED);
    if ((error= file->ha_index_init(index, sorted)))
        DBUG_RETURN(error);
  }

  /* Allocate buffer if we need one but haven't allocated it yet */
  if (mrr_buf_size && !mrr_buf_desc)
  {
    buf_size= mrr_buf_size;
    while (buf_size && !my_multi_malloc(MYF(MY_WME),
                                        &mrr_buf_desc, sizeof(*mrr_buf_desc),
                                        &mrange_buff, buf_size,
                                        NullS))
    {
      /* Try to shrink the buffers until both are 0. */
      buf_size/= 2;
    }
    if (!mrr_buf_desc)
      DBUG_RETURN(HA_ERR_OUT_OF_MEM);

    /* Initialize the handler buffer. */
    mrr_buf_desc->buffer= mrange_buff;
    mrr_buf_desc->buffer_end= mrange_buff + buf_size;
    mrr_buf_desc->end_of_used_area= mrange_buff;
#ifdef HAVE_purify
    /*
      We need this until ndb will use the buffer efficiently
      (Now ndb stores  complete row in here, instead of only the used fields
      which gives us valgrind warnings in compare_record[])
    */
    memset(mrange_buff, 0, buf_size);
#endif
  }

  if (!mrr_buf_desc)
    empty_buf.buffer= empty_buf.buffer_end= empty_buf.end_of_used_area= NULL;
 
  RANGE_SEQ_IF seq_funcs= {quick_range_seq_init, quick_range_seq_next, 0, 0};
  error= file->multi_range_read_init(&seq_funcs, (void*)this, ranges.elements,
                                     mrr_flags, mrr_buf_desc? mrr_buf_desc: 
                                                              &empty_buf);
  DBUG_RETURN(error);
}


/*
  Range sequence interface implementation for array<QUICK_RANGE>: initialize
  
  SYNOPSIS
    quick_range_seq_init()
      init_param  Caller-opaque paramenter: QUICK_RANGE_SELECT* pointer
      n_ranges    Number of ranges in the sequence (ignored)
      flags       MRR flags (currently not used) 

  RETURN
    Opaque value to be passed to quick_range_seq_next
*/

range_seq_t quick_range_seq_init(void *init_param, uint n_ranges, uint flags)
{
  QUICK_RANGE_SELECT *quick= (QUICK_RANGE_SELECT*)init_param;
  quick->qr_traversal_ctx.first=  (QUICK_RANGE**)quick->ranges.buffer;
  quick->qr_traversal_ctx.cur=    (QUICK_RANGE**)quick->ranges.buffer;
  quick->qr_traversal_ctx.last=   quick->qr_traversal_ctx.cur + 
                                  quick->ranges.elements;
  return &quick->qr_traversal_ctx;
}


/*
  Range sequence interface implementation for array<QUICK_RANGE>: get next
  
  SYNOPSIS
    quick_range_seq_next()
      rseq        Value returned from quick_range_seq_init
      range  OUT  Store information about the range here

  RETURN
    0  Ok
    1  No more ranges in the sequence
*/

uint quick_range_seq_next(range_seq_t rseq, KEY_MULTI_RANGE *range)
{
  QUICK_RANGE_SEQ_CTX *ctx= (QUICK_RANGE_SEQ_CTX*)rseq;

  if (ctx->cur == ctx->last)
    return 1; /* no more ranges */

  QUICK_RANGE *cur= *(ctx->cur);
  key_range *start_key= &range->start_key;
  key_range *end_key=   &range->end_key;

  start_key->key=    cur->min_key;
  start_key->length= cur->min_length;
  start_key->keypart_map= cur->min_keypart_map;
  start_key->flag=   ((cur->flag & NEAR_MIN) ? HA_READ_AFTER_KEY :
                      (cur->flag & EQ_RANGE) ?
                      HA_READ_KEY_EXACT : HA_READ_KEY_OR_NEXT);
  end_key->key=      cur->max_key;
  end_key->length=   cur->max_length;
  end_key->keypart_map= cur->max_keypart_map;
  /*
    We use HA_READ_AFTER_KEY here because if we are reading on a key
    prefix. We want to find all keys with this prefix.
  */
  end_key->flag=     (cur->flag & NEAR_MAX ? HA_READ_BEFORE_KEY :
                      HA_READ_AFTER_KEY);
  range->range_flag= cur->flag;
  ctx->cur++;
  return 0;
}


/*
  MRR range sequence interface: array<QUICK_RANGE> impl: utility func for NDB

  SYNOPSIS
    mrr_persistent_flag_storage()
      seq  Range sequence being traversed
      idx  Number of range

  DESCRIPTION
    MRR/NDB implementation needs to store some bits for each range. This
    function returns a reference to the "range_flag" associated with the
    range number idx.

    This function should be removed when we get a proper MRR/NDB 
    implementation.

  RETURN
    Reference to range_flag associated with range number #idx
*/

uint16 &mrr_persistent_flag_storage(range_seq_t seq, uint idx)
{
  QUICK_RANGE_SEQ_CTX *ctx= (QUICK_RANGE_SEQ_CTX*)seq;
  return ctx->first[idx]->flag;
}


/*
  MRR range sequence interface: array<QUICK_RANGE> impl: utility func for NDB

  SYNOPSIS
    mrr_get_ptr_by_idx()
      seq  Range sequence bening traversed
      idx  Number of the range

  DESCRIPTION
    An extension of MRR range sequence interface needed by NDB: return the
    data associated with the given range.

    A proper MRR interface implementer is supposed to store and return
    range-associated data. NDB stores number of the range instead. So this
    is a helper function that translates range number to range associated
    data.

    This function does nothing, as currrently there is only one user of the
    MRR interface - the quick range select code, and this user doesn't need
    to use range-associated data.

  RETURN
    Reference to range-associated data
*/

char* &mrr_get_ptr_by_idx(range_seq_t seq, uint idx)
{
  static char *dummy;
  return dummy;
}


/*
  Get next possible record using quick-struct.

  SYNOPSIS
    QUICK_RANGE_SELECT::get_next()

  NOTES
    Record is read into table->record[0]

  RETURN
    0			Found row
    HA_ERR_END_OF_FILE	No (more) rows in range
    #			Error code
*/

int QUICK_RANGE_SELECT::get_next()
{
  char *dummy;
  DBUG_ENTER("QUICK_RANGE_SELECT::get_next");
  if (in_ror_merged_scan)
  {
    /*
      We don't need to signal the bitmap change as the bitmap is always the
      same for this head->file
    */
    head->column_bitmaps_set_no_signal(&column_bitmap, &column_bitmap);
  }

  int result= file->multi_range_read_next(&dummy);

  if (in_ror_merged_scan)
  {
    /* Restore bitmaps set on entry */
    head->column_bitmaps_set_no_signal(save_read_set, save_write_set);
  }
  DBUG_RETURN(result);
}


/*
  Get the next record with a different prefix.

  @param prefix_length   length of cur_prefix
  @param group_key_parts The number of key parts in the group prefix
  @param cur_prefix      prefix of a key to be searched for

  Each subsequent call to the method retrieves the first record that has a
  prefix with length prefix_length and which is different from cur_prefix,
  such that the record with the new prefix is within the ranges described by
  this->ranges. The record found is stored into the buffer pointed by
  this->record. The method is useful for GROUP-BY queries with range
  conditions to discover the prefix of the next group that satisfies the range
  conditions.

  @todo

    This method is a modified copy of QUICK_RANGE_SELECT::get_next(), so both
    methods should be unified into a more general one to reduce code
    duplication.

  @retval 0                  on success
  @retval HA_ERR_END_OF_FILE if returned all keys
  @retval other              if some error occurred
*/

int QUICK_RANGE_SELECT::get_next_prefix(uint prefix_length,
                                        uint group_key_parts,
                                        uchar *cur_prefix)
{
  DBUG_ENTER("QUICK_RANGE_SELECT::get_next_prefix");
  const key_part_map keypart_map= make_prev_keypart_map(group_key_parts);

  for (;;)
  {
    int result;
    if (last_range)
    {
      /* Read the next record in the same range with prefix after cur_prefix. */
      DBUG_ASSERT(cur_prefix != NULL);
      result= file->ha_index_read_map(record, cur_prefix, keypart_map,
                                      HA_READ_AFTER_KEY);
      if (result || last_range->max_keypart_map == 0)
        DBUG_RETURN(result);

      key_range previous_endpoint;
      last_range->make_max_endpoint(&previous_endpoint, prefix_length, keypart_map);
      if (file->compare_key(&previous_endpoint) <= 0)
        DBUG_RETURN(0);
    }

    uint count= ranges.elements - (cur_range - (QUICK_RANGE**) ranges.buffer);
    if (count == 0)
    {
      /* Ranges have already been used up before. None is left for read. */
      last_range= 0;
      DBUG_RETURN(HA_ERR_END_OF_FILE);
    }
    last_range= *(cur_range++);

    key_range start_key, end_key;
    last_range->make_min_endpoint(&start_key, prefix_length, keypart_map);
    last_range->make_max_endpoint(&end_key, prefix_length, keypart_map);

    const bool sorted= (mrr_flags & HA_MRR_SORTED);
    result= file->read_range_first(last_range->min_keypart_map ? &start_key : 0,
				   last_range->max_keypart_map ? &end_key : 0,
                                   test(last_range->flag & EQ_RANGE),
				   sorted);
    if (last_range->flag == (UNIQUE_RANGE | EQ_RANGE))
      last_range= 0;			// Stop searching

    if (result != HA_ERR_END_OF_FILE)
      DBUG_RETURN(result);
    last_range= 0;			// No matching rows; go to next range
  }
}


/* Get next for geometrical indexes */

int QUICK_RANGE_SELECT_GEOM::get_next()
{
  DBUG_ENTER("QUICK_RANGE_SELECT_GEOM::get_next");

  for (;;)
  {
    int result;
    if (last_range)
    {
      // Already read through key
      result= file->ha_index_next_same(record, last_range->min_key,
                                       last_range->min_length);
      if (result != HA_ERR_END_OF_FILE)
	DBUG_RETURN(result);
    }

    uint count= ranges.elements - (cur_range - (QUICK_RANGE**) ranges.buffer);
    if (count == 0)
    {
      /* Ranges have already been used up before. None is left for read. */
      last_range= 0;
      DBUG_RETURN(HA_ERR_END_OF_FILE);
    }
    last_range= *(cur_range++);

    result= file->ha_index_read_map(record, last_range->min_key,
                                    last_range->min_keypart_map,
                                    (ha_rkey_function)(last_range->flag ^
                                                       GEOM_FLAG));
    if (result != HA_ERR_KEY_NOT_FOUND && result != HA_ERR_END_OF_FILE)
      DBUG_RETURN(result);
    last_range= 0;				// Not found, to next range
  }
}


/*
  Check if current row will be retrieved by this QUICK_RANGE_SELECT

  NOTES
    It is assumed that currently a scan is being done on another index
    which reads all necessary parts of the index that is scanned by this
    quick select.
    The implementation does a binary search on sorted array of disjoint
    ranges, without taking size of range into account.

    This function is used to filter out clustered PK scan rows in
    index_merge quick select.

  RETURN
    TRUE  if current row will be retrieved by this quick select
    FALSE if not
*/

bool QUICK_RANGE_SELECT::row_in_ranges()
{
  QUICK_RANGE *res;
  uint min= 0;
  uint max= ranges.elements - 1;
  uint mid= (max + min)/2;

  while (min != max)
  {
    if (cmp_next(*(QUICK_RANGE**)dynamic_array_ptr(&ranges, mid)))
    {
      /* current row value > mid->max */
      min= mid + 1;
    }
    else
      max= mid;
    mid= (min + max) / 2;
  }
  res= *(QUICK_RANGE**)dynamic_array_ptr(&ranges, mid);
  return (!cmp_next(res) && !cmp_prev(res));
}

/*
  This is a hack: we inherit from QUICK_RANGE_SELECT so that we can use the
  get_next() interface, but we have to hold a pointer to the original
  QUICK_RANGE_SELECT because its data are used all over the place. What
  should be done is to factor out the data that is needed into a base
  class (QUICK_SELECT), and then have two subclasses (_ASC and _DESC)
  which handle the ranges and implement the get_next() function.  But
  for now, this seems to work right at least.
 */

QUICK_SELECT_DESC::QUICK_SELECT_DESC(QUICK_RANGE_SELECT *q,
                                     uint used_key_parts_arg,
                                     bool *error)
 :QUICK_RANGE_SELECT(*q), rev_it(rev_ranges),
  used_key_parts (used_key_parts_arg)
{
  QUICK_RANGE *r;
  /* 
    Use default MRR implementation for reverse scans. No table engine
    currently can do an MRR scan with output in reverse index order.
  */
  mrr_buf_desc= NULL;
  mrr_flags |= HA_MRR_USE_DEFAULT_IMPL;
  mrr_flags |= HA_MRR_SORTED; // 'sorted' as internals use index_last/_prev
  mrr_buf_size= 0;


  QUICK_RANGE **pr= (QUICK_RANGE**)ranges.buffer;
  QUICK_RANGE **end_range= pr + ranges.elements;
  for (; pr!=end_range; pr++)
    rev_ranges.push_front(*pr);

  /* Remove EQ_RANGE flag for keys that are not using the full key */
  for (r = rev_it++; r; r = rev_it++)
  {
    if ((r->flag & EQ_RANGE) &&
	head->key_info[index].key_length != r->max_length)
      r->flag&= ~EQ_RANGE;
  }
  rev_it.rewind();
  q->dont_free=1;				// Don't free shared mem
}


int QUICK_SELECT_DESC::get_next()
{
  DBUG_ENTER("QUICK_SELECT_DESC::get_next");

  /* The max key is handled as follows:
   *   - if there is NO_MAX_RANGE, start at the end and move backwards
   *   - if it is an EQ_RANGE, which means that max key covers the entire
   *     key, go directly to the key and read through it (sorting backwards is
   *     same as sorting forwards)
   *   - if it is NEAR_MAX, go to the key or next, step back once, and
   *     move backwards
   *   - otherwise (not NEAR_MAX == include the key), go after the key,
   *     step back once, and move backwards
   */

  for (;;)
  {
    int result;
    if (last_range)
    {						// Already read through key
      result = ((last_range->flag & EQ_RANGE && 
                 used_key_parts <= head->key_info[index].key_parts) ? 
                file->ha_index_next_same(record, last_range->min_key,
                                         last_range->min_length) :
                file->ha_index_prev(record));
      if (!result)
      {
	if (cmp_prev(*rev_it.ref()) == 0)
	  DBUG_RETURN(0);
      }
      else if (result != HA_ERR_END_OF_FILE)
	DBUG_RETURN(result);
    }

    if (!(last_range= rev_it++))
      DBUG_RETURN(HA_ERR_END_OF_FILE);		// All ranges used

    if (last_range->flag & NO_MAX_RANGE)        // Read last record
    {
      int local_error;
      if ((local_error= file->ha_index_last(record)))
	DBUG_RETURN(local_error);		// Empty table
      if (cmp_prev(last_range) == 0)
	DBUG_RETURN(0);
      last_range= 0;                            // No match; go to next range
      continue;
    }

    if (last_range->flag & EQ_RANGE &&
        used_key_parts <= head->key_info[index].key_parts)

    {
      result= file->ha_index_read_map(record, last_range->max_key,
                                      last_range->max_keypart_map,
                                      HA_READ_KEY_EXACT);
    }
    else
    {
      DBUG_ASSERT(last_range->flag & NEAR_MAX ||
                  (last_range->flag & EQ_RANGE && 
                   used_key_parts > head->key_info[index].key_parts) ||
                  range_reads_after_key(last_range));
      result= file->ha_index_read_map(record, last_range->max_key,
                                      last_range->max_keypart_map,
                                      ((last_range->flag & NEAR_MAX) ?
                                       HA_READ_BEFORE_KEY :
                                       HA_READ_PREFIX_LAST_OR_PREV));
    }
    if (result)
    {
      if (result != HA_ERR_KEY_NOT_FOUND && result != HA_ERR_END_OF_FILE)
	DBUG_RETURN(result);
      last_range= 0;                            // Not found, to next range
      continue;
    }
    if (cmp_prev(last_range) == 0)
    {
      if (last_range->flag == (UNIQUE_RANGE | EQ_RANGE))
	last_range= 0;				// Stop searching
      DBUG_RETURN(0);				// Found key is in range
    }
    last_range= 0;                              // To next range
  }
}


/**
  Create a compatible quick select with the result ordered in an opposite way

  @param used_key_parts_arg  Number of used key parts

  @retval NULL in case of errors (OOM etc)
  @retval pointer to a newly created QUICK_SELECT_DESC if success
*/

QUICK_SELECT_I *QUICK_RANGE_SELECT::make_reverse(uint used_key_parts_arg)
{
  bool error= FALSE;
  QUICK_SELECT_DESC *new_quick= new QUICK_SELECT_DESC(this, used_key_parts_arg,
                                                      &error);
  if (new_quick == NULL || error)
  {
    delete new_quick;
    return NULL;
  }
  return new_quick;
}


/*
  Compare if found key is over max-value
  Returns 0 if key <= range->max_key
  TODO: Figure out why can't this function be as simple as cmp_prev(). 
*/

int QUICK_RANGE_SELECT::cmp_next(QUICK_RANGE *range_arg)
{
  if (range_arg->flag & NO_MAX_RANGE)
    return 0;                                   /* key can't be to large */

  KEY_PART *key_part=key_parts;
  uint store_length;

  for (uchar *key=range_arg->max_key, *end=key+range_arg->max_length;
       key < end;
       key+= store_length, key_part++)
  {
    int cmp;
    store_length= key_part->store_length;
    if (key_part->null_bit)
    {
      if (*key)
      {
        if (!key_part->field->is_null())
          return 1;
        continue;
      }
      else if (key_part->field->is_null())
        return 0;
      key++;					// Skip null byte
      store_length--;
    }
    if ((cmp=key_part->field->key_cmp(key, key_part->length)) < 0)
      return 0;
    if (cmp > 0)
      return 1;
  }
  return (range_arg->flag & NEAR_MAX) ? 1 : 0;          // Exact match
}


/*
  Returns 0 if found key is inside range (found key >= range->min_key).
*/

int QUICK_RANGE_SELECT::cmp_prev(QUICK_RANGE *range_arg)
{
  int cmp;
  if (range_arg->flag & NO_MIN_RANGE)
    return 0;					/* key can't be to small */

  cmp= key_cmp(key_part_info, range_arg->min_key,
               range_arg->min_length);
  if (cmp > 0 || (cmp == 0 && !(range_arg->flag & NEAR_MIN)))
    return 0;
  return 1;                                     // outside of range
}


/*
 * TRUE if this range will require using HA_READ_AFTER_KEY
   See comment in get_next() about this
 */

bool QUICK_SELECT_DESC::range_reads_after_key(QUICK_RANGE *range_arg)
{
  return ((range_arg->flag & (NO_MAX_RANGE | NEAR_MAX)) ||
	  !(range_arg->flag & EQ_RANGE) ||
	  head->key_info[index].key_length != range_arg->max_length) ? 1 : 0;
}


void QUICK_RANGE_SELECT::add_info_string(String *str)
{
  KEY *key_info= head->key_info + index;
  str->append(key_info->name);
}

void QUICK_INDEX_MERGE_SELECT::add_info_string(String *str)
{
  QUICK_RANGE_SELECT *quick;
  bool first= TRUE;
  List_iterator_fast<QUICK_RANGE_SELECT> it(quick_selects);
  str->append(STRING_WITH_LEN("sort_union("));
  while ((quick= it++))
  {
    if (!first)
      str->append(',');
    else
      first= FALSE;
    quick->add_info_string(str);
  }
  if (pk_quick_select)
  {
    str->append(',');
    pk_quick_select->add_info_string(str);
  }
  str->append(')');
}

void QUICK_ROR_INTERSECT_SELECT::add_info_string(String *str)
{
  bool first= TRUE;
  QUICK_RANGE_SELECT *quick;
  List_iterator_fast<QUICK_RANGE_SELECT> it(quick_selects);
  str->append(STRING_WITH_LEN("intersect("));
  while ((quick= it++))
  {
    KEY *key_info= head->key_info + quick->index;
    if (!first)
      str->append(',');
    else
      first= FALSE;
    str->append(key_info->name);
  }
  if (cpk_quick)
  {
    KEY *key_info= head->key_info + cpk_quick->index;
    str->append(',');
    str->append(key_info->name);
  }
  str->append(')');
}

void QUICK_ROR_UNION_SELECT::add_info_string(String *str)
{
  bool first= TRUE;
  QUICK_SELECT_I *quick;
  List_iterator_fast<QUICK_SELECT_I> it(quick_selects);
  str->append(STRING_WITH_LEN("union("));
  while ((quick= it++))
  {
    if (!first)
      str->append(',');
    else
      first= FALSE;
    quick->add_info_string(str);
  }
  str->append(')');
}


void QUICK_RANGE_SELECT::add_keys_and_lengths(String *key_names,
                                              String *used_lengths)
{
  char buf[64];
  uint length;
  KEY *key_info= head->key_info + index;
  key_names->append(key_info->name);
  length= longlong2str(max_used_key_length, buf, 10) - buf;
  used_lengths->append(buf, length);
}

void QUICK_INDEX_MERGE_SELECT::add_keys_and_lengths(String *key_names,
                                                    String *used_lengths)
{
  char buf[64];
  uint length;
  bool first= TRUE;
  QUICK_RANGE_SELECT *quick;

  List_iterator_fast<QUICK_RANGE_SELECT> it(quick_selects);
  while ((quick= it++))
  {
    if (first)
      first= FALSE;
    else
    {
      key_names->append(',');
      used_lengths->append(',');
    }

    KEY *key_info= head->key_info + quick->index;
    key_names->append(key_info->name);
    length= longlong2str(quick->max_used_key_length, buf, 10) - buf;
    used_lengths->append(buf, length);
  }
  if (pk_quick_select)
  {
    KEY *key_info= head->key_info + pk_quick_select->index;
    key_names->append(',');
    key_names->append(key_info->name);
    length= longlong2str(pk_quick_select->max_used_key_length, buf, 10) - buf;
    used_lengths->append(',');
    used_lengths->append(buf, length);
  }
}

void QUICK_ROR_INTERSECT_SELECT::add_keys_and_lengths(String *key_names,
                                                      String *used_lengths)
{
  char buf[64];
  uint length;
  bool first= TRUE;
  QUICK_RANGE_SELECT *quick;
  List_iterator_fast<QUICK_RANGE_SELECT> it(quick_selects);
  while ((quick= it++))
  {
    KEY *key_info= head->key_info + quick->index;
    if (first)
      first= FALSE;
    else
    {
      key_names->append(',');
      used_lengths->append(',');
    }
    key_names->append(key_info->name);
    length= longlong2str(quick->max_used_key_length, buf, 10) - buf;
    used_lengths->append(buf, length);
  }

  if (cpk_quick)
  {
    KEY *key_info= head->key_info + cpk_quick->index;
    key_names->append(',');
    key_names->append(key_info->name);
    length= longlong2str(cpk_quick->max_used_key_length, buf, 10) - buf;
    used_lengths->append(',');
    used_lengths->append(buf, length);
  }
}

void QUICK_ROR_UNION_SELECT::add_keys_and_lengths(String *key_names,
                                                  String *used_lengths)
{
  bool first= TRUE;
  QUICK_SELECT_I *quick;
  List_iterator_fast<QUICK_SELECT_I> it(quick_selects);
  while ((quick= it++))
  {
    if (first)
      first= FALSE;
    else
    {
      used_lengths->append(',');
      key_names->append(',');
    }
    quick->add_keys_and_lengths(key_names, used_lengths);
  }
}


/*******************************************************************************
* Implementation of QUICK_GROUP_MIN_MAX_SELECT
*******************************************************************************/

static inline uint get_field_keypart(KEY *index, Field *field);
static inline SEL_ARG * get_index_range_tree(uint index, SEL_TREE* range_tree,
                                             PARAM *param, uint *param_idx);
static bool get_constant_key_infix(KEY *index_info, SEL_ARG *index_range_tree,
                       KEY_PART_INFO *first_non_group_part,
                       KEY_PART_INFO *min_max_arg_part,
                       KEY_PART_INFO *last_part, THD *thd,
                       uchar *key_infix, uint *key_infix_len,
                       KEY_PART_INFO **first_non_infix_part);
static bool
check_group_min_max_predicates(Item *cond, Item_field *min_max_arg_item,
                               Field::imagetype image_type);

static void
cost_group_min_max(TABLE* table, KEY *index_info, uint used_key_parts,
                   uint group_key_parts, SEL_TREE *range_tree,
                   SEL_ARG *index_tree, ha_rows quick_prefix_records,
                   bool have_min, bool have_max,
                   double *read_cost, ha_rows *records);


/**
  Test if this access method is applicable to a GROUP query with MIN/MAX
  functions, and if so, construct a new TRP object.

  DESCRIPTION
    Test whether a query can be computed via a QUICK_GROUP_MIN_MAX_SELECT.
    Queries computable via a QUICK_GROUP_MIN_MAX_SELECT must satisfy the
    following conditions:
    A) Table T has at least one compound index I of the form:
       I = <A_1, ...,A_k, [B_1,..., B_m], C, [D_1,...,D_n]>
    B) Query conditions:
    B0. Q is over a single table T.
    B1. The attributes referenced by Q are a subset of the attributes of I.
    B2. All attributes QA in Q can be divided into 3 overlapping groups:
        - SA = {S_1, ..., S_l, [C]} - from the SELECT clause, where C is
          referenced by any number of MIN and/or MAX functions if present.
        - WA = {W_1, ..., W_p} - from the WHERE clause
        - GA = <G_1, ..., G_k> - from the GROUP BY clause (if any)
             = SA              - if Q is a DISTINCT query (based on the
                                 equivalence of DISTINCT and GROUP queries.
        - NGA = QA - (GA union C) = {NG_1, ..., NG_m} - the ones not in
          GROUP BY and not referenced by MIN/MAX functions.
        with the following properties specified below.
    B3. If Q has a GROUP BY WITH ROLLUP clause the access method is not 
        applicable.

    SA1. There is at most one attribute in SA referenced by any number of
         MIN and/or MAX functions which, which if present, is denoted as C.
    SA2. The position of the C attribute in the index is after the last A_k.
    SA3. The attribute C can be referenced in the WHERE clause only in
         predicates of the forms:
         - (C {< | <= | > | >= | =} const)
         - (const {< | <= | > | >= | =} C)
         - (C between const_i and const_j)
         - C IS NULL
         - C IS NOT NULL
         - C != const
    SA4. If Q has a GROUP BY clause, there are no other aggregate functions
         except MIN and MAX. For queries with DISTINCT, aggregate functions
         are allowed.
    SA5. The select list in DISTINCT queries should not contain expressions.
    SA6. Clustered index can not be used by GROUP_MIN_MAX quick select
         for AGG_FUNC(DISTINCT ...) optimization because cursor position is
         never stored after a unique key lookup in the clustered index and
         furhter index_next/prev calls can not be used. So loose index scan
         optimization can not be used in this case.
    GA1. If Q has a GROUP BY clause, then GA is a prefix of I. That is, if
         G_i = A_j => i = j.
    GA2. If Q has a DISTINCT clause, then there is a permutation of SA that
         forms a prefix of I. This permutation is used as the GROUP clause
         when the DISTINCT query is converted to a GROUP query.
    GA3. The attributes in GA may participate in arbitrary predicates, divided
         into two groups:
         - RNG(G_1,...,G_q ; where q <= k) is a range condition over the
           attributes of a prefix of GA
         - PA(G_i1,...G_iq) is an arbitrary predicate over an arbitrary subset
           of GA. Since P is applied to only GROUP attributes it filters some
           groups, and thus can be applied after the grouping.
    GA4. There are no expressions among G_i, just direct column references.
    NGA1.If in the index I there is a gap between the last GROUP attribute G_k,
         and the MIN/MAX attribute C, then NGA must consist of exactly the
         index attributes that constitute the gap. As a result there is a
         permutation of NGA that coincides with the gap in the index
         <B_1, ..., B_m>.
    NGA2.If BA <> {}, then the WHERE clause must contain a conjunction EQ of
         equality conditions for all NG_i of the form (NG_i = const) or
         (const = NG_i), such that each NG_i is referenced in exactly one
         conjunct. Informally, the predicates provide constants to fill the
         gap in the index.
    WA1. There are no other attributes in the WHERE clause except the ones
         referenced in predicates RNG, PA, PC, EQ defined above. Therefore
         WA is subset of (GA union NGA union C) for GA,NGA,C that pass the
         above tests. By transitivity then it also follows that each WA_i
         participates in the index I (if this was already tested for GA, NGA
         and C).

    C) Overall query form:
       SELECT EXPR([A_1,...,A_k], [B_1,...,B_m], [MIN(C)], [MAX(C)])
         FROM T
        WHERE [RNG(A_1,...,A_p ; where p <= k)]
         [AND EQ(B_1,...,B_m)]
         [AND PC(C)]
         [AND PA(A_i1,...,A_iq)]
       GROUP BY A_1,...,A_k
       [HAVING PH(A_1, ..., B_1,..., C)]
    where EXPR(...) is an arbitrary expression over some or all SELECT fields,
    or:
       SELECT DISTINCT A_i1,...,A_ik
         FROM T
        WHERE [RNG(A_1,...,A_p ; where p <= k)]
         [AND PA(A_i1,...,A_iq)];

  NOTES
    If the current query satisfies the conditions above, and if
    (mem_root! = NULL), then the function constructs and returns a new TRP
    object, that is later used to construct a new QUICK_GROUP_MIN_MAX_SELECT.
    If (mem_root == NULL), then the function only tests whether the current
    query satisfies the conditions above, and, if so, sets
    is_applicable = TRUE.

    Queries with DISTINCT for which index access can be used are transformed
    into equivalent group-by queries of the form:

    SELECT A_1,...,A_k FROM T
     WHERE [RNG(A_1,...,A_p ; where p <= k)]
      [AND PA(A_i1,...,A_iq)]
    GROUP BY A_1,...,A_k;

    The group-by list is a permutation of the select attributes, according
    to their order in the index.

  TODO
  - What happens if the query groups by the MIN/MAX field, and there is no
    other field as in: "select min(a) from t1 group by a" ?
  - We assume that the general correctness of the GROUP-BY query was checked
    before this point. Is this correct, or do we have to check it completely?
  - Lift the limitation in condition (B3), that is, make this access method 
    applicable to ROLLUP queries.

 @param  param     Parameter from test_quick_select
 @param  sel_tree  Range tree generated by get_mm_tree
 @param  read_time Best read time so far (=table/index scan time)
 @return table read plan
   @retval NULL  Loose index scan not applicable or mem_root == NULL
   @retval !NULL Loose index scan table read plan
*/

static TRP_GROUP_MIN_MAX *
get_best_group_min_max(PARAM *param, SEL_TREE *tree, double read_time)
{
  THD *thd= param->thd;
  JOIN *join= thd->lex->current_select->join;
  TABLE *table= param->table;
  bool have_min= FALSE;              /* TRUE if there is a MIN function. */
  bool have_max= FALSE;              /* TRUE if there is a MAX function. */
  Item_field *min_max_arg_item= NULL; // The argument of all MIN/MAX functions
  KEY_PART_INFO *min_max_arg_part= NULL; /* The corresponding keypart. */
  uint group_prefix_len= 0; /* Length (in bytes) of the key prefix. */
  KEY *index_info= NULL;    /* The index chosen for data access. */
  uint index= 0;            /* The id of the chosen index. */
  uint group_key_parts= 0;  // Number of index key parts in the group prefix.
  uint used_key_parts= 0;   /* Number of index key parts used for access. */
  uchar key_infix[MAX_KEY_LENGTH]; /* Constants from equality predicates.*/
  uint key_infix_len= 0;          /* Length of key_infix. */
  TRP_GROUP_MIN_MAX *read_plan= NULL; /* The eventually constructed TRP. */
  uint key_part_nr;
  ORDER *tmp_group;
  Item *item;
  Item_field *item_field;
  bool is_agg_distinct;
  List<Item_field> agg_distinct_flds;
  /* Cost-related variables for the best index so far. */
  double best_read_cost= DBL_MAX;
  ha_rows best_records= 0;
  SEL_ARG *best_index_tree= NULL;
  ha_rows best_quick_prefix_records= 0;
  uint best_param_idx= 0;
  List_iterator<Item> select_items_it;
  Opt_trace_context * const trace= &param->thd->opt_trace;

  DBUG_ENTER("get_best_group_min_max");

  Opt_trace_object trace_group(trace, "group_index_range",
                               Opt_trace_context::RANGE_OPTIMIZER);
  const char* cause= NULL;

  /* Perform few 'cheap' tests whether this access method is applicable. */
  if (!join)
    cause= "no_join";
  else if (join->tables != 1)   /* The query must reference one table. */
    cause= "not_single_table";
  else if (join->select_lex->olap == ROLLUP_TYPE) /* Check (B3) for ROLLUP */
    cause= "rollup";
  else if (table->s->keys == 0)        /* There are no indexes to use. */
    cause= "no_index";
  else if (param->order_direction == ORDER::ORDER_DESC)
    cause= "cannot_do_reverse_ordering";
  if (cause != NULL)
  {
    trace_group.add("chosen", false).add_alnum("cause", cause);
    DBUG_RETURN(NULL);
  }

  /* Check (SA1,SA4) and store the only MIN/MAX argument - the C attribute.*/
  if (join->make_sum_func_list(join->all_fields, join->fields_list, 1))
    DBUG_RETURN(NULL);

  is_agg_distinct = is_indexed_agg_distinct(join, &agg_distinct_flds);

  if ((!join->group_list) && /* Neither GROUP BY nor a DISTINCT query. */
      (!join->select_distinct) &&
      !is_agg_distinct)
  {
    trace_group.add("chosen", false).
      add_alnum("cause", "not_group_by_or_distinct");
    DBUG_RETURN(NULL);
  }
  /* Analyze the query in more detail. */

  if (join->sum_funcs[0])
  {
    Item_sum *min_max_item;
    Item_sum **func_ptr= join->sum_funcs;
    while ((min_max_item= *(func_ptr++)))
    {
      if (min_max_item->sum_func() == Item_sum::MIN_FUNC)
        have_min= TRUE;
      else if (min_max_item->sum_func() == Item_sum::MAX_FUNC)
        have_max= TRUE;
      else if (min_max_item->sum_func() == Item_sum::COUNT_DISTINCT_FUNC ||
               min_max_item->sum_func() == Item_sum::SUM_DISTINCT_FUNC ||
               min_max_item->sum_func() == Item_sum::AVG_DISTINCT_FUNC)
        continue;
      else
      {
        trace_group.add("chosen", false).
          add_alnum("cause", "not_applicable_aggregate_function");
        DBUG_RETURN(NULL);
      }

      /* The argument of MIN/MAX. */
      Item *expr= min_max_item->get_arg(0)->real_item();
      if (expr->type() == Item::FIELD_ITEM) /* Is it an attribute? */
      {
        if (! min_max_arg_item)
          min_max_arg_item= (Item_field*) expr;
        else if (! min_max_arg_item->eq(expr, 1))
          DBUG_RETURN(NULL);
      }
      else
        DBUG_RETURN(NULL);
    }
  }

  select_items_it= List_iterator<Item>(join->fields_list);
  /* Check (SA5). */
  if (join->select_distinct)
  {
    trace_group.add("distinct_query", true);
    while ((item= select_items_it++))
    {
      if (item->real_item()->type() != Item::FIELD_ITEM)
        DBUG_RETURN(NULL);
    }
  }

  /* Check (GA4) - that there are no expressions among the group attributes. */
  for (tmp_group= join->group_list; tmp_group; tmp_group= tmp_group->next)
  {
    if ((*tmp_group->item)->real_item()->type() != Item::FIELD_ITEM)
    {
      trace_group.add("chosen", false).
        add_alnum("cause", "group_field_is_expression");
      DBUG_RETURN(NULL);
    }
  }

  /*
    Check that table has at least one compound index such that the conditions
    (GA1,GA2) are all TRUE. If there is more than one such index, select the
    first one. Here we set the variables: group_prefix_len and index_info.
  */

  const uint pk= param->table->s->primary_key;
  KEY *cur_index_info= table->key_info;
  KEY *cur_index_info_end= cur_index_info + table->s->keys;
  SEL_ARG *cur_index_tree= NULL;
  ha_rows cur_quick_prefix_records= 0;
  uint cur_param_idx= MAX_KEY;
  Opt_trace_array trace_indices(trace, "potential_group_range_indices");
  for (uint cur_index= 0 ; cur_index_info != cur_index_info_end ;
       cur_index_info++, cur_index++)
  {
    Opt_trace_object trace_idx(trace);
    trace_idx.add_utf8("index", cur_index_info->name);
    KEY_PART_INFO *cur_part;
    KEY_PART_INFO *end_part; /* Last part for loops. */
    /* Last index part. */
    KEY_PART_INFO *last_part;
    KEY_PART_INFO *first_non_group_part;
    KEY_PART_INFO *first_non_infix_part;
    uint key_infix_parts;
    uint cur_group_key_parts= 0;
    uint cur_group_prefix_len= 0;
    double cur_read_cost;
    ha_rows cur_records;
    key_map used_key_parts_map;
    uint max_key_part= 0;
    uint cur_key_infix_len= 0;
    uchar cur_key_infix[MAX_KEY_LENGTH];
    uint cur_used_key_parts;
    
    /* Check (B1) - if current index is covering. */
    if (!table->covering_keys.is_set(cur_index))
    {
      cause= "not_covering";
      goto next_index;
    }

    /*
      If the current storage manager is such that it appends the primary key to
      each index, then the above condition is insufficient to check if the
      index is covering. In such cases it may happen that some fields are
      covered by the PK index, but not by the current index. Since we can't
      use the concatenation of both indexes for index lookup, such an index
      does not qualify as covering in our case. If this is the case, below
      we check that all query fields are indeed covered by 'cur_index'.
    */
    if (pk < MAX_KEY && cur_index != pk &&
        (table->file->ha_table_flags() & HA_PRIMARY_KEY_IN_READ_INDEX))
    {
      /* For each table field */
      for (uint i= 0; i < table->s->fields; i++)
      {
        Field *cur_field= table->field[i];
        /*
          If the field is used in the current query ensure that it's
          part of 'cur_index'
        */
        if (bitmap_is_set(table->read_set, cur_field->field_index) &&
            !cur_field->part_of_key_not_clustered.is_set(cur_index))
        {
          cause= "not_covering";
          goto next_index;                  // Field was not part of key
        }
      }
    }
    trace_idx.add("covering", true);

    /*
      Check (GA1) for GROUP BY queries.
    */
    if (join->group_list)
    {
      cur_part= cur_index_info->key_part;
      end_part= cur_part + cur_index_info->key_parts;
      /* Iterate in parallel over the GROUP list and the index parts. */
      for (tmp_group= join->group_list; tmp_group && (cur_part != end_part);
           tmp_group= tmp_group->next, cur_part++)
      {
        /*
          TODO:
          tmp_group::item is an array of Item, is it OK to consider only the
          first Item? If so, then why? What is the array for?
        */
        /* Above we already checked that all group items are fields. */
        DBUG_ASSERT((*tmp_group->item)->real_item()->type() == Item::FIELD_ITEM);
        Item_field *group_field= (Item_field *) (*tmp_group->item)->real_item();
        if (group_field->field->eq(cur_part->field))
        {
          cur_group_prefix_len+= cur_part->store_length;
          ++cur_group_key_parts;
          max_key_part= cur_part - cur_index_info->key_part + 1;
          used_key_parts_map.set_bit(max_key_part);
        }
        else
        {
          cause= "group_attribute_not_prefix_in_index";
          goto next_index;
        }
      }
    }

    /*
      Check (GA2) if this is a DISTINCT query.
      If GA2, then Store a new ORDER object in group_fields_array at the
      position of the key part of item_field->field. Thus we get the ORDER
      objects for each field ordered as the corresponding key parts.
      Later group_fields_array of ORDER objects is used to convert the query
      to a GROUP query.
    */
    if ((!join->group_list && join->select_distinct) ||
        is_agg_distinct)
    {
      if (!is_agg_distinct)
      {
        select_items_it.rewind();
      }

      List_iterator<Item_field> agg_distinct_flds_it (agg_distinct_flds);
      while (NULL !=
             (item= (is_agg_distinct ?
                     (Item *) agg_distinct_flds_it++ : select_items_it++)))
      {
        /* (SA5) already checked above. */
        item_field= (Item_field*) item->real_item(); 
        DBUG_ASSERT(item->real_item()->type() == Item::FIELD_ITEM);

        /* not doing loose index scan for derived tables */
        if (!item_field->field)
        {
          cause= "derived_table";
          goto next_index;
        }

        /* Find the order of the key part in the index. */
        key_part_nr= get_field_keypart(cur_index_info, item_field->field);
        /*
          Check if this attribute was already present in the select list.
          If it was present, then its corresponding key part was alredy used.
        */
        if (used_key_parts_map.is_set(key_part_nr))
          continue;
        if (key_part_nr < 1 ||
            (!is_agg_distinct && key_part_nr > join->fields_list.elements))
        {
          cause= "select_attribute_not_prefix_in_index";
          goto next_index;
        }
        cur_part= cur_index_info->key_part + key_part_nr - 1;
        cur_group_prefix_len+= cur_part->store_length;
        used_key_parts_map.set_bit(key_part_nr);
        ++cur_group_key_parts;
        max_key_part= max(max_key_part,key_part_nr);
      }
      /*
        Check that used key parts forms a prefix of the index.
        To check this we compare bits in all_parts and cur_parts.
        all_parts have all bits set from 0 to (max_key_part-1).
        cur_parts have bits set for only used keyparts.
      */
      ulonglong all_parts, cur_parts;
      all_parts= (1<<max_key_part) - 1;
      cur_parts= used_key_parts_map.to_ulonglong() >> 1;
      if (all_parts != cur_parts)
        goto next_index;
    }

    /* Check (SA2). */
    if (min_max_arg_item)
    {
      key_part_nr= get_field_keypart(cur_index_info, min_max_arg_item->field);
      if (key_part_nr <= cur_group_key_parts)
      {
        cause= "aggregate_column_not_suffix_in_idx";
        goto next_index;
      }
      min_max_arg_part= cur_index_info->key_part + key_part_nr - 1;
    }

    /*
      Check (NGA1, NGA2) and extract a sequence of constants to be used as part
      of all search keys.
    */

    /*
      If there is MIN/MAX, each keypart between the last group part and the
      MIN/MAX part must participate in one equality with constants, and all
      keyparts after the MIN/MAX part must not be referenced in the query.

      If there is no MIN/MAX, the keyparts after the last group part can be
      referenced only in equalities with constants, and the referenced keyparts
      must form a sequence without any gaps that starts immediately after the
      last group keypart.
    */
    last_part= cur_index_info->key_part + cur_index_info->key_parts;
    first_non_group_part= (cur_group_key_parts < cur_index_info->key_parts) ?
      cur_index_info->key_part + cur_group_key_parts :
      NULL;
    first_non_infix_part= min_max_arg_part ?
      (min_max_arg_part < last_part) ?
      min_max_arg_part :
      NULL :
      NULL;
    if (first_non_group_part &&
        (!min_max_arg_part || (min_max_arg_part - first_non_group_part > 0)))
    {
      if (tree)
      {
        uint dummy;
        SEL_ARG *index_range_tree= get_index_range_tree(cur_index, tree, param,
                                                        &dummy);
        if (!get_constant_key_infix(cur_index_info, index_range_tree,
                                    first_non_group_part, min_max_arg_part,
                                    last_part, thd, cur_key_infix, 
                                    &cur_key_infix_len,
                                    &first_non_infix_part))
        {
          cause= "nonconst_equality_gap_attribute";
          goto next_index;
        }
      }
      else if (min_max_arg_part &&
               (min_max_arg_part - first_non_group_part > 0))
      {
        /*
          There is a gap but no range tree, thus no predicates at all for the
          non-group keyparts.
        */
        cause= "no_nongroup_keypart_predicate";
        goto next_index;
      }
      else if (first_non_group_part && join->conds)
      {
        /*
          If there is no MIN/MAX function in the query, but some index
          key part is referenced in the WHERE clause, then this index
          cannot be used because the WHERE condition over the keypart's
          field cannot be 'pushed' to the index (because there is no
          range 'tree'), and the WHERE clause must be evaluated before
          GROUP BY/DISTINCT.
        */
        /*
          Store the first and last keyparts that need to be analyzed
          into one array that can be passed as parameter.
        */
        KEY_PART_INFO *key_part_range[2];
        key_part_range[0]= first_non_group_part;
        key_part_range[1]= last_part;

        /* Check if cur_part is referenced in the WHERE clause. */
        if (join->conds->walk(&Item::find_item_in_field_list_processor, 0,
                              (uchar*) key_part_range))
        {
          cause= "keypart_reference_from_where_clause";
          goto next_index;
        }
      }
    }

    /*
      Test (WA1) partially - that no other keypart after the last infix part is
      referenced in the query.
    */
    if (first_non_infix_part)
    {
      cur_part= first_non_infix_part +
        (min_max_arg_part && (min_max_arg_part < last_part));
      for (; cur_part != last_part; cur_part++)
      {
        if (bitmap_is_set(table->read_set, cur_part->field->field_index))
        {
          cause= "keypart_after_infix_in_query";
          goto next_index;
        }
      }
    }

    /* If we got to this point, cur_index_info passes the test. */
    key_infix_parts= cur_key_infix_len ? (uint) 
      (first_non_infix_part - first_non_group_part) : 0;
    cur_used_key_parts= cur_group_key_parts + key_infix_parts;

    /* Compute the cost of using this index. */
    if (tree)
    {
      /* Find the SEL_ARG sub-tree that corresponds to the chosen index. */
      cur_index_tree= get_index_range_tree(cur_index, tree, param,
                                           &cur_param_idx);
      /* Check if this range tree can be used for prefix retrieval. */
      COST_VECT dummy_cost;
      uint mrr_flags= HA_MRR_USE_DEFAULT_IMPL;
      uint mrr_bufsize=0;
      cur_quick_prefix_records= check_quick_select(param, cur_param_idx, 
                                                   FALSE /*don't care*/, 
                                                   cur_index_tree, TRUE,
                                                   &mrr_flags, &mrr_bufsize,
                                                   &dummy_cost);

#ifdef OPTIMIZER_TRACE
      if (unlikely(cur_index_tree && trace->is_started()))
      {
        Opt_trace_array trace_range(trace, "ranges");

        const KEY_PART_INFO *key_part= cur_index_info->key_part;

        String range_info;
        range_info.set_charset(system_charset_info);
        trace_range_all_keyparts(trace_range, &range_info,
                                 cur_index_tree, key_part);
      }
#endif
    }
    cost_group_min_max(table, cur_index_info, cur_used_key_parts,
                       cur_group_key_parts, tree, cur_index_tree,
                       cur_quick_prefix_records, have_min, have_max,
                       &cur_read_cost, &cur_records);
    /*
      If cur_read_cost is lower than best_read_cost use cur_index.
      Do not compare doubles directly because they may have different
      representations (64 vs. 80 bits).
    */
    trace_idx.add("rows", cur_records).add("cost", cur_read_cost);
    if (cur_read_cost < best_read_cost - (DBL_EPSILON * cur_read_cost))
    {
      index_info= cur_index_info;
      index= cur_index;
      best_read_cost= cur_read_cost;
      best_records= cur_records;
      best_index_tree= cur_index_tree;
      best_quick_prefix_records= cur_quick_prefix_records;
      best_param_idx= cur_param_idx;
      group_key_parts= cur_group_key_parts;
      group_prefix_len= cur_group_prefix_len;
      key_infix_len= cur_key_infix_len;
      if (key_infix_len)
        memcpy (key_infix, cur_key_infix, sizeof (key_infix));
      used_key_parts= cur_used_key_parts;
    }

  next_index:
    if (cause)
    {
      trace_idx.add("usable", false).add_alnum("cause", cause);
      cause= NULL;
    }
  }
  trace_indices.end();

  if (!index_info) /* No usable index found. */
    DBUG_RETURN(NULL);

  /* Check (SA3) for the where clause. */
  if (join->conds && min_max_arg_item &&
      !check_group_min_max_predicates(join->conds, min_max_arg_item,
                                      (index_info->flags & HA_SPATIAL) ?
                                      Field::itMBR : Field::itRAW))
  {
    trace_group.add("usable", false).
      add_alnum("cause", "unsupported_predicate_on_agg_attribute");
    DBUG_RETURN(NULL);
<<<<<<< HEAD
  }
=======

  /*
    Check (SA6) if clustered key is used
  */
  if (is_agg_distinct && index == table->s->primary_key &&
      table->file->primary_key_is_clustered())
    DBUG_RETURN(NULL);

>>>>>>> f658ed93
  /* The query passes all tests, so construct a new TRP object. */
  read_plan= new (param->mem_root)
                 TRP_GROUP_MIN_MAX(have_min, have_max, is_agg_distinct,
                                   min_max_arg_part,
                                   group_prefix_len, used_key_parts,
                                   group_key_parts, index_info, index,
                                   key_infix_len,
                                   (key_infix_len > 0) ? key_infix : NULL,
                                   tree, best_index_tree, best_param_idx,
                                   best_quick_prefix_records);
  if (read_plan)
  {
    if (tree && read_plan->quick_prefix_records == 0)
      DBUG_RETURN(NULL);

    read_plan->read_cost= best_read_cost;
    read_plan->records=   best_records;
    if (read_time < best_read_cost && is_agg_distinct)
    {
      trace_group.add("index_scan", true);
      read_plan->read_cost= 0;
      read_plan->use_index_scan();
    }

    DBUG_PRINT("info",
               ("Returning group min/max plan: cost: %g, records: %lu",
                read_plan->read_cost, (ulong) read_plan->records));
  }

  DBUG_RETURN(read_plan);
}


/*
  Check that the MIN/MAX attribute participates only in range predicates
  with constants.

  SYNOPSIS
    check_group_min_max_predicates()
    cond              tree (or subtree) describing all or part of the WHERE
                      clause being analyzed
    min_max_arg_item  the field referenced by the MIN/MAX function(s)
    min_max_arg_part  the keypart of the MIN/MAX argument if any

  DESCRIPTION
    The function walks recursively over the cond tree representing a WHERE
    clause, and checks condition (SA3) - if a field is referenced by a MIN/MAX
    aggregate function, it is referenced only by one of the following
    predicates: {=, !=, <, <=, >, >=, between, is null, is not null}.

  RETURN
    TRUE  if cond passes the test
    FALSE o/w
*/

static bool
check_group_min_max_predicates(Item *cond, Item_field *min_max_arg_item,
                               Field::imagetype image_type)
{
  DBUG_ENTER("check_group_min_max_predicates");
  DBUG_ASSERT(cond && min_max_arg_item);

  cond= cond->real_item();
  Item::Type cond_type= cond->type();
  if (cond_type == Item::COND_ITEM) /* 'AND' or 'OR' */
  {
    DBUG_PRINT("info", ("Analyzing: %s", ((Item_func*) cond)->func_name()));
    List_iterator_fast<Item> li(*((Item_cond*) cond)->argument_list());
    Item *and_or_arg;
    while ((and_or_arg= li++))
    {
      if (!check_group_min_max_predicates(and_or_arg, min_max_arg_item,
                                         image_type))
        DBUG_RETURN(FALSE);
    }
    DBUG_RETURN(TRUE);
  }

  /*
    TODO:
    This is a very crude fix to handle sub-selects in the WHERE clause
    (Item_subselect objects). With the test below we rule out from the
    optimization all queries with subselects in the WHERE clause. What has to
    be done, is that here we should analyze whether the subselect references
    the MIN/MAX argument field, and disallow the optimization only if this is
    so.
  */
  if (cond_type == Item::SUBSELECT_ITEM)
    DBUG_RETURN(FALSE);

  /*
    Condition of the form 'field' is equivalent to 'field <> 0' and thus
    satisfies the SA3 condition.
  */
  if (cond_type == Item::FIELD_ITEM)
  {
    DBUG_PRINT("info", ("Analyzing: %s", cond->full_name()));
    DBUG_RETURN(TRUE);
  }

  /* We presume that at this point there are no other Items than functions. */
  DBUG_ASSERT(cond_type == Item::FUNC_ITEM);

  /* Test if cond references only group-by or non-group fields. */
  Item_func *pred= (Item_func*) cond;
  Item *cur_arg;
  DBUG_PRINT("info", ("Analyzing: %s", pred->func_name()));
  for (uint arg_idx= 0; arg_idx < pred->argument_count (); arg_idx++)
  {
    Item **arguments= pred->arguments();
    cur_arg= arguments[arg_idx]->real_item();
    DBUG_PRINT("info", ("cur_arg: %s", cur_arg->full_name()));
    if (cur_arg->type() == Item::FIELD_ITEM)
    {
      if (min_max_arg_item->eq(cur_arg, 1)) 
      {
       /*
         If pred references the MIN/MAX argument, check whether pred is a range
         condition that compares the MIN/MAX argument with a constant.
       */
        Item_func::Functype pred_type= pred->functype();
        if (pred_type != Item_func::EQUAL_FUNC     &&
            pred_type != Item_func::LT_FUNC        &&
            pred_type != Item_func::LE_FUNC        &&
            pred_type != Item_func::GT_FUNC        &&
            pred_type != Item_func::GE_FUNC        &&
            pred_type != Item_func::BETWEEN        &&
            pred_type != Item_func::ISNULL_FUNC    &&
            pred_type != Item_func::ISNOTNULL_FUNC &&
            pred_type != Item_func::EQ_FUNC        &&
            pred_type != Item_func::NE_FUNC)
          DBUG_RETURN(FALSE);

        /* Check that pred compares min_max_arg_item with a constant. */
        Item *args[3];
        memset(args, 0, 3 * sizeof(Item*));
        bool inv;
        /* Test if this is a comparison of a field and a constant. */
        if (!simple_pred(pred, args, &inv))
          DBUG_RETURN(FALSE);

        /* Check for compatible string comparisons - similar to get_mm_leaf. */
        if (args[0] && args[1] && !args[2] && // this is a binary function
            min_max_arg_item->result_type() == STRING_RESULT &&
            /*
              Don't use an index when comparing strings of different collations.
            */
            ((args[1]->result_type() == STRING_RESULT &&
              image_type == Field::itRAW &&
              ((Field_str*) min_max_arg_item->field)->charset() !=
              pred->compare_collation())
             ||
             /*
               We can't always use indexes when comparing a string index to a
               number.
             */
             (args[1]->result_type() != STRING_RESULT &&
              min_max_arg_item->field->cmp_type() != args[1]->result_type())))
          DBUG_RETURN(FALSE);
      }
    }
    else if (cur_arg->type() == Item::FUNC_ITEM)
    {
      if (!check_group_min_max_predicates(cur_arg, min_max_arg_item,
                                         image_type))
        DBUG_RETURN(FALSE);
    }
    else if (cur_arg->const_item())
    {
      /*
        For predicates of the form "const OP expr" we also have to check 'expr'
        to make a decision.
      */
      continue;
    }
    else
      DBUG_RETURN(FALSE);
  }

  DBUG_RETURN(TRUE);
}


/*
  Extract a sequence of constants from a conjunction of equality predicates.

  SYNOPSIS
    get_constant_key_infix()
    index_info             [in]  Descriptor of the chosen index.
    index_range_tree       [in]  Range tree for the chosen index
    first_non_group_part   [in]  First index part after group attribute parts
    min_max_arg_part       [in]  The keypart of the MIN/MAX argument if any
    last_part              [in]  Last keypart of the index
    thd                    [in]  Current thread
    key_infix              [out] Infix of constants to be used for index lookup
    key_infix_len          [out] Lenghth of the infix
    first_non_infix_part   [out] The first keypart after the infix (if any)
    
  DESCRIPTION
    Test conditions (NGA1, NGA2) from get_best_group_min_max(). Namely,
    for each keypart field NGF_i not in GROUP-BY, check that there is a
    constant equality predicate among conds with the form (NGF_i = const_ci) or
    (const_ci = NGF_i).
    Thus all the NGF_i attributes must fill the 'gap' between the last group-by
    attribute and the MIN/MAX attribute in the index (if present). If these
    conditions hold, copy each constant from its corresponding predicate into
    key_infix, in the order its NG_i attribute appears in the index, and update
    key_infix_len with the total length of the key parts in key_infix.

  RETURN
    TRUE  if the index passes the test
    FALSE o/w
*/

static bool
get_constant_key_infix(KEY *index_info, SEL_ARG *index_range_tree,
                       KEY_PART_INFO *first_non_group_part,
                       KEY_PART_INFO *min_max_arg_part,
                       KEY_PART_INFO *last_part, THD *thd,
                       uchar *key_infix, uint *key_infix_len,
                       KEY_PART_INFO **first_non_infix_part)
{
  SEL_ARG       *cur_range;
  KEY_PART_INFO *cur_part;
  /* End part for the first loop below. */
  KEY_PART_INFO *end_part= min_max_arg_part ? min_max_arg_part : last_part;

  *key_infix_len= 0;
  uchar *key_ptr= key_infix;
  for (cur_part= first_non_group_part; cur_part != end_part; cur_part++)
  {
    /*
      Find the range tree for the current keypart. We assume that
      index_range_tree points to the leftmost keypart in the index.
    */
    for (cur_range= index_range_tree; cur_range;
         cur_range= cur_range->next_key_part)
    {
      if (cur_range->field->eq(cur_part->field))
        break;
    }
    if (!cur_range)
    {
      if (min_max_arg_part)
        return FALSE; /* The current keypart has no range predicates at all. */
      else
      {
        *first_non_infix_part= cur_part;
        return TRUE;
      }
    }

    /* Check that the current range tree is a single point interval. */
    if (cur_range->prev || cur_range->next)
      return FALSE; /* This is not the only range predicate for the field. */
    if ((cur_range->min_flag & NO_MIN_RANGE) ||
        (cur_range->max_flag & NO_MAX_RANGE) ||
        (cur_range->min_flag & NEAR_MIN) || (cur_range->max_flag & NEAR_MAX))
      return FALSE;

    uint field_length= cur_part->store_length;
    if (cur_range->maybe_null &&
         cur_range->min_value[0] && cur_range->max_value[0])
    { 
      /*
        cur_range specifies 'IS NULL'. In this case the argument points
        to a "null value" (is_null_string) that may not always be long
        enough for a direct memcpy to a field.
      */
      DBUG_ASSERT (field_length > 0);
      *key_ptr= 1;
      memset(key_ptr+1, 0, field_length-1);
      key_ptr+= field_length;
      *key_infix_len+= field_length;
    }
    else if (memcmp(cur_range->min_value, cur_range->max_value, field_length) == 0)
    { /* cur_range specifies an equality condition. */
      memcpy(key_ptr, cur_range->min_value, field_length);
      key_ptr+= field_length;
      *key_infix_len+= field_length;
    }
    else
      return FALSE;
  }

  if (!min_max_arg_part && (cur_part == last_part))
    *first_non_infix_part= last_part;

  return TRUE;
}


/*
  Find the key part referenced by a field.

  SYNOPSIS
    get_field_keypart()
    index  descriptor of an index
    field  field that possibly references some key part in index

  NOTES
    The return value can be used to get a KEY_PART_INFO pointer by
    part= index->key_part + get_field_keypart(...) - 1;

  RETURN
    Positive number which is the consecutive number of the key part, or
    0 if field does not reference any index field.
*/

static inline uint
get_field_keypart(KEY *index, Field *field)
{
  KEY_PART_INFO *part, *end;

  for (part= index->key_part, end= part + index->key_parts; part < end; part++)
  {
    if (field->eq(part->field))
      return part - index->key_part + 1;
  }
  return 0;
}


/*
  Find the SEL_ARG sub-tree that corresponds to the chosen index.

  SYNOPSIS
    get_index_range_tree()
    index     [in]  The ID of the index being looked for
    range_tree[in]  Tree of ranges being searched
    param     [in]  PARAM from SQL_SELECT::test_quick_select
    param_idx [out] Index in the array PARAM::key that corresponds to 'index'

  DESCRIPTION

    A SEL_TREE contains range trees for all usable indexes. This procedure
    finds the SEL_ARG sub-tree for 'index'. The members of a SEL_TREE are
    ordered in the same way as the members of PARAM::key, thus we first find
    the corresponding index in the array PARAM::key. This index is returned
    through the variable param_idx, to be used later as argument of
    check_quick_select().

  RETURN
    Pointer to the SEL_ARG subtree that corresponds to index.
*/

SEL_ARG * get_index_range_tree(uint index, SEL_TREE* range_tree, PARAM *param,
                               uint *param_idx)
{
  uint idx= 0; /* Index nr in param->key_parts */
  while (idx < param->keys)
  {
    if (index == param->real_keynr[idx])
      break;
    idx++;
  }
  *param_idx= idx;
  return(range_tree->keys[idx]);
}


/*
  Compute the cost of a quick_group_min_max_select for a particular index.

  SYNOPSIS
    cost_group_min_max()
    table                [in] The table being accessed
    index_info           [in] The index used to access the table
    used_key_parts       [in] Number of key parts used to access the index
    group_key_parts      [in] Number of index key parts in the group prefix
    range_tree           [in] Tree of ranges for all indexes
    index_tree           [in] The range tree for the current index
    quick_prefix_records [in] Number of records retrieved by the internally
			      used quick range select if any
    have_min             [in] True if there is a MIN function
    have_max             [in] True if there is a MAX function
    read_cost           [out] The cost to retrieve rows via this quick select
    records             [out] The number of rows retrieved

  DESCRIPTION
    This method computes the access cost of a TRP_GROUP_MIN_MAX instance and
    the number of rows returned. It updates this->read_cost and this->records.

  NOTES
    The cost computation distinguishes several cases:
    1) No equality predicates over non-group attributes (thus no key_infix).
       If groups are bigger than blocks on the average, then we assume that it
       is very unlikely that block ends are aligned with group ends, thus even
       if we look for both MIN and MAX keys, all pairs of neighbor MIN/MAX
       keys, except for the first MIN and the last MAX keys, will be in the
       same block.  If groups are smaller than blocks, then we are going to
       read all blocks.
    2) There are equality predicates over non-group attributes.
       In this case the group prefix is extended by additional constants, and
       as a result the min/max values are inside sub-groups of the original
       groups. The number of blocks that will be read depends on whether the
       ends of these sub-groups will be contained in the same or in different
       blocks. We compute the probability for the two ends of a subgroup to be
       in two different blocks as the ratio of:
       - the number of positions of the left-end of a subgroup inside a group,
         such that the right end of the subgroup is past the end of the buffer
         containing the left-end, and
       - the total number of possible positions for the left-end of the
         subgroup, which is the number of keys in the containing group.
       We assume it is very unlikely that two ends of subsequent subgroups are
       in the same block.
    3) The are range predicates over the group attributes.
       Then some groups may be filtered by the range predicates. We use the
       selectivity of the range predicates to decide how many groups will be
       filtered.

  TODO
     - Take into account the optional range predicates over the MIN/MAX
       argument.
     - Check if we have a PK index and we use all cols - then each key is a
       group, and it will be better to use an index scan.

  RETURN
    None
*/

void cost_group_min_max(TABLE* table, KEY *index_info, uint used_key_parts,
                        uint group_key_parts, SEL_TREE *range_tree,
                        SEL_ARG *index_tree, ha_rows quick_prefix_records,
                        bool have_min, bool have_max,
                        double *read_cost, ha_rows *records)
{
  ha_rows table_records;
  uint num_groups;
  uint num_blocks;
  uint keys_per_block;
  uint keys_per_group;
  uint keys_per_subgroup; /* Average number of keys in sub-groups */
                          /* formed by a key infix. */
  double p_overlap; /* Probability that a sub-group overlaps two blocks. */
  double quick_prefix_selectivity;
  double io_cost;
  double cpu_cost= 0; /* TODO: CPU cost of index_read calls? */
  DBUG_ENTER("cost_group_min_max");

  table_records= table->file->stats.records;
  keys_per_block= (table->file->stats.block_size / 2 /
                   (index_info->key_length + table->file->ref_length)
                        + 1);
  num_blocks= (uint)(table_records / keys_per_block) + 1;

  /* Compute the number of keys in a group. */
  keys_per_group= index_info->rec_per_key[group_key_parts - 1];
  if (keys_per_group == 0) /* If there is no statistics try to guess */
    /* each group contains 10% of all records */
    keys_per_group= (uint)(table_records / 10) + 1;
  num_groups= (uint)(table_records / keys_per_group) + 1;

  /* Apply the selectivity of the quick select for group prefixes. */
  if (range_tree && (quick_prefix_records != HA_POS_ERROR))
  {
    quick_prefix_selectivity= (double) quick_prefix_records /
                              (double) table_records;
    num_groups= (uint) rint(num_groups * quick_prefix_selectivity);
    set_if_bigger(num_groups, 1);
  }

  if (used_key_parts > group_key_parts)
  { /*
      Compute the probability that two ends of a subgroup are inside
      different blocks.
    */
    keys_per_subgroup= index_info->rec_per_key[used_key_parts - 1];
    if (keys_per_subgroup >= keys_per_block) /* If a subgroup is bigger than */
      p_overlap= 1.0;       /* a block, it will overlap at least two blocks. */
    else
    {
      double blocks_per_group= (double) num_blocks / (double) num_groups;
      p_overlap= (blocks_per_group * (keys_per_subgroup - 1)) / keys_per_group;
      p_overlap= min(p_overlap, 1.0);
    }
    io_cost= (double) min(num_groups * (1 + p_overlap), num_blocks);
  }
  else
    io_cost= (keys_per_group > keys_per_block) ?
             (have_min && have_max) ? (double) (num_groups + 1) :
                                      (double) num_groups :
             (double) num_blocks;

  /*
    TODO: If there is no WHERE clause and no other expressions, there should be
    no CPU cost. We leave it here to make this cost comparable to that of index
    scan as computed in SQL_SELECT::test_quick_select().
  */
  cpu_cost= num_groups * ROW_EVALUATE_COST;

  *read_cost= io_cost + cpu_cost;
  *records= num_groups;

  DBUG_PRINT("info",
             ("table rows: %lu  keys/block: %u  keys/group: %u  result rows: %lu  blocks: %u",
              (ulong)table_records, keys_per_block, keys_per_group, 
              (ulong) *records, num_blocks));
  DBUG_VOID_RETURN;
}


/*
  Construct a new quick select object for queries with group by with min/max.

  SYNOPSIS
    TRP_GROUP_MIN_MAX::make_quick()
    param              Parameter from test_quick_select
    retrieve_full_rows ignored
    parent_alloc       Memory pool to use, if any.

  NOTES
    Make_quick ignores the retrieve_full_rows parameter because
    QUICK_GROUP_MIN_MAX_SELECT always performs 'index only' scans.
    The other parameter are ignored as well because all necessary
    data to create the QUICK object is computed at this TRP creation
    time.

  RETURN
    New QUICK_GROUP_MIN_MAX_SELECT object if successfully created,
    NULL otherwise.
*/

QUICK_SELECT_I *
TRP_GROUP_MIN_MAX::make_quick(PARAM *param, bool retrieve_full_rows,
                              MEM_ROOT *parent_alloc)
{
  QUICK_GROUP_MIN_MAX_SELECT *quick;
  DBUG_ENTER("TRP_GROUP_MIN_MAX::make_quick");

  quick= new QUICK_GROUP_MIN_MAX_SELECT(param->table,
                                        param->thd->lex->current_select->join,
                                        have_min, have_max, 
                                        have_agg_distinct, min_max_arg_part,
                                        group_prefix_len, group_key_parts,
                                        used_key_parts, index_info, index,
                                        read_cost, records, key_infix_len,
                                        key_infix, parent_alloc, is_index_scan);
  if (!quick)
    DBUG_RETURN(NULL);

  if (quick->init())
  {
    delete quick;
    DBUG_RETURN(NULL);
  }

  if (range_tree)
  {
    DBUG_ASSERT(quick_prefix_records > 0);
    if (quick_prefix_records == HA_POS_ERROR)
      quick->quick_prefix_select= NULL; /* Can't construct a quick select. */
    else
    {
      /* Make a QUICK_RANGE_SELECT to be used for group prefix retrieval. */
      quick->quick_prefix_select= get_quick_select(param, param_idx,
                                                   index_tree,
                                                   HA_MRR_USE_DEFAULT_IMPL |
                                                   HA_MRR_SORTED,
                                                   0,
                                                   &quick->alloc);
      if (!quick->quick_prefix_select)
      {
        delete quick;
        DBUG_RETURN(NULL);
      }
    }
    /*
      Extract the SEL_ARG subtree that contains only ranges for the MIN/MAX
      attribute, and create an array of QUICK_RANGES to be used by the
      new quick select.
    */
    if (min_max_arg_part)
    {
      SEL_ARG *min_max_range= index_tree;
      while (min_max_range) /* Find the tree for the MIN/MAX key part. */
      {
        if (min_max_range->field->eq(min_max_arg_part->field))
          break;
        min_max_range= min_max_range->next_key_part;
      }
      /* Scroll to the leftmost interval for the MIN/MAX argument. */
      while (min_max_range && min_max_range->prev)
        min_max_range= min_max_range->prev;
      /* Create an array of QUICK_RANGEs for the MIN/MAX argument. */
      while (min_max_range)
      {
        if (quick->add_range(min_max_range))
        {
          delete quick;
          quick= NULL;
          DBUG_RETURN(NULL);
        }
        min_max_range= min_max_range->next;
      }
    }
  }
  else
    quick->quick_prefix_select= NULL;

  quick->update_key_stat();
  quick->adjust_prefix_ranges();

  DBUG_RETURN(quick);
}


/*
  Construct new quick select for group queries with min/max.

  SYNOPSIS
    QUICK_GROUP_MIN_MAX_SELECT::QUICK_GROUP_MIN_MAX_SELECT()
    table             The table being accessed
    join              Descriptor of the current query
    have_min          TRUE if the query selects a MIN function
    have_max          TRUE if the query selects a MAX function
    min_max_arg_part  The only argument field of all MIN/MAX functions
    group_prefix_len  Length of all key parts in the group prefix
    prefix_key_parts  All key parts in the group prefix
    index_info        The index chosen for data access
    use_index         The id of index_info
    read_cost         Cost of this access method
    records           Number of records returned
    key_infix_len     Length of the key infix appended to the group prefix
    key_infix         Infix of constants from equality predicates
    parent_alloc      Memory pool for this and quick_prefix_select data
    is_index_scan     get the next different key not by jumping on it via
                      index read, but by scanning until the end of the 
                      rows with equal key value.

  RETURN
    None
*/

QUICK_GROUP_MIN_MAX_SELECT::
QUICK_GROUP_MIN_MAX_SELECT(TABLE *table, JOIN *join_arg, bool have_min_arg,
                           bool have_max_arg, bool have_agg_distinct_arg,
                           KEY_PART_INFO *min_max_arg_part_arg,
                           uint group_prefix_len_arg, uint group_key_parts_arg,
                           uint used_key_parts_arg, KEY *index_info_arg,
                           uint use_index, double read_cost_arg,
                           ha_rows records_arg, uint key_infix_len_arg,
                           uchar *key_infix_arg, MEM_ROOT *parent_alloc,
                           bool is_index_scan_arg)
  :join(join_arg), index_info(index_info_arg),
   group_prefix_len(group_prefix_len_arg),
   group_key_parts(group_key_parts_arg), have_min(have_min_arg),
   have_max(have_max_arg), have_agg_distinct(have_agg_distinct_arg),
   seen_first_key(FALSE), min_max_arg_part(min_max_arg_part_arg),
   key_infix(key_infix_arg), key_infix_len(key_infix_len_arg),
   min_functions_it(NULL), max_functions_it(NULL), 
   is_index_scan(is_index_scan_arg)
{
  head=       table;
  index=      use_index;
  record=     head->record[0];
  tmp_record= head->record[1];
  read_time= read_cost_arg;
  records= records_arg;
  used_key_parts= used_key_parts_arg;
  real_key_parts= used_key_parts_arg;
  real_prefix_len= group_prefix_len + key_infix_len;
  group_prefix= NULL;
  min_max_arg_len= min_max_arg_part ? min_max_arg_part->store_length : 0;

  /*
    We can't have parent_alloc set as the init function can't handle this case
    yet.
  */
  DBUG_ASSERT(!parent_alloc);
  if (!parent_alloc)
  {
    init_sql_alloc(&alloc, join->thd->variables.range_alloc_block_size, 0);
    join->thd->mem_root= &alloc;
  }
  else
    memset(&alloc, 0, sizeof(MEM_ROOT));  // ensure that it's not used
}


/*
  Do post-constructor initialization.

  SYNOPSIS
    QUICK_GROUP_MIN_MAX_SELECT::init()
  
  DESCRIPTION
    The method performs initialization that cannot be done in the constructor
    such as memory allocations that may fail. It allocates memory for the
    group prefix and inifix buffers, and for the lists of MIN/MAX item to be
    updated during execution.

  RETURN
    0      OK
    other  Error code
*/

int QUICK_GROUP_MIN_MAX_SELECT::init()
{
  if (group_prefix) /* Already initialized. */
    return 0;

  if (!(last_prefix= (uchar*) alloc_root(&alloc, group_prefix_len)))
      return 1;
  /*
    We may use group_prefix to store keys with all select fields, so allocate
    enough space for it.
  */
  if (!(group_prefix= (uchar*) alloc_root(&alloc,
                                         real_prefix_len + min_max_arg_len)))
    return 1;

  if (key_infix_len > 0)
  {
    /*
      The memory location pointed to by key_infix will be deleted soon, so
      allocate a new buffer and copy the key_infix into it.
    */
    uchar *tmp_key_infix= (uchar*) alloc_root(&alloc, key_infix_len);
    if (!tmp_key_infix)
      return 1;
    memcpy(tmp_key_infix, this->key_infix, key_infix_len);
    this->key_infix= tmp_key_infix;
  }

  if (min_max_arg_part)
  {
    if (my_init_dynamic_array(&min_max_ranges, sizeof(QUICK_RANGE*), 16, 16))
      return 1;

    if (have_min)
    {
      if (!(min_functions= new List<Item_sum>))
        return 1;
    }
    else
      min_functions= NULL;
    if (have_max)
    {
      if (!(max_functions= new List<Item_sum>))
        return 1;
    }
    else
      max_functions= NULL;

    Item_sum *min_max_item;
    Item_sum **func_ptr= join->sum_funcs;
    while ((min_max_item= *(func_ptr++)))
    {
      if (have_min && (min_max_item->sum_func() == Item_sum::MIN_FUNC))
        min_functions->push_back(min_max_item);
      else if (have_max && (min_max_item->sum_func() == Item_sum::MAX_FUNC))
        max_functions->push_back(min_max_item);
    }

    if (have_min)
    {
      if (!(min_functions_it= new List_iterator<Item_sum>(*min_functions)))
        return 1;
    }

    if (have_max)
    {
      if (!(max_functions_it= new List_iterator<Item_sum>(*max_functions)))
        return 1;
    }
  }
  else
    min_max_ranges.elements= 0;

  return 0;
}


QUICK_GROUP_MIN_MAX_SELECT::~QUICK_GROUP_MIN_MAX_SELECT()
{
  DBUG_ENTER("QUICK_GROUP_MIN_MAX_SELECT::~QUICK_GROUP_MIN_MAX_SELECT");
  if (head->file->inited != handler::NONE) 
    head->file->ha_index_end();
  if (min_max_arg_part)
    delete_dynamic(&min_max_ranges);
  free_root(&alloc,MYF(0));
  delete min_functions_it;
  delete max_functions_it;
  delete quick_prefix_select;
  DBUG_VOID_RETURN; 
}


/*
  Eventually create and add a new quick range object.

  SYNOPSIS
    QUICK_GROUP_MIN_MAX_SELECT::add_range()
    sel_range  Range object from which a 

  NOTES
    Construct a new QUICK_RANGE object from a SEL_ARG object, and
    add it to the array min_max_ranges. If sel_arg is an infinite
    range, e.g. (x < 5 or x > 4), then skip it and do not construct
    a quick range.

  RETURN
    FALSE on success
    TRUE  otherwise
*/

bool QUICK_GROUP_MIN_MAX_SELECT::add_range(SEL_ARG *sel_range)
{
  QUICK_RANGE *range;
  uint range_flag= sel_range->min_flag | sel_range->max_flag;

  /* Skip (-inf,+inf) ranges, e.g. (x < 5 or x > 4). */
  if ((range_flag & NO_MIN_RANGE) && (range_flag & NO_MAX_RANGE))
    return FALSE;

  if (!(sel_range->min_flag & NO_MIN_RANGE) &&
      !(sel_range->max_flag & NO_MAX_RANGE))
  {
    if (sel_range->maybe_null &&
        sel_range->min_value[0] && sel_range->max_value[0])
      range_flag|= NULL_RANGE; /* IS NULL condition */
    else if (memcmp(sel_range->min_value, sel_range->max_value,
                    min_max_arg_len) == 0)
      range_flag|= EQ_RANGE;  /* equality condition */
  }
  range= new QUICK_RANGE(sel_range->min_value, min_max_arg_len,
                         make_keypart_map(sel_range->part),
                         sel_range->max_value, min_max_arg_len,
                         make_keypart_map(sel_range->part),
                         range_flag);
  if (!range)
    return TRUE;
  if (insert_dynamic(&min_max_ranges, &range))
    return TRUE;
  return FALSE;
}


/*
  Opens the ranges if there are more conditions in quick_prefix_select than
  the ones used for jumping through the prefixes.

  SYNOPSIS
    QUICK_GROUP_MIN_MAX_SELECT::adjust_prefix_ranges()

  NOTES
    quick_prefix_select is made over the conditions on the whole key.
    It defines a number of ranges of length x. 
    However when jumping through the prefixes we use only the the first 
    few most significant keyparts in the range key. However if there
    are more keyparts to follow the ones we are using we must make the 
    condition on the key inclusive (because x < "ab" means 
    x[0] < 'a' OR (x[0] == 'a' AND x[1] < 'b').
    To achive the above we must turn off the NEAR_MIN/NEAR_MAX
*/
void QUICK_GROUP_MIN_MAX_SELECT::adjust_prefix_ranges ()
{
  if (quick_prefix_select &&
      group_prefix_len < quick_prefix_select->max_used_key_length)
  {
    DYNAMIC_ARRAY *arr;
    uint inx;

    for (inx= 0, arr= &quick_prefix_select->ranges; inx < arr->elements; inx++)
    {
      QUICK_RANGE *range;

      get_dynamic(arr, (uchar*)&range, inx);
      range->flag &= ~(NEAR_MIN | NEAR_MAX);
    }
  }
}


/*
  Determine the total number and length of the keys that will be used for
  index lookup.

  SYNOPSIS
    QUICK_GROUP_MIN_MAX_SELECT::update_key_stat()

  DESCRIPTION
    The total length of the keys used for index lookup depends on whether
    there are any predicates referencing the min/max argument, and/or if
    the min/max argument field can be NULL.
    This function does an optimistic analysis whether the search key might
    be extended by a constant for the min/max keypart. It is 'optimistic'
    because during actual execution it may happen that a particular range
    is skipped, and then a shorter key will be used. However this is data
    dependent and can't be easily estimated here.

  RETURN
    None
*/

void QUICK_GROUP_MIN_MAX_SELECT::update_key_stat()
{
  max_used_key_length= real_prefix_len;
  if (min_max_ranges.elements > 0)
  {
    QUICK_RANGE *cur_range;
    if (have_min)
    { /* Check if the right-most range has a lower boundary. */
      get_dynamic(&min_max_ranges, (uchar*)&cur_range,
                  min_max_ranges.elements - 1);
      if (!(cur_range->flag & NO_MIN_RANGE))
      {
        max_used_key_length+= min_max_arg_len;
        used_key_parts++;
        return;
      }
    }
    if (have_max)
    { /* Check if the left-most range has an upper boundary. */
      get_dynamic(&min_max_ranges, (uchar*)&cur_range, 0);
      if (!(cur_range->flag & NO_MAX_RANGE))
      {
        max_used_key_length+= min_max_arg_len;
        used_key_parts++;
        return;
      }
    }
  }
  else if (have_min && min_max_arg_part &&
           min_max_arg_part->field->real_maybe_null())
  {
    /*
      If a MIN/MAX argument value is NULL, we can quickly determine
      that we're in the beginning of the next group, because NULLs
      are always < any other value. This allows us to quickly
      determine the end of the current group and jump to the next
      group (see next_min()) and thus effectively increases the
      usable key length.
    */
    max_used_key_length+= min_max_arg_len;
    used_key_parts++;
  }
}


/*
  Initialize a quick group min/max select for key retrieval.

  SYNOPSIS
    QUICK_GROUP_MIN_MAX_SELECT::reset()

  DESCRIPTION
    Initialize the index chosen for access and find and store the prefix
    of the last group. The method is expensive since it performs disk access.

  RETURN
    0      OK
    other  Error code
*/

int QUICK_GROUP_MIN_MAX_SELECT::reset(void)
{
  int result;
  DBUG_ENTER("QUICK_GROUP_MIN_MAX_SELECT::reset");

  seen_first_key= false;
  head->set_keyread(TRUE); /* We need only the key attributes */
  /*
    Request ordered index access as usage of ::index_last(), 
    ::index_first() within QUICK_GROUP_MIN_MAX_SELECT depends on it.
  */
  if ((result= head->file->ha_index_init(index, true)))
    DBUG_RETURN(result);
  if (quick_prefix_select && quick_prefix_select->reset())
    DBUG_RETURN(1);
  result= head->file->ha_index_last(record);
  if (result == HA_ERR_END_OF_FILE)
    DBUG_RETURN(0);
  /* Save the prefix of the last group. */
  key_copy(last_prefix, record, index_info, group_prefix_len);

  DBUG_RETURN(0);
}



/* 
  Get the next key containing the MIN and/or MAX key for the next group.

  SYNOPSIS
    QUICK_GROUP_MIN_MAX_SELECT::get_next()

  DESCRIPTION
    The method finds the next subsequent group of records that satisfies the
    query conditions and finds the keys that contain the MIN/MAX values for
    the key part referenced by the MIN/MAX function(s). Once a group and its
    MIN/MAX values are found, store these values in the Item_sum objects for
    the MIN/MAX functions. The rest of the values in the result row are stored
    in the Item_field::result_field of each select field. If the query does
    not contain MIN and/or MAX functions, then the function only finds the
    group prefix, which is a query answer itself.

  NOTES
    If both MIN and MAX are computed, then we use the fact that if there is
    no MIN key, there can't be a MAX key as well, so we can skip looking
    for a MAX key in this case.

  RETURN
    0                  on success
    HA_ERR_END_OF_FILE if returned all keys
    other              if some error occurred
*/

int QUICK_GROUP_MIN_MAX_SELECT::get_next()
{
  int min_res= 0;
  int max_res= 0;
#ifdef HPUX11
  /*
    volatile is required by a bug in the HP compiler due to which the
    last test of result fails.
  */
  volatile int result;
#else
  int result;
#endif
  int is_last_prefix= 0;

  DBUG_ENTER("QUICK_GROUP_MIN_MAX_SELECT::get_next");

  /*
    Loop until a group is found that satisfies all query conditions or the last
    group is reached.
  */
  do
  {
    result= next_prefix();
    /*
      Check if this is the last group prefix. Notice that at this point
      this->record contains the current prefix in record format.
    */
    if (!result)
    {
      is_last_prefix= key_cmp(index_info->key_part, last_prefix,
                              group_prefix_len);
      DBUG_ASSERT(is_last_prefix <= 0);
    }
    else 
    {
      if (result == HA_ERR_KEY_NOT_FOUND)
        continue;
      break;
    }

    if (have_min)
    {
      min_res= next_min();
      if (min_res == 0)
        update_min_result();
    }
    /* If there is no MIN in the group, there is no MAX either. */
    if ((have_max && !have_min) ||
        (have_max && have_min && (min_res == 0)))
    {
      max_res= next_max();
      if (max_res == 0)
        update_max_result();
      /* If a MIN was found, a MAX must have been found as well. */
      DBUG_ASSERT((have_max && !have_min) ||
                  (have_max && have_min && (max_res == 0)));
    }
    /*
      If this is just a GROUP BY or DISTINCT without MIN or MAX and there
      are equality predicates for the key parts after the group, find the
      first sub-group with the extended prefix.
    */
    if (!have_min && !have_max && key_infix_len > 0)
      result= head->file->ha_index_read_map(record, group_prefix,
                                            make_prev_keypart_map(real_key_parts),
                                            HA_READ_KEY_EXACT);

    result= have_min ? min_res : have_max ? max_res : result;
  } while ((result == HA_ERR_KEY_NOT_FOUND || result == HA_ERR_END_OF_FILE) &&
           is_last_prefix != 0);

  if (result == HA_ERR_KEY_NOT_FOUND)
    result= HA_ERR_END_OF_FILE;

  DBUG_RETURN(result);
}


/*
  Retrieve the minimal key in the next group.

  SYNOPSIS
    QUICK_GROUP_MIN_MAX_SELECT::next_min()

  DESCRIPTION
    Find the minimal key within this group such that the key satisfies the query
    conditions and NULL semantics. The found key is loaded into this->record.

  IMPLEMENTATION
    Depending on the values of min_max_ranges.elements, key_infix_len, and
    whether there is a  NULL in the MIN field, this function may directly
    return without any data access. In this case we use the key loaded into
    this->record by the call to this->next_prefix() just before this call.

  RETURN
    0                    on success
    HA_ERR_KEY_NOT_FOUND if no MIN key was found that fulfills all conditions.
    HA_ERR_END_OF_FILE   - "" -
    other                if some error occurred
*/

int QUICK_GROUP_MIN_MAX_SELECT::next_min()
{
  int result= 0;
  DBUG_ENTER("QUICK_GROUP_MIN_MAX_SELECT::next_min");

  /* Find the MIN key using the eventually extended group prefix. */
  if (min_max_ranges.elements > 0)
  {
    if ((result= next_min_in_range()))
      DBUG_RETURN(result);
  }
  else
  {
    /* Apply the constant equality conditions to the non-group select fields */
    if (key_infix_len > 0)
    {
      if ((result= head->file->ha_index_read_map(record, group_prefix,
                                                 make_prev_keypart_map(real_key_parts),
                                                 HA_READ_KEY_EXACT)))
        DBUG_RETURN(result);
    }

    /*
      If the min/max argument field is NULL, skip subsequent rows in the same
      group with NULL in it. Notice that:
      - if the first row in a group doesn't have a NULL in the field, no row
      in the same group has (because NULL < any other value),
      - min_max_arg_part->field->ptr points to some place in 'record'.
    */
    if (min_max_arg_part && min_max_arg_part->field->is_null())
    {
      /* Find the first subsequent record without NULL in the MIN/MAX field. */
      key_copy(tmp_record, record, index_info, 0);
      result= head->file->ha_index_read_map(record, tmp_record,
                                            make_keypart_map(real_key_parts),
                                            HA_READ_AFTER_KEY);
      /*
        Check if the new record belongs to the current group by comparing its
        prefix with the group's prefix. If it is from the next group, then the
        whole group has NULLs in the MIN/MAX field, so use the first record in
        the group as a result.
        TODO:
        It is possible to reuse this new record as the result candidate for the
        next call to next_min(), and to save one lookup in the next call. For
        this add a new member 'this->next_group_prefix'.
      */
      if (!result)
      {
        if (key_cmp(index_info->key_part, group_prefix, real_prefix_len))
          key_restore(record, tmp_record, index_info, 0);
      }
      else if (result == HA_ERR_KEY_NOT_FOUND || result == HA_ERR_END_OF_FILE)
        result= 0; /* There is a result in any case. */
    }
  }

  /*
    If the MIN attribute is non-nullable, this->record already contains the
    MIN key in the group, so just return.
  */
  DBUG_RETURN(result);
}


/* 
  Retrieve the maximal key in the next group.

  SYNOPSIS
    QUICK_GROUP_MIN_MAX_SELECT::next_max()

  DESCRIPTION
    Lookup the maximal key of the group, and store it into this->record.

  RETURN
    0                    on success
    HA_ERR_KEY_NOT_FOUND if no MAX key was found that fulfills all conditions.
    HA_ERR_END_OF_FILE	 - "" -
    other                if some error occurred
*/

int QUICK_GROUP_MIN_MAX_SELECT::next_max()
{
  int result;

  DBUG_ENTER("QUICK_GROUP_MIN_MAX_SELECT::next_max");

  /* Get the last key in the (possibly extended) group. */
  if (min_max_ranges.elements > 0)
    result= next_max_in_range();
  else
    result= head->file->ha_index_read_map(record, group_prefix,
                                          make_prev_keypart_map(real_key_parts),
                                          HA_READ_PREFIX_LAST);
  DBUG_RETURN(result);
}


/** 
  Find the next different key value by skiping all the rows with the same key 
  value.

  Implements a specialized loose index access method for queries 
  containing aggregate functions with distinct of the form:
    SELECT [SUM|COUNT|AVG](DISTINCT a,...) FROM t
  This method comes to replace the index scan + Unique class 
  (distinct selection) for loose index scan that visits all the rows of a 
  covering index instead of jumping in the begining of each group.
  TODO: Placeholder function. To be replaced by a handler API call

  @param is_index_scan     hint to use index scan instead of random index read 
                           to find the next different value.
  @param file              table handler
  @param key_part          group key to compare
  @param record            row data
  @param group_prefix      current key prefix data
  @param group_prefix_len  length of the current key prefix data
  @param group_key_parts   number of the current key prefix columns
  @return status
    @retval  0  success
    @retval !0  failure
*/

static int index_next_different (bool is_index_scan, handler *file, 
                                KEY_PART_INFO *key_part, uchar * record, 
                                const uchar * group_prefix,
                                uint group_prefix_len, 
                                uint group_key_parts)
{
  if (is_index_scan)
  {
    int result= 0;

    while (!key_cmp (key_part, group_prefix, group_prefix_len))
    {
      result= file->ha_index_next(record);
      if (result)
        return(result);
    }
    return result;
  }
  else
    return file->ha_index_read_map(record, group_prefix,
                                   make_prev_keypart_map(group_key_parts),
                                   HA_READ_AFTER_KEY);
}


/*
  Determine the prefix of the next group.

  SYNOPSIS
    QUICK_GROUP_MIN_MAX_SELECT::next_prefix()

  DESCRIPTION
    Determine the prefix of the next group that satisfies the query conditions.
    If there is a range condition referencing the group attributes, use a
    QUICK_RANGE_SELECT object to retrieve the *first* key that satisfies the
    condition. If there is a key infix of constants, append this infix
    immediately after the group attributes. The possibly extended prefix is
    stored in this->group_prefix. The first key of the found group is stored in
    this->record, on which relies this->next_min().

  RETURN
    0                    on success
    HA_ERR_KEY_NOT_FOUND if there is no key with the formed prefix
    HA_ERR_END_OF_FILE   if there are no more keys
    other                if some error occurred
*/
int QUICK_GROUP_MIN_MAX_SELECT::next_prefix()
{
  int result;
  DBUG_ENTER("QUICK_GROUP_MIN_MAX_SELECT::next_prefix");

  if (quick_prefix_select)
  {
    uchar *cur_prefix= seen_first_key ? group_prefix : NULL;
    if ((result= quick_prefix_select->get_next_prefix(group_prefix_len,
                                                      group_key_parts, 
                                                      cur_prefix)))
      DBUG_RETURN(result);
    seen_first_key= TRUE;
  }
  else
  {
    if (!seen_first_key)
    {
      result= head->file->ha_index_first(record);
      if (result)
        DBUG_RETURN(result);
      seen_first_key= TRUE;
    }
    else
    {
      /* Load the first key in this group into record. */
      result= index_next_different (is_index_scan, head->file,
                                    index_info->key_part,
                                    record, group_prefix, group_prefix_len, 
                                    group_key_parts);
      if (result)
        DBUG_RETURN(result);
    }
  }

  /* Save the prefix of this group for subsequent calls. */
  key_copy(group_prefix, record, index_info, group_prefix_len);
  /* Append key_infix to group_prefix. */
  if (key_infix_len > 0)
    memcpy(group_prefix + group_prefix_len,
           key_infix, key_infix_len);

  DBUG_RETURN(0);
}


/*
  Find the minimal key in a group that satisfies some range conditions for the
  min/max argument field.

  SYNOPSIS
    QUICK_GROUP_MIN_MAX_SELECT::next_min_in_range()

  DESCRIPTION
    Given the sequence of ranges min_max_ranges, find the minimal key that is
    in the left-most possible range. If there is no such key, then the current
    group does not have a MIN key that satisfies the WHERE clause. If a key is
    found, its value is stored in this->record.

  RETURN
    0                    on success
    HA_ERR_KEY_NOT_FOUND if there is no key with the given prefix in any of
                         the ranges
    HA_ERR_END_OF_FILE   - "" -
    other                if some error
*/

int QUICK_GROUP_MIN_MAX_SELECT::next_min_in_range()
{
  ha_rkey_function find_flag;
  key_part_map keypart_map;
  QUICK_RANGE *cur_range;
  bool found_null= FALSE;
  int result= HA_ERR_KEY_NOT_FOUND;

  DBUG_ASSERT(min_max_ranges.elements > 0);

  for (uint range_idx= 0; range_idx < min_max_ranges.elements; range_idx++)
  { /* Search from the left-most range to the right. */
    get_dynamic(&min_max_ranges, (uchar*)&cur_range, range_idx);

    /*
      If the current value for the min/max argument is bigger than the right
      boundary of cur_range, there is no need to check this range.
    */
    if (range_idx != 0 && !(cur_range->flag & NO_MAX_RANGE) &&
        (key_cmp(min_max_arg_part, (const uchar*) cur_range->max_key,
                 min_max_arg_len) == 1))
      continue;

    if (cur_range->flag & NO_MIN_RANGE)
    {
      keypart_map= make_prev_keypart_map(real_key_parts);
      find_flag= HA_READ_KEY_EXACT;
    }
    else
    {
      /* Extend the search key with the lower boundary for this range. */
      memcpy(group_prefix + real_prefix_len, cur_range->min_key,
             cur_range->min_length);
      keypart_map= make_keypart_map(real_key_parts);
      find_flag= (cur_range->flag & (EQ_RANGE | NULL_RANGE)) ?
                 HA_READ_KEY_EXACT : (cur_range->flag & NEAR_MIN) ?
                 HA_READ_AFTER_KEY : HA_READ_KEY_OR_NEXT;
    }

    result= head->file->ha_index_read_map(record, group_prefix, keypart_map,
                                          find_flag);
    if (result)
    {
      if ((result == HA_ERR_KEY_NOT_FOUND || result == HA_ERR_END_OF_FILE) &&
          (cur_range->flag & (EQ_RANGE | NULL_RANGE)))
        continue; /* Check the next range. */

      /*
        In all other cases (HA_ERR_*, HA_READ_KEY_EXACT with NO_MIN_RANGE,
        HA_READ_AFTER_KEY, HA_READ_KEY_OR_NEXT) if the lookup failed for this
        range, it can't succeed for any other subsequent range.
      */
      break;
    }

    /* A key was found. */
    if (cur_range->flag & EQ_RANGE)
      break; /* No need to perform the checks below for equal keys. */

    if (cur_range->flag & NULL_RANGE)
    {
      /*
        Remember this key, and continue looking for a non-NULL key that
        satisfies some other condition.
      */
      memcpy(tmp_record, record, head->s->rec_buff_length);
      found_null= TRUE;
      continue;
    }

    /* Check if record belongs to the current group. */
    if (key_cmp(index_info->key_part, group_prefix, real_prefix_len))
    {
      result= HA_ERR_KEY_NOT_FOUND;
      continue;
    }

    /* If there is an upper limit, check if the found key is in the range. */
    if ( !(cur_range->flag & NO_MAX_RANGE) )
    {
      /* Compose the MAX key for the range. */
      uchar *max_key= (uchar*) my_alloca(real_prefix_len + min_max_arg_len);
      memcpy(max_key, group_prefix, real_prefix_len);
      memcpy(max_key + real_prefix_len, cur_range->max_key,
             cur_range->max_length);
      /* Compare the found key with max_key. */
      int cmp_res= key_cmp(index_info->key_part, max_key,
                           real_prefix_len + min_max_arg_len);
      /*
        The key is outside of the range if: 
        the interval is open and the key is equal to the maximum boundry
        or
        the key is greater than the maximum
      */
      if (((cur_range->flag & NEAR_MAX) && cmp_res == 0) ||
          cmp_res > 0)
      {
        result= HA_ERR_KEY_NOT_FOUND;
        continue;
      }
    }
    /* If we got to this point, the current key qualifies as MIN. */
    DBUG_ASSERT(result == 0);
    break;
  }
  /*
    If there was a key with NULL in the MIN/MAX field, and there was no other
    key without NULL from the same group that satisfies some other condition,
    then use the key with the NULL.
  */
  if (found_null && result)
  {
    memcpy(record, tmp_record, head->s->rec_buff_length);
    result= 0;
  }
  return result;
}


/*
  Find the maximal key in a group that satisfies some range conditions for the
  min/max argument field.

  SYNOPSIS
    QUICK_GROUP_MIN_MAX_SELECT::next_max_in_range()

  DESCRIPTION
    Given the sequence of ranges min_max_ranges, find the maximal key that is
    in the right-most possible range. If there is no such key, then the current
    group does not have a MAX key that satisfies the WHERE clause. If a key is
    found, its value is stored in this->record.

  RETURN
    0                    on success
    HA_ERR_KEY_NOT_FOUND if there is no key with the given prefix in any of
                         the ranges
    HA_ERR_END_OF_FILE   - "" -
    other                if some error
*/

int QUICK_GROUP_MIN_MAX_SELECT::next_max_in_range()
{
  ha_rkey_function find_flag;
  key_part_map keypart_map;
  QUICK_RANGE *cur_range;
  int result;

  DBUG_ASSERT(min_max_ranges.elements > 0);

  for (uint range_idx= min_max_ranges.elements; range_idx > 0; range_idx--)
  { /* Search from the right-most range to the left. */
    get_dynamic(&min_max_ranges, (uchar*)&cur_range, range_idx - 1);

    /*
      If the current value for the min/max argument is smaller than the left
      boundary of cur_range, there is no need to check this range.
    */
    if (range_idx != min_max_ranges.elements &&
        !(cur_range->flag & NO_MIN_RANGE) &&
        (key_cmp(min_max_arg_part, (const uchar*) cur_range->min_key,
                 min_max_arg_len) == -1))
      continue;

    if (cur_range->flag & NO_MAX_RANGE)
    {
      keypart_map= make_prev_keypart_map(real_key_parts);
      find_flag= HA_READ_PREFIX_LAST;
    }
    else
    {
      /* Extend the search key with the upper boundary for this range. */
      memcpy(group_prefix + real_prefix_len, cur_range->max_key,
             cur_range->max_length);
      keypart_map= make_keypart_map(real_key_parts);
      find_flag= (cur_range->flag & EQ_RANGE) ?
                 HA_READ_KEY_EXACT : (cur_range->flag & NEAR_MAX) ?
                 HA_READ_BEFORE_KEY : HA_READ_PREFIX_LAST_OR_PREV;
    }

    result= head->file->ha_index_read_map(record, group_prefix, keypart_map,
                                          find_flag);

    if (result)
    {
      if ((result == HA_ERR_KEY_NOT_FOUND || result == HA_ERR_END_OF_FILE) &&
          (cur_range->flag & EQ_RANGE))
        continue; /* Check the next range. */

      /*
        In no key was found with this upper bound, there certainly are no keys
        in the ranges to the left.
      */
      return result;
    }
    /* A key was found. */
    if (cur_range->flag & EQ_RANGE)
      return 0; /* No need to perform the checks below for equal keys. */

    /* Check if record belongs to the current group. */
    if (key_cmp(index_info->key_part, group_prefix, real_prefix_len))
      continue;                                 // Row not found

    /* If there is a lower limit, check if the found key is in the range. */
    if ( !(cur_range->flag & NO_MIN_RANGE) )
    {
      /* Compose the MIN key for the range. */
      uchar *min_key= (uchar*) my_alloca(real_prefix_len + min_max_arg_len);
      memcpy(min_key, group_prefix, real_prefix_len);
      memcpy(min_key + real_prefix_len, cur_range->min_key,
             cur_range->min_length);
      /* Compare the found key with min_key. */
      int cmp_res= key_cmp(index_info->key_part, min_key,
                           real_prefix_len + min_max_arg_len);
      /*
        The key is outside of the range if: 
        the interval is open and the key is equal to the minimum boundry
        or
        the key is less than the minimum
      */
      if (((cur_range->flag & NEAR_MIN) && cmp_res == 0) ||
          cmp_res < 0)
        continue;
    }
    /* If we got to this point, the current key qualifies as MAX. */
    return result;
  }
  return HA_ERR_KEY_NOT_FOUND;
}


/*
  Update all MIN function results with the newly found value.

  SYNOPSIS
    QUICK_GROUP_MIN_MAX_SELECT::update_min_result()

  DESCRIPTION
    The method iterates through all MIN functions and updates the result value
    of each function by calling Item_sum::reset(), which in turn picks the new
    result value from this->head->record[0], previously updated by
    next_min(). The updated value is stored in a member variable of each of the
    Item_sum objects, depending on the value type.

  IMPLEMENTATION
    The update must be done separately for MIN and MAX, immediately after
    next_min() was called and before next_max() is called, because both MIN and
    MAX take their result value from the same buffer this->head->record[0]
    (i.e.  this->record).

  RETURN
    None
*/

void QUICK_GROUP_MIN_MAX_SELECT::update_min_result()
{
  Item_sum *min_func;

  min_functions_it->rewind();
  while ((min_func= (*min_functions_it)++))
    min_func->reset_and_add();
}


/*
  Update all MAX function results with the newly found value.

  SYNOPSIS
    QUICK_GROUP_MIN_MAX_SELECT::update_max_result()

  DESCRIPTION
    The method iterates through all MAX functions and updates the result value
    of each function by calling Item_sum::reset(), which in turn picks the new
    result value from this->head->record[0], previously updated by
    next_max(). The updated value is stored in a member variable of each of the
    Item_sum objects, depending on the value type.

  IMPLEMENTATION
    The update must be done separately for MIN and MAX, immediately after
    next_max() was called, because both MIN and MAX take their result value
    from the same buffer this->head->record[0] (i.e.  this->record).

  RETURN
    None
*/

void QUICK_GROUP_MIN_MAX_SELECT::update_max_result()
{
  Item_sum *max_func;

  max_functions_it->rewind();
  while ((max_func= (*max_functions_it)++))
    max_func->reset_and_add();
}


/*
  Append comma-separated list of keys this quick select uses to key_names;
  append comma-separated list of corresponding used lengths to used_lengths.

  SYNOPSIS
    QUICK_GROUP_MIN_MAX_SELECT::add_keys_and_lengths()
    key_names    [out] Names of used indexes
    used_lengths [out] Corresponding lengths of the index names

  DESCRIPTION
    This method is used by select_describe to extract the names of the
    indexes used by a quick select.

*/

void QUICK_GROUP_MIN_MAX_SELECT::add_keys_and_lengths(String *key_names,
                                                      String *used_lengths)
{
  char buf[64];
  uint length;
  key_names->append(index_info->name);
  length= longlong2str(max_used_key_length, buf, 10) - buf;
  used_lengths->append(buf, length);
}


#ifndef DBUG_OFF

static void print_sel_tree(PARAM *param, SEL_TREE *tree, key_map *tree_map,
                           const char *msg)
{
  SEL_ARG **key,**end;
  int idx;
  char buff[1024];
  DBUG_ENTER("print_sel_tree");

  String tmp(buff,sizeof(buff),&my_charset_bin);
  tmp.length(0);
  for (idx= 0,key=tree->keys, end=key+param->keys ;
       key != end ;
       key++,idx++)
  {
    if (tree_map->is_set(idx))
    {
      uint keynr= param->real_keynr[idx];
      if (tmp.length())
        tmp.append(',');
      tmp.append(param->table->key_info[keynr].name);
    }
  }
  if (!tmp.length())
    tmp.append(STRING_WITH_LEN("(empty)"));

  DBUG_PRINT("info", ("SEL_TREE: %p (%s)  scans: %s", tree, msg, tmp.ptr()));
  DBUG_VOID_RETURN;
}


static void print_ror_scans_arr(TABLE *table, const char *msg,
                                struct st_ror_scan_info **start,
                                struct st_ror_scan_info **end)
{
  DBUG_ENTER("print_ror_scans_arr");

  char buff[1024];
  String tmp(buff,sizeof(buff),&my_charset_bin);
  tmp.length(0);
  for (;start != end; start++)
  {
    if (tmp.length())
      tmp.append(',');
    tmp.append(table->key_info[(*start)->keynr].name);
  }
  if (!tmp.length())
    tmp.append(STRING_WITH_LEN("(empty)"));
  DBUG_PRINT("info", ("ROR key scans (%s): %s", msg, tmp.ptr()));
  fprintf(DBUG_FILE,"ROR key scans (%s): %s", msg, tmp.ptr());

  DBUG_VOID_RETURN;
}


#endif /* !DBUG_OFF */

#ifdef OPTIMIZER_TRACE

/**
  Print a key to a string

  @param[out] out          String the key is appended to
  @param[in]  key_part     Index components description
  @param[in]  key          Key tuple
  @param[in]  used_length  Key tuple length
*/
static void
print_key_value(String *out, const KEY_PART_INFO *key_part, const uchar *key)
{
  String tmp;
  uint store_length;
  TABLE *table= key_part->field->table;
  my_bitmap_map *old_sets[2];

  dbug_tmp_use_all_columns(table, old_sets, table->read_set,
                           table->write_set);

  Field *field= key_part->field;
  store_length= key_part->store_length;

  if (field->real_maybe_null())
  {
    /*
      Byte 0 of key is the null-byte. If set, key is NULL.
      Otherwise, print the key value starting immediately after the
      null-byte
    */
    if (*key)
    {
      out->append(STRING_WITH_LEN("NULL"));
      goto restore_col_map;
    }
    key++;                                    // Skip null byte
    store_length--;
  }
  field->set_key_image(key, key_part->length);
  if (field->type() == MYSQL_TYPE_BIT)
    (void) field->val_int_as_str(&tmp, 1); // may change tmp's charset
  else
    field->val_str(&tmp); // may change tmp's charset
  out->append(tmp.ptr(), tmp.length(), tmp.charset());

restore_col_map:
  dbug_tmp_restore_column_maps(table->read_set, table->write_set, old_sets);
}

/**
  Append range info for a key part to a string

  @param[in,out] out          String the range info is appended to
  @param[in]     key_part     Indexed column used in a range select
  @param[in]     min_key      Key tuple describing lower bound of range
  @param[in]     max_key      Key tuple describing upper bound of range
  @param[in]     flag         Key range flags defining what min_key
                              and max_key represent @see my_base.h
 */
static void append_range(String *out,
                         const KEY_PART_INFO *key_part,
                         const uchar *min_key, const uchar *max_key,
                         const uint flag)
{
  if (out->length() > 0)
    out->append(STRING_WITH_LEN(" AND "));

  if (!(flag & NO_MIN_RANGE))
  {
    print_key_value(out, key_part, min_key);
    if (flag & NEAR_MIN)
      out->append(STRING_WITH_LEN(" < "));
    else
      out->append(STRING_WITH_LEN(" <= "));
  }

  out->append(key_part->field->field_name);

  if (!(flag & NO_MAX_RANGE))
  {
    if (flag & NEAR_MAX)
      out->append(STRING_WITH_LEN(" < "));
    else
      out->append(STRING_WITH_LEN(" <= "));
    print_key_value(out, key_part, max_key);
  }
}

/**
  Traverse an R-B tree of range conditions and append all ranges for this
  keypart and consecutive keyparts to the optimizer trace. See
  description of R-B trees/SEL_ARG for details on how ranges are
  linked.

  @param[in,out] trace_range   Optimizer trace array ranges are appended to
  @param[in]     range_so_far  String containing ranges for keyparts prior
                               to this keypart.
  @param[in]     keypart_root  The root of the R-B tree containing intervals
                               for this keypart.
  @param[in]     key_parts     Index components description, used when adding
                               information to the optimizer trace
*/
static void trace_range_all_keyparts(Opt_trace_array &trace_range,
                                     const String *range_so_far,
                                     SEL_ARG *keypart_root,
                                     const KEY_PART_INFO *key_parts)
{
  DBUG_ASSERT(keypart_root && keypart_root != &null_element);

  // Navigate to first interval in red-black tree
  const KEY_PART_INFO *cur_key_part= key_parts + keypart_root->part;
  const SEL_ARG *keypart_range= keypart_root->first();

  while (keypart_range)
  {
    String range_cur_keypart= String(*range_so_far);

    // Append the current range to the range String
    append_range(&range_cur_keypart, cur_key_part,
                 keypart_range->min_value, keypart_range->max_value,
                 keypart_range->min_flag | keypart_range->max_flag);

    if (keypart_range->next_key_part)
    {
      // Not done - there are ranges in consecutive keyparts as well
      trace_range_all_keyparts(trace_range, &range_cur_keypart,
                               keypart_range->next_key_part, key_parts);
    }
    else
    {
      /*
        This is the last keypart with a range. Print full range
        info to the optimizer trace
      */
      trace_range.add_utf8(range_cur_keypart.ptr(),
                           range_cur_keypart.length());
    }
    keypart_range= keypart_range->next;
  }

}

#endif //OPTIMIZER_TRACE

/*****************************************************************************
** Print a quick range for debugging
** TODO:
** This should be changed to use a String to store each row instead
** of locking the DEBUG stream !
*****************************************************************************/

#ifndef DBUG_OFF

static void
print_multiple_key_values(KEY_PART *key_part, const uchar *key,
                          uint used_length)
{
  char buff[1024];
  const uchar *key_end= key+used_length;
  String tmp(buff,sizeof(buff),&my_charset_bin);
  uint store_length;
  TABLE *table= key_part->field->table;
  my_bitmap_map *old_sets[2];

  dbug_tmp_use_all_columns(table, old_sets, table->read_set, table->write_set);

  for (; key < key_end; key+=store_length, key_part++)
  {
    Field *field=      key_part->field;
    store_length= key_part->store_length;

    if (field->real_maybe_null())
    {
      if (*key)
      {
        fwrite("NULL",sizeof(char),4,DBUG_FILE);
        continue;
      }
      key++;                                    // Skip null byte
      store_length--;
    }
    field->set_key_image(key, key_part->length);
    if (field->type() == MYSQL_TYPE_BIT)
      (void) field->val_int_as_str(&tmp, 1);
    else
      field->val_str(&tmp);
    fwrite(tmp.ptr(),sizeof(char),tmp.length(),DBUG_FILE);
    if (key+store_length < key_end)
      fputc('/',DBUG_FILE);
  }
  dbug_tmp_restore_column_maps(table->read_set, table->write_set, old_sets);
}

static void print_quick(QUICK_SELECT_I *quick, const key_map *needed_reg)
{
  char buf[MAX_KEY/8+1];
  TABLE *table;
  my_bitmap_map *old_sets[2];
  DBUG_ENTER("print_quick");
  if (!quick)
    DBUG_VOID_RETURN;
  DBUG_LOCK_FILE;

  table= quick->head;
  dbug_tmp_use_all_columns(table, old_sets, table->read_set, table->write_set);
  quick->dbug_dump(0, TRUE);
  dbug_tmp_restore_column_maps(table->read_set, table->write_set, old_sets);

  fprintf(DBUG_FILE,"other_keys: 0x%s:\n", needed_reg->print(buf));

  DBUG_UNLOCK_FILE;
  DBUG_VOID_RETURN;
}

void QUICK_RANGE_SELECT::dbug_dump(int indent, bool verbose)
{
  /* purecov: begin inspected */
  fprintf(DBUG_FILE, "%*squick range select, key %s, length: %d\n",
          indent, "", head->key_info[index].name, max_used_key_length);

  if (verbose)
  {
    QUICK_RANGE *range;
    QUICK_RANGE **pr= (QUICK_RANGE**)ranges.buffer;
    QUICK_RANGE **end_range= pr + ranges.elements;
    for (; pr != end_range; ++pr)
    {
      fprintf(DBUG_FILE, "%*s", indent + 2, "");
      range= *pr;
      if (!(range->flag & NO_MIN_RANGE))
      {
        print_multiple_key_values(key_parts, range->min_key,
                                  range->min_length);
        if (range->flag & NEAR_MIN)
          fputs(" < ",DBUG_FILE);
        else
          fputs(" <= ",DBUG_FILE);
      }
      fputs("X",DBUG_FILE);

      if (!(range->flag & NO_MAX_RANGE))
      {
        if (range->flag & NEAR_MAX)
          fputs(" < ",DBUG_FILE);
        else
          fputs(" <= ",DBUG_FILE);
        print_multiple_key_values(key_parts, range->max_key,
                                  range->max_length);
      }
      fputs("\n",DBUG_FILE);
    }
  }
  /* purecov: end */
}

void QUICK_INDEX_MERGE_SELECT::dbug_dump(int indent, bool verbose)
{
  List_iterator_fast<QUICK_RANGE_SELECT> it(quick_selects);
  QUICK_RANGE_SELECT *quick;
  fprintf(DBUG_FILE, "%*squick index_merge select\n", indent, "");
  fprintf(DBUG_FILE, "%*smerged scans {\n", indent, "");
  while ((quick= it++))
    quick->dbug_dump(indent+2, verbose);
  if (pk_quick_select)
  {
    fprintf(DBUG_FILE, "%*sclustered PK quick:\n", indent, "");
    pk_quick_select->dbug_dump(indent+2, verbose);
  }
  fprintf(DBUG_FILE, "%*s}\n", indent, "");
}

void QUICK_ROR_INTERSECT_SELECT::dbug_dump(int indent, bool verbose)
{
  List_iterator_fast<QUICK_RANGE_SELECT> it(quick_selects);
  QUICK_RANGE_SELECT *quick;
  fprintf(DBUG_FILE, "%*squick ROR-intersect select, %scovering\n",
          indent, "", need_to_fetch_row? "":"non-");
  fprintf(DBUG_FILE, "%*smerged scans {\n", indent, "");
  while ((quick= it++))
    quick->dbug_dump(indent+2, verbose);
  if (cpk_quick)
  {
    fprintf(DBUG_FILE, "%*sclustered PK quick:\n", indent, "");
    cpk_quick->dbug_dump(indent+2, verbose);
  }
  fprintf(DBUG_FILE, "%*s}\n", indent, "");
}

void QUICK_ROR_UNION_SELECT::dbug_dump(int indent, bool verbose)
{
  List_iterator_fast<QUICK_SELECT_I> it(quick_selects);
  QUICK_SELECT_I *quick;
  fprintf(DBUG_FILE, "%*squick ROR-union select\n", indent, "");
  fprintf(DBUG_FILE, "%*smerged scans {\n", indent, "");
  while ((quick= it++))
    quick->dbug_dump(indent+2, verbose);
  fprintf(DBUG_FILE, "%*s}\n", indent, "");
}

/*
  Print quick select information to DBUG_FILE.

  SYNOPSIS
    QUICK_GROUP_MIN_MAX_SELECT::dbug_dump()
    indent  Indentation offset
    verbose If TRUE show more detailed output.

  DESCRIPTION
    Print the contents of this quick select to DBUG_FILE. The method also
    calls dbug_dump() for the used quick select if any.

  IMPLEMENTATION
    Caller is responsible for locking DBUG_FILE before this call and unlocking
    it afterwards.

  RETURN
    None
*/

void QUICK_GROUP_MIN_MAX_SELECT::dbug_dump(int indent, bool verbose)
{
  fprintf(DBUG_FILE,
          "%*squick_group_min_max_select: index %s (%d), length: %d\n",
          indent, "", index_info->name, index, max_used_key_length);
  if (key_infix_len > 0)
  {
    fprintf(DBUG_FILE, "%*susing key_infix with length %d:\n",
            indent, "", key_infix_len);
  }
  if (quick_prefix_select)
  {
    fprintf(DBUG_FILE, "%*susing quick_range_select:\n", indent, "");
    quick_prefix_select->dbug_dump(indent + 2, verbose);
  }
  if (min_max_ranges.elements > 0)
  {
    fprintf(DBUG_FILE, "%*susing %d quick_ranges for MIN/MAX:\n",
            indent, "", min_max_ranges.elements);
  }
}


#endif /* !DBUG_OFF */<|MERGE_RESOLUTION|>--- conflicted
+++ resolved
@@ -10975,9 +10975,7 @@
     trace_group.add("usable", false).
       add_alnum("cause", "unsupported_predicate_on_agg_attribute");
     DBUG_RETURN(NULL);
-<<<<<<< HEAD
-  }
-=======
+  }
 
   /*
     Check (SA6) if clustered key is used
@@ -10986,7 +10984,6 @@
       table->file->primary_key_is_clustered())
     DBUG_RETURN(NULL);
 
->>>>>>> f658ed93
   /* The query passes all tests, so construct a new TRP object. */
   read_plan= new (param->mem_root)
                  TRP_GROUP_MIN_MAX(have_min, have_max, is_agg_distinct,
