--- conflicted
+++ resolved
@@ -43,13 +43,8 @@
 			        $(DESTDIR)$(pkgdatadir)/$$lang/errmsg.sys; \
 	done
 	$(mkinstalldirs) $(DESTDIR)$(pkgdatadir)/charsets
-<<<<<<< HEAD
-		$(INSTALL_DATA) $(srcdir)/errmsg-utf8.txt \
+		$(INSTALL_DATA) $(builddir)/errmsg-utf8.txt \
 	        $(DESTDIR)$(pkgdatadir)/errmsg-utf8.txt; \
-=======
-		$(INSTALL_DATA) $(builddir)/errmsg.txt \
-	        $(DESTDIR)$(pkgdatadir)/errmsg.txt; \
->>>>>>> 00509de2
 	$(INSTALL_DATA) $(srcdir)/charsets/README $(DESTDIR)$(pkgdatadir)/charsets/README
 	$(INSTALL_DATA) $(srcdir)/charsets/*.xml $(DESTDIR)$(pkgdatadir)/charsets
 
