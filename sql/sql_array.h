#ifndef SQL_ARRAY_INCLUDED
#define SQL_ARRAY_INCLUDED

/* Copyright (c) 2003, 2010, Oracle and/or its affiliates. All rights reserved.

   This program is free software; you can redistribute it and/or modify
   it under the terms of the GNU General Public License as published by
   the Free Software Foundation; version 2 of the License.

   This program is distributed in the hope that it will be useful,
   but WITHOUT ANY WARRANTY; without even the implied warranty of
   MERCHANTABILITY or FITNESS FOR A PARTICULAR PURPOSE.  See the
   GNU General Public License for more details.

   You should have received a copy of the GNU General Public License
   along with this program; if not, write to the Free Software Foundation,
   51 Franklin Street, Suite 500, Boston, MA 02110-1335 USA */

#include <my_sys.h>

/*
  A typesafe wrapper around DYNAMIC_ARRAY
*/

template <class Elem> class Dynamic_array
{
  DYNAMIC_ARRAY  array;
public:
  Dynamic_array(uint prealloc=16, uint increment=16)
  {
    init(prealloc, increment);
  }

  void init(uint prealloc=16, uint increment=16)
  {
    my_init_dynamic_array(&array, sizeof(Elem), prealloc, increment);
  }

  Elem& at(int idx)
  {
    return *(((Elem*)array.buffer) + idx);
  }

  Elem *front()
  {
    return (Elem*)array.buffer;
  }

  Elem *back()
  {
    return ((Elem*)array.buffer) + array.elements;
  }

  bool append(Elem &el)
  {
    return (insert_dynamic(&array, (uchar*)&el));
  }

  int elements()
  {
    return array.elements;
  }

  void clear()
  {
    array.elements= 0;
  }

  ~Dynamic_array()
  {
    delete_dynamic(&array);
  }

  typedef int (*CMP_FUNC)(const Elem *el1, const Elem *el2);

  void sort(CMP_FUNC cmp_func)
  {
    my_qsort(array.buffer, array.elements, sizeof(Elem), (qsort_cmp)cmp_func);
  }
};

<<<<<<< HEAD
=======

/* 
  Array of pointers to Elem that uses memory from MEM_ROOT

  MEM_ROOT has no realloc() so this is supposed to be used for cases when
  reallocations are rare.
*/

template <class Elem> class Array
{
  enum {alloc_increment = 16};
  Elem **buffer;
  uint n_elements, max_element;
public:
  Array(MEM_ROOT *mem_root, uint prealloc=16)
  {
    buffer= (Elem**)alloc_root(mem_root, prealloc * sizeof(Elem**));
    max_element = buffer? prealloc : 0;
    n_elements= 0;
  }

  Elem& at(int idx)
  {
    return *(((Elem*)buffer) + idx);
  }

  Elem **front()
  {
    return buffer;
  }

  Elem **back()
  {
    return buffer + n_elements;
  }

  bool append(MEM_ROOT *mem_root, Elem *el)
  {
    if (n_elements == max_element)
    {
      Elem **newbuf;
      if (!(newbuf= (Elem**)alloc_root(mem_root, (n_elements + alloc_increment)*
                                                  sizeof(Elem**))))
      {
        return FALSE;
      }
      memcpy(newbuf, buffer, n_elements*sizeof(Elem*));
      buffer= newbuf;
    }
    buffer[n_elements++]= el;
    return FALSE;
  }

  int elements()
  {
    return n_elements;
  }

  void clear()
  {
    n_elements= 0;
  }

  typedef int (*CMP_FUNC)(Elem * const *el1, Elem *const *el2);

  void sort(CMP_FUNC cmp_func)
  {
    my_qsort(buffer, n_elements, sizeof(Elem*), (qsort_cmp)cmp_func);
  }
};

>>>>>>> d93509e8
#endif /* SQL_ARRAY_INCLUDED */<|MERGE_RESOLUTION|>--- conflicted
+++ resolved
@@ -79,8 +79,6 @@
   }
 };
 
-<<<<<<< HEAD
-=======
 
 /* 
   Array of pointers to Elem that uses memory from MEM_ROOT
@@ -152,5 +150,4 @@
   }
 };
 
->>>>>>> d93509e8
 #endif /* SQL_ARRAY_INCLUDED */