/*
   Copyright (c) 2005, 2011, Oracle and/or its affiliates. All rights reserved.

   This program is free software; you can redistribute it and/or modify
   it under the terms of the GNU General Public License as published by
   the Free Software Foundation; version 2 of the License.

   This program is distributed in the hope that it will be useful,
   but WITHOUT ANY WARRANTY; without even the implied warranty of
   MERCHANTABILITY or FITNESS FOR A PARTICULAR PURPOSE.  See the
   GNU General Public License for more details.

   You should have received a copy of the GNU General Public License
   along with this program; if not, write to the Free Software
   Foundation, Inc., 51 Franklin St, Fifth Floor, Boston, MA  02110-1301  USA */

#include "sql_priv.h"
#include "sql_binlog.h"
#include "sql_parse.h"
#include "sql_acl.h"
#include "rpl_info.h"
#include "rpl_info_factory.h"
#include "base64.h"
#include "rpl_slave.h"                              // apply_event_and_update_pos
#include "log_event.h"                          // Format_description_log_event,
                                                // EVENT_LEN_OFFSET,
                                                // EVENT_TYPE_OFFSET,
                                                // FORMAT_DESCRIPTION_LOG_EVENT,
                                                // START_EVENT_V3,
                                                // Log_event_type,
                                                // Log_event


/**
  Check if the event type is allowed in a BINLOG statement.

  @retval 0 if the event type is ok.
  @retval 1 if the event type is not ok.
*/
static int check_event_type(int type, Relay_log_info *rli)
{
  Format_description_log_event *fd_event=
    rli->relay_log.description_event_for_exec;

  /*
    Convert event type id of certain old versions (see comment in
    Format_description_log_event::Format_description_log_event(char*,...)).
  */
  if (fd_event && fd_event->event_type_permutation)
  {
#ifndef DBUG_OFF
    Log_event_type new_type;
    new_type= (Log_event_type) fd_event->event_type_permutation[type];
    DBUG_PRINT("info", ("converting event type %d to %d (%s)",
                        type, new_type, Log_event::get_type_str(new_type)));
#endif
    type= fd_event->event_type_permutation[type];
  }

  switch (type)
  {
  case START_EVENT_V3:
  case FORMAT_DESCRIPTION_EVENT:
    /*
      We need a preliminary FD event in order to parse the FD event,
      if we don't already have one.
    */
    if (!fd_event)
      if (!(rli->relay_log.description_event_for_exec=
            new Format_description_log_event(4)))
      {
        my_error(ER_OUTOFMEMORY, MYF(0), 1);
        return 1;
      }

    /* It is always allowed to execute FD events. */
    return 0;

  case ROWS_QUERY_LOG_EVENT:
  case TABLE_MAP_EVENT:
  case WRITE_ROWS_EVENT:
  case UPDATE_ROWS_EVENT:
  case DELETE_ROWS_EVENT:
  case PRE_GA_WRITE_ROWS_EVENT:
  case PRE_GA_UPDATE_ROWS_EVENT:
  case PRE_GA_DELETE_ROWS_EVENT:
    /*
      Row events are only allowed if a Format_description_event has
      already been seen.
    */
    if (fd_event)
      return 0;
    else
    {
      my_error(ER_NO_FORMAT_DESCRIPTION_EVENT_BEFORE_BINLOG_STATEMENT,
               MYF(0), Log_event::get_type_str((Log_event_type)type));
      return 1;
    }
    break;

  default:
    /*
      It is not meaningful to execute other events than row-events and
      FD events. It would even be dangerous to execute Stop_log_event
      and Rotate_log_event since they call flush_relay_log_info, which
      is not allowed to call by other threads than the slave SQL
      thread when the slave SQL thread is running.
    */
    my_error(ER_ONLY_FD_AND_RBR_EVENTS_ALLOWED_IN_BINLOG_STATEMENT,
             MYF(0), Log_event::get_type_str((Log_event_type)type));
    return 1;
  }
}

/**
  Execute a BINLOG statement.

  To execute the BINLOG command properly the server needs to know
  which format the BINLOG command's event is in.  Therefore, the first
  BINLOG statement seen must be a base64 encoding of the
  Format_description_log_event, as outputted by mysqlbinlog.  This
  Format_description_log_event is cached in
  rli->description_event_for_exec.

  @param thd Pointer to THD object for the client thread executing the
  statement.
*/

void mysql_client_binlog_statement(THD* thd)
{
  DBUG_ENTER("mysql_client_binlog_statement");
  DBUG_PRINT("info",("binlog base64: '%*s'",
                     (int) (thd->lex->comment.length < 2048 ?
                            thd->lex->comment.length : 2048),
                     thd->lex->comment.str));

  if (check_global_access(thd, SUPER_ACL))
    DBUG_VOID_RETURN;

  size_t coded_len= thd->lex->comment.length;
  if (!coded_len)
  {
    my_error(ER_SYNTAX_ERROR, MYF(0));
    DBUG_VOID_RETURN;
  }
  size_t decoded_len= base64_needed_decoded_length(coded_len);

  /*
    option_bits will be changed when applying the event. But we don't expect
    it be changed permanently after BINLOG statement, so backup it first.
    It will be restored at the end of this function.
  */
  ulonglong thd_options= thd->variables.option_bits;

  /*
    Allocation
  */
  int err= 0;
  Relay_log_info *rli= thd->rli_fake;
  if (!rli)
  {
    if ((rli= Rpl_info_factory::create_rli(INFO_REPOSITORY_FILE, FALSE)))
    {
      thd->rli_fake= rli;
      rli->info_thd= thd;
    }
  }

  const char *error= 0;
  char *buf= (char *) my_malloc(decoded_len, MYF(MY_WME));
  Log_event *ev = 0;

  /*
    Out of memory check
  */
  if (!(rli && buf))
  {
    my_error(ER_OUTOFMEMORY, MYF(0), 1);  /* needed 1 bytes */
    goto end;
  }

  DBUG_ASSERT(rli->belongs_to_client());

  for (char const *strptr= thd->lex->comment.str ;
       strptr < thd->lex->comment.str + thd->lex->comment.length ; )
  {
    char const *endptr= 0;
    int bytes_decoded= base64_decode(strptr, coded_len, buf, &endptr,
                                     MY_BASE64_DECODE_ALLOW_MULTIPLE_CHUNKS);

#ifndef HAVE_purify
      /*
        This debug printout should not be used for valgrind builds
        since it will read from unassigned memory.
      */
    DBUG_PRINT("info",
               ("bytes_decoded: %d  strptr: 0x%lx  endptr: 0x%lx ('%c':%d)",
                bytes_decoded, (long) strptr, (long) endptr, *endptr,
                *endptr));
#endif

    if (bytes_decoded < 0)
    {
      my_error(ER_BASE64_DECODE_ERROR, MYF(0));
      goto end;
    }
    else if (bytes_decoded == 0)
      break; // If no bytes where read, the string contained only whitespace

    DBUG_ASSERT(bytes_decoded > 0);
    DBUG_ASSERT(endptr > strptr);
    coded_len-= endptr - strptr;
    strptr= endptr;

    /*
      Now we have one or more events stored in the buffer. The size of
      the buffer is computed based on how much base64-encoded data
      there were, so there should be ample space for the data (maybe
      even too much, since a statement can consist of a considerable
      number of events).

      TODO: Switch to use a stream-based base64 encoder/decoder in
      order to be able to read exactly what is necessary.
    */

    DBUG_PRINT("info",("binlog base64 decoded_len: %lu  bytes_decoded: %d",
                       (ulong) decoded_len, bytes_decoded));

    /*
      Now we start to read events of the buffer, until there are no
      more.
    */
    for (char *bufptr= buf ; bytes_decoded > 0 ; )
    {
      /*
        Checking that the first event in the buffer is not truncated.
      */
      ulong event_len;
      if (bytes_decoded < EVENT_LEN_OFFSET + 4 || 
          (event_len= uint4korr(bufptr + EVENT_LEN_OFFSET)) > 
           (uint) bytes_decoded)
      {
        my_error(ER_SYNTAX_ERROR, MYF(0));
        goto end;
      }
      DBUG_PRINT("info", ("event_len=%lu, bytes_decoded=%d",
                          event_len, bytes_decoded));

      if (check_event_type(bufptr[EVENT_TYPE_OFFSET], rli))
        goto end;

      ev= Log_event::read_log_event(bufptr, event_len, &error,
                                    rli->relay_log.description_event_for_exec,
                                    0);

      DBUG_PRINT("info",("binlog base64 err=%s", error));
      if (!ev)
      {
        /*
          This could actually be an out-of-memory, but it is more likely
          caused by a bad statement
        */
        my_error(ER_SYNTAX_ERROR, MYF(0));
        goto end;
      }

      bytes_decoded -= event_len;
      bufptr += event_len;

      DBUG_PRINT("info",("ev->get_type_code()=%d", ev->get_type_code()));
      ev->thd= thd;
      /*
        We go directly to the application phase, since we don't need
        to check if the event shall be skipped or not.

        Neither do we have to update the log positions, since that is
        not used at all: the rli_fake instance is used only for error
        reporting.
      */
#if !defined(MYSQL_CLIENT) && defined(HAVE_REPLICATION)
      err= ev->apply_event(rli);
#endif
      /*
        Format_description_log_event should not be deleted because it
        will be used to read info about the relay log's format; it
        will be deleted when the SQL thread does not need it,
        i.e. when this thread terminates.
        ROWS_QUERY_LOG_EVENT if present in rli is deleted at the end
        of the event.
      */
<<<<<<< HEAD
      if (ev->get_type_code() != FORMAT_DESCRIPTION_EVENT)
      {
        if (thd->variables.binlog_rows_query_log_events)
          handle_rows_query_log_event(ev, rli);
        if (ev->get_type_code() != ROWS_QUERY_LOG_EVENT)
        {
          delete ev;
          ev= NULL;
        }
=======
      if (ev->get_type_code() != FORMAT_DESCRIPTION_EVENT &&
          ev->get_type_code() != ROWS_QUERY_LOG_EVENT)
      {
        delete ev;
        ev= NULL;
>>>>>>> 6f5a9dcb
      }
      if (err)
      {
        /*
          TODO: Maybe a better error message since the BINLOG statement
          now contains several events.
        */
        my_error(ER_UNKNOWN_ERROR, MYF(0));
        goto end;
      }
    }
  }


  DBUG_PRINT("info",("binlog base64 execution finished successfully"));
  my_ok(thd);

end:
  if ((error || err) && rli->rows_query_ev)
  {
    delete rli->rows_query_ev;
    rli->rows_query_ev= NULL;
  }
  thd->variables.option_bits= thd_options;
  rli->slave_close_thread_tables(thd);
  my_free(buf);
  DBUG_VOID_RETURN;
}<|MERGE_RESOLUTION|>--- conflicted
+++ resolved
@@ -288,23 +288,11 @@
         ROWS_QUERY_LOG_EVENT if present in rli is deleted at the end
         of the event.
       */
-<<<<<<< HEAD
-      if (ev->get_type_code() != FORMAT_DESCRIPTION_EVENT)
-      {
-        if (thd->variables.binlog_rows_query_log_events)
-          handle_rows_query_log_event(ev, rli);
-        if (ev->get_type_code() != ROWS_QUERY_LOG_EVENT)
-        {
-          delete ev;
-          ev= NULL;
-        }
-=======
       if (ev->get_type_code() != FORMAT_DESCRIPTION_EVENT &&
           ev->get_type_code() != ROWS_QUERY_LOG_EVENT)
       {
         delete ev;
         ev= NULL;
->>>>>>> 6f5a9dcb
       }
       if (err)
       {
