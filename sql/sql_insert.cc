--- conflicted
+++ resolved
@@ -1010,11 +1010,6 @@
   DBUG_RETURN(trg_error);
 
 err:
-<<<<<<< HEAD
-  if (key)
-    my_safe_afree(key,table->s->max_unique_length,MAX_KEY_LENGTH);
-=======
->>>>>>> 1f88b6fd
   info->last_errno= error;
   table->file->print_error(error,MYF(0));
 
