--- conflicted
+++ resolved
@@ -693,11 +693,15 @@
            !memcmp(pos, STRING_WITH_LEN("NULL"))) ||
 	  (length == 1 && read_info.found_null))
       {
-<<<<<<< HEAD
         if (item->type() == Item::FIELD_ITEM)
         {
           Field *field= ((Item_field *)item)->field;
-          field->reset();
+          if (field->reset())
+          {
+            my_error(ER_WARN_NULL_TO_NOTNULL, MYF(0), field->field_name,
+                     thd->row_count);
+            DBUG_RETURN(1);
+          }
           field->set_null();
           if (field == table->next_number_field)
             table->auto_increment_field_not_null= TRUE;
@@ -709,22 +713,6 @@
               field->set_warning(MYSQL_ERROR::WARN_LEVEL_WARN,
                                  ER_WARN_NULL_TO_NOTNULL, 1);
           }
-=======
-        if (field->reset())
-        {
-          my_error(ER_WARN_NULL_TO_NOTNULL, MYF(0), field->field_name,
-              thd->row_count);
-          DBUG_RETURN(1);
-        }
-	field->set_null();
-	if (!field->maybe_null())
-	{
-	  if (field->type() == FIELD_TYPE_TIMESTAMP)
-	    ((Field_timestamp*) field)->set_time();
-	  else if (field != table->next_number_field)      
-	    field->set_warning((uint) MYSQL_ERROR::WARN_LEVEL_WARN, 
-			       ER_WARN_NULL_TO_NOTNULL, 1);
->>>>>>> 0deab169
 	}
         else
           ((Item_user_var_as_out_param *)item)->set_null_value(
@@ -760,9 +748,15 @@
 	break;
       for (; item ; item= it++)
       {
-<<<<<<< HEAD
         if (item->type() == Item::FIELD_ITEM)
         {
+          Field *field= ((Item_field *)item)->field;
+          if (field->reset())
+          {
+            my_error(ER_WARN_NULL_TO_NOTNULL, MYF(0),sql_field->field->field_name,
+                     thd->row_count);
+            DBUG_RETURN(1);
+          }
           /*
             QQ: We probably should not throw warning for each field.
             But how about intention to always have the same number
@@ -777,19 +771,6 @@
         else
           ((Item_user_var_as_out_param *)item)->set_null_value(
                                                   read_info.read_charset);
-=======
-	sql_field->field->set_null();
-        if (sql_field->field->reset())
-        {
-          my_error(ER_WARN_NULL_TO_NOTNULL, MYF(0),sql_field->field->field_name,
-              thd->row_count);
-          DBUG_RETURN(1);
-        }
-	thd->cuted_fields++;
- 	push_warning_printf(thd, MYSQL_ERROR::WARN_LEVEL_WARN, 
-                	    ER_WARN_TOO_FEW_RECORDS,
-                	    ER(ER_WARN_TOO_FEW_RECORDS), thd->row_count);
->>>>>>> 0deab169
       }
     }
 
