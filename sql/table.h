/* Copyright (C) 2000 MySQL AB & MySQL Finland AB & TCX DataKonsult AB

   This program is free software; you can redistribute it and/or modify
   it under the terms of the GNU General Public License as published by
   the Free Software Foundation; either version 2 of the License, or
   (at your option) any later version.

   This program is distributed in the hope that it will be useful,
   but WITHOUT ANY WARRANTY; without even the implied warranty of
   MERCHANTABILITY or FITNESS FOR A PARTICULAR PURPOSE.  See the
   GNU General Public License for more details.

   You should have received a copy of the GNU General Public License
   along with this program; if not, write to the Free Software
   Foundation, Inc., 59 Temple Place, Suite 330, Boston, MA  02111-1307  USA */


/* Structs that defines the TABLE */

class Item;				/* Needed by ORDER */
class GRANT_TABLE;
class st_select_lex_unit;

/* Order clause list element */

typedef struct st_order {
  struct st_order *next;
  Item	 **item;			/* Point at item in select fields */
  bool	 asc;				/* true if ascending */
  bool	 free_me;			/* true if item isn't shared  */
  bool	 in_field_list;			/* true if in select field list */
  Field  *field;			/* If tmp-table group */
  char	 *buff;				/* If tmp-table group */
  table_map used,depend_map;
} ORDER;

typedef struct st_grant_info
{
  GRANT_TABLE *grant_table;
  uint version;
  ulong privilege;
  ulong want_privilege;
} GRANT_INFO;

enum tmp_table_type {NO_TMP_TABLE=0, TMP_TABLE=1, TRANSACTIONAL_TMP_TABLE=2};

typedef struct st_filesort_info
{
  IO_CACHE *io_cache;           /* If sorted through filebyte                */
  byte     *addon_buf;          /* Pointer to a buffer if sorted with fields */
  uint      addon_length;       /* Length of the buffer                      */
  struct st_sort_addon_field *addon_field;     /* Pointer to the fields info */
  void    (*unpack)(struct st_sort_addon_field *, byte *); /* To unpack back */
  byte     *record_pointers;    /* If sorted in memory                       */
  ha_rows   found_records;      /* How many records in sort                  */
} FILESORT_INFO;

/* Table cache entry struct */

class Field_timestamp;
class Field_blob;

struct st_table {
  handler *file;
  Field **field;			/* Pointer to fields */
  Field_blob **blob_field;		/* Pointer to blob fields */
  HASH	name_hash;			/* hash of field names */
  byte *record[2];			/* Pointer to records */
  byte *default_values;                 /* record with default values for INSERT */
  byte *insert_values;                  /* used by INSERT ... UPDATE */
  uint fields;				/* field count */
  uint reclength;			/* Recordlength */
  uint rec_buff_length;
  uint keys,key_parts,primary_key,max_key_length,max_unique_length;
  uint total_key_length;
  uint uniques;
  uint null_fields;			/* number of null fields */
  uint blob_fields;			/* number of blob fields */
  key_map keys_in_use, keys_for_keyread;
  key_map quick_keys, used_keys, keys_in_use_for_query;
  KEY  *key_info;			/* data of keys in database */
  TYPELIB keynames;			/* Pointers to keynames */
  ha_rows max_rows;			/* create information */
  ha_rows min_rows;			/* create information */
  ulong   avg_row_length;		/* create information */
  ulong   raid_chunksize;
  TYPELIB fieldnames;			/* Pointer to fieldnames */
  TYPELIB *intervals;			/* pointer to interval info */
  enum db_type db_type;			/* table_type for handler */
  enum row_type row_type;		/* How rows are stored */
  uint db_create_options;		/* Create options from database */
  uint db_options_in_use;		/* Options in use */
  uint db_record_offset;		/* if HA_REC_IN_SEQ */
  uint db_stat;				/* mode of file as in handler.h */
  uint raid_type,raid_chunks;
  uint status;				/* Used by postfix.. */
  uint system;				/* Set if system record */
  ulong time_stamp;			/* Set to offset+1 of record */
  uint timestamp_field_offset;
  uint next_number_index;
  uint blob_ptr_size;			/* 4 or 8 */
  uint next_number_key_offset;
  int current_lock;			/* Type of lock on table */
  enum tmp_table_type tmp_table;
  my_bool copy_blobs;			/* copy_blobs when storing */
  my_bool null_row;			/* All columns are null */
  my_bool maybe_null,outer_join;	/* Used with OUTER JOIN */
  my_bool force_index;
  my_bool distinct,const_table,no_rows;
  my_bool key_read, bulk_insert;
  my_bool crypted;
  my_bool db_low_byte_first;		/* Portable row format */
  my_bool locked_by_flush;
  my_bool locked_by_name;
  my_bool fulltext_searched;
  my_bool crashed;
  my_bool is_view;
  my_bool no_keyread;
<<<<<<< HEAD
  my_bool auto_increment_field_not_null;     
=======
  my_bool clear_query_id;               /* To reset query_id for tables and cols */
>>>>>>> 7a249b53
  Field *next_number_field,		/* Set if next_number is activated */
	*found_next_number_field,	/* Set on open */
        *rowid_field;
  Field_timestamp *timestamp_field;
  my_string comment;			/* Comment about table */
  CHARSET_INFO *table_charset;		/* Default charset of string fields */
  REGINFO reginfo;			/* field connections */
  MEM_ROOT mem_root;
  GRANT_INFO grant;

  char		*table_cache_key;
  char		*table_name,*real_name,*path;
  uint		key_length;		/* Length of key */
  uint		tablenr,used_fields,null_bytes;
  table_map	map;                    /* ID bit of table (1,2,4,8,16...) */
  ulong		version,flush_version;
  uchar		*null_flags;
  FILESORT_INFO sort;
  ORDER		*group;
  ha_rows	quick_rows[MAX_KEY];
  uint		quick_key_parts[MAX_KEY];
  key_part_map  const_key_parts[MAX_KEY];
  ulong		query_id;

  union					/* Temporary variables */
  {
    uint        temp_pool_slot;		/* Used by intern temp tables */
    struct st_table_list *pos_in_table_list;
  };
  /* number of select if it is derived table */
  uint          derived_select_number;
  THD		*in_use;		/* Which thread uses this */
  struct st_table *next,*prev;
};


#define JOIN_TYPE_LEFT	1
#define JOIN_TYPE_RIGHT	2

typedef struct st_table_list
{
  struct	st_table_list *next;
  char		*db, *alias, *real_name;
  Item		*on_expr;		/* Used with outer join */
  struct st_table_list *natural_join;	/* natural join on this table*/
  /* ... join ... USE INDEX ... IGNORE INDEX */
  List<String>	*use_index, *ignore_index; 
  /*
    Usually hold reference on opened table, but may hold reference
    to node of complete list of tables used in UNION & subselect.
  */
  union
  {
    TABLE          *table;      /* opened table */
    st_table_list  *table_list; /* pointer to node of list of all tables */
  };
  class st_select_lex_unit *derived;	/* SELECT_LEX_UNIT of derived table */
 GRANT_INFO	grant;
  thr_lock_type lock_type;
  uint		outer_join;		/* Which join type */
  uint		shared;			/* Used in union or in multi-upd */
  uint32        db_length, real_name_length;
  bool		straight;		/* optimize with prev table */
  bool          updating;               /* for replicate-do/ignore table */
  bool		force_index;		/* Prefer index over table scan */
  bool          ignore_leaves;          /* Preload only non-leaf nodes */
} TABLE_LIST;

typedef struct st_changed_table_list
{
  struct	st_changed_table_list *next;
  char		*key;
  uint32        key_length;
} CHANGED_TABLE_LIST;

typedef struct st_open_table_list
{
  struct st_open_table_list *next;
  char	*db,*table;
  uint32 in_use,locked;
} OPEN_TABLE_LIST;<|MERGE_RESOLUTION|>--- conflicted
+++ resolved
@@ -116,11 +116,8 @@
   my_bool crashed;
   my_bool is_view;
   my_bool no_keyread;
-<<<<<<< HEAD
+  my_bool clear_query_id;               /* To reset query_id for tables and cols */
   my_bool auto_increment_field_not_null;     
-=======
-  my_bool clear_query_id;               /* To reset query_id for tables and cols */
->>>>>>> 7a249b53
   Field *next_number_field,		/* Set if next_number is activated */
 	*found_next_number_field,	/* Set on open */
         *rowid_field;
