--- conflicted
+++ resolved
@@ -1796,37 +1796,6 @@
 }
 
 /********************************************************************//**
-<<<<<<< HEAD
-Resets the check_index_page_at_flush field of a page if found in the buffer
-pool. */
-UNIV_INTERN
-void
-buf_reset_check_index_page_at_flush(
-/*================================*/
-	ulint	space,	/*!< in: space id */
-	ulint	offset)	/*!< in: page number */
-{
-	buf_block_t*	block;
-	buf_pool_t*	buf_pool = buf_pool_get(space, offset);
-	rw_lock_t*	hash_lock;
-
-	block = buf_block_hash_get_s_locked(buf_pool, space, offset,
-					    &hash_lock);
-
-	if (block) {
-		if (buf_block_get_state(block) == BUF_BLOCK_FILE_PAGE) {
-			ut_ad(!buf_pool_watch_is_sentinel(buf_pool,
-							  &block->page));
-			block->check_index_page_at_flush = FALSE;
-		}
-
-		rw_lock_s_unlock(hash_lock);
-	}
-}
-
-/********************************************************************//**
-=======
->>>>>>> b46815d8
 Returns the current state of is_hashed of a page. FALSE if the page is
 not in the pool. NOTE that this operation does not fix the page in the
 pool if it is found there.
