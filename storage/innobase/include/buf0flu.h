--- conflicted
+++ resolved
@@ -108,11 +108,7 @@
 	ulint		min_n,		/*!< in: wished minimum mumber of blocks
 					flushed (it is not guaranteed that the
 					actual number is that big, though) */
-<<<<<<< HEAD
-	lsn_t		lsn_limit);	/*!< in the case BUF_FLUSH_LIST all
-=======
 	lsn_t		lsn_limit,	/*!< in the case BUF_FLUSH_LIST all
->>>>>>> f97b4529
 					blocks whose oldest_modification is
 					smaller than this should be flushed
 					(if their number does not exceed
@@ -134,19 +130,6 @@
 /*===========================*/
 	buf_pool_t*	buf_pool);	/*!< in/out: buffer pool instance */
 /******************************************************************//**
-This function picks up a single dirty page from the tail of the LRU
-list, flushes it, removes it from page_hash and LRU list and puts
-it on the free list. It is called from user threads when they are
-unable to find a replacable page at the tail of the LRU list i.e.:
-when the background LRU flushing in the page_cleaner thread is not
-fast enough to keep pace with the workload.
-@return TRUE if success. */
-UNIV_INTERN
-ibool
-buf_flush_single_page_from_LRU(
-/*===========================*/
-	buf_pool_t*	buf_pool);	/*!< in/out: buffer pool instance */
-/******************************************************************//**
 Waits until a flush batch of the given type ends */
 UNIV_INTERN
 void
@@ -197,34 +180,6 @@
 /*========================*/
 	buf_page_t*	bpage);	/*!< in: buffer control block, must be
 				buf_page_in_file(bpage) and in the LRU list */
-<<<<<<< HEAD
-
-/** @brief Statistics for selecting flush rate based on redo log
-generation speed.
-
-These statistics are generated for heuristics used in estimating the
-rate at which we should flush the dirty blocks to avoid bursty IO
-activity. Note that the rate of flushing not only depends on how many
-dirty pages we have in the buffer pool but it is also a fucntion of
-how much redo the workload is generating and at what rate. */
-
-struct buf_flush_stat_struct
-{
-	lsn_t	redo;		/**< amount of redo generated. */
-	ulint	n_flushed;	/**< number of pages flushed. */
-};
-
-/** Statistics for selecting flush rate of dirty pages. */
-typedef struct buf_flush_stat_struct buf_flush_stat_t;
-/*********************************************************************
-Update the historical stats that we are collecting for flush rate
-heuristics at the end of each interval. */
-UNIV_INTERN
-void
-buf_flush_stat_update(void);
-/*=======================*/
-=======
->>>>>>> f97b4529
 /******************************************************************//**
 page_cleaner thread tasked with flushing dirty pages from the buffer
 pools. As of now we'll have only one instance of this thread.
