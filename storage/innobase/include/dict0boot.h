--- conflicted
+++ resolved
@@ -1,10 +1,6 @@
 /*****************************************************************************
 
-<<<<<<< HEAD
-Copyright (c) 1996, 2010, Oracle and/or its affiliates. All Rights Reserved.
-=======
 Copyright (c) 1996, 2012, Oracle and/or its affiliates. All Rights Reserved.
->>>>>>> f97b4529
 
 This program is free software; you can redistribute it and/or modify it under
 the terms of the GNU General Public License as published by the Free Software
@@ -102,12 +98,8 @@
 	__attribute__((warn_unused_result));
 
 /*****************************************************************//**
-<<<<<<< HEAD
-Creates and initializes the data dictionary at the server bootstrap. */
-=======
 Creates and initializes the data dictionary at the server bootstrap.
 @return DB_SUCCESS or error code. */
->>>>>>> f97b4529
 UNIV_INTERN
 dberr_t
 dict_create(void)
@@ -302,8 +294,6 @@
 	DICT_FLD__SYS_FOREIGN_COLS__REF_COL_NAME	= 5,
 	DICT_NUM_FIELDS__SYS_FOREIGN_COLS		= 6
 };
-<<<<<<< HEAD
-=======
 /* The columns in SYS_TABLESPACES */
 enum dict_col_sys_tablespaces_enum {
 	DICT_COL__SYS_TABLESPACES__SPACE		= 0,
@@ -339,7 +329,6 @@
 length of thos fields. */
 #define	DICT_FLD_LEN_SPACE	4
 #define	DICT_FLD_LEN_FLAGS	4
->>>>>>> f97b4529
 
 /* When a row id which is zero modulo this number (which must be a power of
 two) is assigned, the field DICT_HDR_ROW_ID on the dictionary header page is
