--- conflicted
+++ resolved
@@ -158,38 +158,6 @@
 
 /*************************************************************//**
 Looks for an element in a hash table.
-<<<<<<< HEAD
-@return pointer to the first hash table node in chain having the fold
-number, NULL if not found */
-UNIV_INLINE
-ha_node_t*
-ha_search(
-/*======*/
-	hash_table_t*	table,	/*!< in: hash table */
-	ulint		fold)	/*!< in: folded value of the searched data */
-{
-	ha_node_t*	node;
-
-	hash_assert_can_search(table, fold);
-
-	node = ha_chain_get_first(table, fold);
-
-	while (node) {
-		if (node->fold == fold) {
-
-			return(node);
-		}
-
-		node = ha_chain_get_next(node);
-	}
-
-	return(NULL);
-}
-
-/*************************************************************//**
-Looks for an element in a hash table.
-=======
->>>>>>> ac32234a
 @return pointer to the data of the first hash table node in chain
 having the fold number, NULL if not found */
 UNIV_INLINE
@@ -201,15 +169,8 @@
 {
 	ha_node_t*	node;
 
-<<<<<<< HEAD
 	hash_assert_can_search(table, fold);
-=======
-	ASSERT_HASH_MUTEX_OWN(table, fold);
-#ifdef UNIV_SYNC_DEBUG
-	ut_ad(rw_lock_own(&btr_search_latch, RW_LOCK_SHARED));
-#endif /* UNIV_SYNC_DEBUG */
 	ut_ad(btr_search_enabled);
->>>>>>> ac32234a
 
 	node = ha_chain_get_first(table, fold);
 
@@ -270,15 +231,8 @@
 {
 	ha_node_t*	node;
 
-<<<<<<< HEAD
 	hash_assert_can_modify(table, fold);
-=======
-	ASSERT_HASH_MUTEX_OWN(table, fold);
-#ifdef UNIV_SYNC_DEBUG
-	ut_ad(rw_lock_own(&btr_search_latch, RW_LOCK_EX));
-#endif /* UNIV_SYNC_DEBUG */
 	ut_ad(btr_search_enabled);
->>>>>>> ac32234a
 
 	node = ha_search_with_data(table, fold, data);
 
