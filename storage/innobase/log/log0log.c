--- conflicted
+++ resolved
@@ -3146,7 +3146,6 @@
 	shutdown, because the InnoDB layer may have committed or
 	prepared transactions and we don't want to lose them. */
 
-<<<<<<< HEAD
 	total_trx = trx_sys_any_active_transactions();
 
 	if (total_trx > 0) {
@@ -3159,11 +3158,6 @@
 
 			count = 0;
 		}
-=======
-	server_busy = trx_n_mysql_transactions > 0
-		|| UT_LIST_GET_LEN(trx_sys->trx_list) > trx_n_prepared;
-	mutex_exit(&kernel_mutex);
->>>>>>> c1803d59
 
 		goto loop;
 	}
@@ -3184,9 +3178,10 @@
 
 			switch (active_thd) {
 			case SRV_NONE:
-				/* This shouldn't happen because we've already
-				checked for this case before entering the if().
-				We handle it here to avoid a compiler worning. */
+				/* This shouldn't happen because we've
+				already checked for this case before
+				entering the if().  We handle it here
+				to avoid a compiler warning. */
 				ut_error;
 			case SRV_WORKER:
 				thread_type = "worker threads";
