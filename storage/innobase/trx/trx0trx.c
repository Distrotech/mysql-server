/*****************************************************************************

<<<<<<< HEAD
Copyright (c) 1996, 2011, Oracle and/or its affiliates. All Rights Reserved.
=======
Copyright (c) 1996, 2011, Innobase Oy. All Rights Reserved.
>>>>>>> d12fa17f

This program is free software; you can redistribute it and/or modify it under
the terms of the GNU General Public License as published by the Free Software
Foundation; version 2 of the License.

This program is distributed in the hope that it will be useful, but WITHOUT
ANY WARRANTY; without even the implied warranty of MERCHANTABILITY or FITNESS
FOR A PARTICULAR PURPOSE. See the GNU General Public License for more details.

You should have received a copy of the GNU General Public License along with
this program; if not, write to the Free Software Foundation, Inc., 59 Temple
Place, Suite 330, Boston, MA 02111-1307 USA

*****************************************************************************/

/**************************************************//**
@file trx/trx0trx.c
The transaction

Created 3/26/1996 Heikki Tuuri
*******************************************************/

#include "trx0trx.h"

#ifdef UNIV_NONINL
#include "trx0trx.ic"
#endif

#include "trx0undo.h"
#include "trx0rseg.h"
#include "log0log.h"
#include "que0que.h"
#include "lock0lock.h"
#include "trx0roll.h"
#include "usr0sess.h"
#include "read0read.h"
#include "srv0srv.h"
#include "srv0start.h"
#include "thr0loc.h"
#include "btr0sea.h"
#include "os0proc.h"
#include "trx0xa.h"
#include "trx0purge.h"
#include "ha_prototypes.h"
#include "srv0mon.h"

/** Dummy session used currently in MySQL interface */
UNIV_INTERN sess_t*		trx_dummy_sess = NULL;

/** Number of transactions currently allocated for MySQL: protected by
trx_sys->lock */
UNIV_INTERN ulint		trx_n_mysql_transactions = 0;

#ifdef UNIV_PFS_MUTEX
/* Key to register the mutex with performance schema */
UNIV_INTERN mysql_pfs_key_t	trx_mutex_key;
/* Key to register the mutex with performance schema */
UNIV_INTERN mysql_pfs_key_t	trx_undo_mutex_key;
#endif /* UNIV_PFS_MUTEX */

/*************************************************************//**
Set detailed error message for the transaction. */
UNIV_INTERN
void
trx_set_detailed_error(
/*===================*/
	trx_t*		trx,	/*!< in: transaction struct */
	const char*	msg)	/*!< in: detailed error message */
{
	ut_strlcpy(trx->detailed_error, msg, sizeof(trx->detailed_error));
}

/*************************************************************//**
Set detailed error message for the transaction from a file. Note that the
file is rewinded before reading from it. */
UNIV_INTERN
void
trx_set_detailed_error_from_file(
/*=============================*/
	trx_t*	trx,	/*!< in: transaction struct */
	FILE*	file)	/*!< in: file to read message from */
{
	os_file_read_string(file, trx->detailed_error,
			    sizeof(trx->detailed_error));
}

/****************************************************************//**
Creates and initializes a transaction object. It must be explicitly
started with trx_start_if_not_started() before using it. The default
isolation level is TRX_ISO_REPEATABLE_READ.
@return transaction instance, should never be NULL */
static
trx_t*
trx_create(void)
/*============*/
{
	trx_t*	trx;

	trx = mem_zalloc(sizeof(*trx));

	mutex_create(trx_mutex_key, &trx->mutex, SYNC_TRX);

	trx->magic_n = TRX_MAGIC_N;

	trx->state = TRX_STATE_NOT_STARTED;

	trx->isolation_level = TRX_ISO_REPEATABLE_READ;

	trx->no = IB_ULONGLONG_MAX;

	trx->support_xa = TRUE;

	trx->check_foreigns = TRUE;
	trx->check_unique_secondary = TRUE;

	trx->dict_operation = TRX_DICT_OP_NONE;

	mutex_create(trx_undo_mutex_key, &trx->undo_mutex, SYNC_TRX_UNDO);

	trx->error_state = DB_SUCCESS;

	trx->lock.que_state = TRX_QUE_RUNNING;

	trx->lock.lock_heap = mem_heap_create_typed(
		256, MEM_HEAP_FOR_LOCK_HEAP);

	trx->search_latch_timeout = BTR_SEA_TIMEOUT;

	trx->global_read_view_heap = mem_heap_create(256);

	trx->xid.formatID = -1;

	trx->op_info = "";

	/* Remember to free the vector explicitly in trx_free(). */
	trx->autoinc_locks = ib_vector_create(
		mem_heap_create(sizeof(ib_vector_t) + sizeof(void*) * 4), 4);

	return(trx);
}

/********************************************************************//**
Creates a transaction object for background operations by the master thread.
@return	own: transaction object */
UNIV_INTERN
trx_t*
trx_allocate_for_background(void)
/*=============================*/
{
	trx_t*	trx;

	trx = trx_create();
	trx->sess = trx_dummy_sess;

	return(trx);
}

/********************************************************************//**
Creates a transaction object for MySQL.
@return	own: transaction object */
UNIV_INTERN
trx_t*
trx_allocate_for_mysql(void)
/*========================*/
{
	trx_t*	trx;

	trx = trx_allocate_for_background();

	rw_lock_x_lock(&trx_sys->lock);

	++trx_n_mysql_transactions;

	ut_d(trx->in_mysql_trx_list = TRUE);
	UT_LIST_ADD_FIRST(mysql_trx_list, trx_sys->mysql_trx_list, trx);

	rw_lock_x_unlock(&trx_sys->lock);

	trx->mysql_thread_id = os_thread_get_curr_id();

	trx->mysql_process_no = os_proc_get_number();

	return(trx);
}

/********************************************************************//**
Releases the search latch if trx has reserved it. */
UNIV_INTERN
void
trx_search_latch_release_if_reserved(
/*=================================*/
	trx_t*	   trx) /*!< in: transaction */
{
	if (trx->has_search_latch) {
		rw_lock_s_unlock(&btr_search_latch);

		trx->has_search_latch = FALSE;
	}
}

/********************************************************************//**
Frees a transaction object. */
static
void
trx_free(
/*=====*/
	trx_t*	trx)	/*!< in, own: trx object */
{
	if (UNIV_UNLIKELY(trx->declared_to_be_inside_innodb)) {
		ut_print_timestamp(stderr);
		fputs("  InnoDB: Error: Freeing a trx which is declared"
		      " to be processing\n"
		      "InnoDB: inside InnoDB.\n", stderr);
		trx_print(stderr, trx, 600);
		putc('\n', stderr);

		/* This is an error but not a fatal error. We must keep
		the counters like srv_conc_n_threads accurate. */
		srv_conc_force_exit_innodb(trx);
	}

	if (UNIV_UNLIKELY(trx->n_mysql_tables_in_use != 0
			  || trx->mysql_n_tables_locked != 0)) {

		ut_print_timestamp(stderr);
		fprintf(stderr,
			"  InnoDB: Error: MySQL is freeing a thd\n"
			"InnoDB: though trx->n_mysql_tables_in_use is %lu\n"
			"InnoDB: and trx->mysql_n_tables_locked is %lu.\n",
			(ulong)trx->n_mysql_tables_in_use,
			(ulong)trx->mysql_n_tables_locked);
		trx_print(stderr, trx, 600);
		ut_print_buf(stderr, trx, sizeof(trx_t));
		putc('\n', stderr);
	}

	trx_mutex_enter(trx);

	ut_a(trx->magic_n == TRX_MAGIC_N);

	trx->magic_n = 11112222;

	ut_a(trx->state == TRX_STATE_NOT_STARTED);

	mutex_free(&trx->undo_mutex);

	ut_a(trx->insert_undo == NULL);
	ut_a(trx->update_undo == NULL);

	if (trx->undo_no_arr != NULL) {
		trx_undo_arr_free(trx->undo_no_arr);
	}

	ut_a(trx->lock.wait_lock == NULL);
	ut_a(trx->lock.wait_thr == NULL);

	ut_a(!trx->has_search_latch);

	ut_a(trx->dict_operation_lock_mode == 0);

	if (trx->lock.lock_heap) {
		mem_heap_free(trx->lock.lock_heap);
	}

	ut_a(UT_LIST_GET_LEN(trx->lock.trx_locks) == 0);

	if (trx->global_read_view_heap) {
		mem_heap_free(trx->global_read_view_heap);
	}

	trx->global_read_view = NULL;

	ut_a(trx->read_view == NULL);

	ut_a(ib_vector_is_empty(trx->autoinc_locks));
	/* We allocated a dedicated heap for the vector. */
	ib_vector_free(trx->autoinc_locks);

	trx_mutex_exit(trx);

	mutex_free(&trx->mutex);

	mem_free(trx);
}

/********************************************************************//**
Frees a transaction object of a background operation of the master thread. */
UNIV_INTERN
void
trx_free_for_background(
/*====================*/
	trx_t*	trx)	/*!< in, own: trx object */
{
	trx_free(trx);
}

/********************************************************************//**
Frees a transaction object for MySQL. */
UNIV_INTERN
void
trx_free_for_mysql(
/*===============*/
	trx_t*	trx)	/*!< in, own: trx object */
{
	rw_lock_x_lock(&trx_sys->lock);

	ut_ad(trx->in_mysql_trx_list);
	ut_d(trx->in_mysql_trx_list = FALSE);
	UT_LIST_REMOVE(mysql_trx_list, trx_sys->mysql_trx_list, trx);

	ut_ad(trx_sys_validate_trx_list());

	--trx_n_mysql_transactions;

	rw_lock_x_unlock(&trx_sys->lock);

	trx_free_for_background(trx);
}

/****************************************************************//**
Inserts the trx handle in the trx system trx list in the right position.
The list is sorted on the trx id so that the biggest id is at the list
start. This function is used at the database startup to insert incomplete
transactions to the list. */
static
void
trx_list_insert_ordered(
/*====================*/
	trx_t*	trx)	/*!< in: trx handle */
{
	trx_t*	trx2;

	ut_a(srv_is_being_started);
	ut_ad(!trx->in_trx_list);
	ut_ad(trx->state != TRX_STATE_NOT_STARTED);
	ut_ad(trx->is_recovered);

	for (trx2 = UT_LIST_GET_FIRST(trx_sys->trx_list);
	     trx2 != NULL;
	     trx2 = UT_LIST_GET_NEXT(trx_list, trx2)) {

		ut_ad(trx2->in_trx_list);

		if (trx->id >= trx2->id) {

			ut_ad(trx->id > trx2->id);
			break;
		}
	}

	if (trx2 != NULL) {
		trx2 = UT_LIST_GET_PREV(trx_list, trx2);

		if (trx2 == NULL) {
			UT_LIST_ADD_FIRST(trx_list, trx_sys->trx_list, trx);
		} else {
			UT_LIST_INSERT_AFTER(trx_list, trx_sys->trx_list,
					     trx2, trx);
		}
	} else {
		UT_LIST_ADD_LAST(trx_list, trx_sys->trx_list, trx);
	}

	ut_ad(!trx->in_trx_list);
	ut_d(trx->in_trx_list = TRUE);
}

/****************************************************************//**
Resurrect the transactions that were doing inserts the time of the
crash, they need to be undone.
@return trx_t instance  */
static
trx_t*
trx_resurrect_insert(
/*=================*/
	trx_undo_t*	undo,		/*!< in: entry to UNDO */
	trx_rseg_t*	rseg)		/*!< in: rollback segment */
{
	trx_t*		trx;

	trx = trx_allocate_for_background();

	trx->rseg = rseg;
	trx->xid = undo->xid;
	trx->id = undo->trx_id;
	trx->insert_undo = undo;
	trx->is_recovered = TRUE;

	/* This is single-threaded startup code, we do not need the
	protection of trx->mutex or trx_sys->lock here. */

	if (undo->state != TRX_UNDO_ACTIVE) {

		/* Prepared transactions are left in the prepared state
		waiting for a commit or abort decision from MySQL */

		if (undo->state == TRX_UNDO_PREPARED) {

			fprintf(stderr,
				"InnoDB: Transaction " TRX_ID_FMT " was in the"
				" XA prepared state.\n", trx->id);

			if (srv_force_recovery == 0) {

				trx->state = TRX_STATE_PREPARED;
			} else {
				fprintf(stderr,
					"InnoDB: Since innodb_force_recovery"
					" > 0, we will rollback it anyway.\n");

				trx->state = TRX_STATE_ACTIVE;
			}
		} else {
			trx->state = TRX_STATE_COMMITTED_IN_MEMORY;
		}

		/* We give a dummy value for the trx no; this should have no
		relevance since purge is not interested in committed
		transaction numbers, unless they are in the history
		list, in which case it looks the number from the disk based
		undo log structure */

		trx->no = trx->id;
	} else {
		trx->state = TRX_STATE_ACTIVE;

		/* A running transaction always has the number
		field inited to IB_ULONGLONG_MAX */

		trx->no = IB_ULONGLONG_MAX;
	}

	if (undo->dict_operation) {
		trx_set_dict_operation(trx, TRX_DICT_OP_TABLE);
		trx->table_id = undo->table_id;
	}

	if (!undo->empty) {
		trx->undo_no = undo->top_undo_no + 1;
	}

	return(trx);
}

/****************************************************************//**
Prepared transactions are left in the prepared state waiting for a
commit or abort decision from MySQL */
static
void
trx_resurrect_update_in_prepared_state(
/*===================================*/
	trx_t*			trx,	/*!< in,out: transaction */
	const trx_undo_t*	undo)	/*!< in: update UNDO record */
{
	/* This is single-threaded startup code, we do not need the
	protection of trx->mutex or trx_sys->lock here. */

	if (undo->state == TRX_UNDO_PREPARED) {
		fprintf(stderr,
			"InnoDB: Transaction " TRX_ID_FMT 
			" was in the XA prepared state.\n", trx->id);

		if (srv_force_recovery == 0) {

			trx->state = TRX_STATE_PREPARED;
		} else {
			fprintf(stderr,
				"InnoDB: Since innodb_force_recovery"
				" > 0, we will rollback it anyway.\n");

			trx->state = TRX_STATE_ACTIVE;
		}
	} else {
		trx->state = TRX_STATE_COMMITTED_IN_MEMORY;
	}
}

/****************************************************************//**
Resurrect the transactions that were doing updates the time of the
crash, they need to be undone. */
static
void
trx_resurrect_update(
/*=================*/
	trx_t*		trx,	/*!< in/out: transaction */
	trx_undo_t*	undo,	/*!< in/out: update UNDO record */
	trx_rseg_t*	rseg)	/*!< in/out: rollback segment */
{
	trx->rseg = rseg;
	trx->xid = undo->xid;
	trx->id = undo->trx_id;
	trx->update_undo = undo;
	trx->is_recovered = TRUE;

	/* This is single-threaded startup code, we do not need the
	protection of trx->mutex or trx_sys->lock here. */

	if (undo->state != TRX_UNDO_ACTIVE) {
		trx_resurrect_update_in_prepared_state(trx, undo);

		/* We give a dummy value for the trx number */

		trx->no = trx->id;

	} else {
		trx->state = TRX_STATE_ACTIVE;

		/* A running transaction always has the number field inited to
		IB_ULONGLONG_MAX */

		trx->no = IB_ULONGLONG_MAX;
	}

	if (undo->dict_operation) {
		trx_set_dict_operation(trx, TRX_DICT_OP_TABLE);
		trx->table_id = undo->table_id;
	}

	if (!undo->empty && undo->top_undo_no >= trx->undo_no) {

		trx->undo_no = undo->top_undo_no + 1;
	}
}

/****************************************************************//**
Creates trx objects for transactions and initializes the trx list of
trx_sys at database start. Rollback segment and undo log lists must
already exist when this function is called, because the lists of
transactions to be rolled back or cleaned up are built based on the
undo log lists. */
UNIV_INTERN
void
trx_lists_init_at_db_start(void)
/*============================*/
{
	ulint		i;

	ut_a(srv_is_being_started);

	UT_LIST_INIT(trx_sys->trx_list);

	/* Look from the rollback segments if there exist undo logs for
	transactions */

	for (i = 0; i < TRX_SYS_N_RSEGS; ++i) {
		trx_undo_t*	undo;
		trx_rseg_t*	rseg;

		rseg = trx_sys->rseg_array[i];

		if (rseg == NULL) {
			continue;
		}

		/* Ressurrect transactions that were doing inserts. */
		for (undo = UT_LIST_GET_FIRST(rseg->insert_undo_list);
		     undo != NULL;
		     undo = UT_LIST_GET_NEXT(undo_list, undo)) {
			trx_t*	trx;

			trx = trx_resurrect_insert(undo, rseg);

			trx_list_insert_ordered(trx);
		}

		/* Ressurrect transactions that were doing updates. */
		for (undo = UT_LIST_GET_FIRST(rseg->update_undo_list);
		     undo != NULL;
		     undo = UT_LIST_GET_NEXT(undo_list, undo)) {
			trx_t*	trx;
			ibool	trx_created;

			/* Check the trx_sys->trx_list first. */
			rw_lock_s_lock(&trx_sys->lock);
			trx = trx_get_on_id(undo->trx_id);
			rw_lock_s_unlock(&trx_sys->lock);

			if (trx == NULL) {
				trx = trx_allocate_for_background();
				trx_created = TRUE;
			} else {
				trx_created = FALSE;
			}

			trx_resurrect_update(trx, undo, rseg);

			if (trx_created) {
				trx_list_insert_ordered(trx);
			}
		}
	}
}

/******************************************************************//**
Assigns a rollback segment to a transaction in a round-robin fashion.
<<<<<<< HEAD
@return	assigned rollback segment */
UNIV_INLINE
trx_rseg_t*
trx_assign_rseg(void)
/*=================*/
{
	ulint		i;
	trx_rseg_t*	rseg;
	static ulint	latest_rseg = 0;

	/* This breaks true round robin but that should be OK. */
=======
@return	assigned rollback segment instance */
UNIV_INLINE
trx_rseg_t*
trx_assign_rseg(
/*============*/
	ulint	max_undo_logs)	/*!< in: maximum number of UNDO logs to use */
{
	trx_rseg_t*	rseg = trx_sys->latest_rseg;

	ut_ad(mutex_own(&kernel_mutex));
>>>>>>> d12fa17f

	i = latest_rseg++;
        i %= TRX_SYS_N_RSEGS;

<<<<<<< HEAD
	do {
		rseg = trx_sys->rseg_array[i];
		ut_a(rseg == NULL || i == rseg->id);

		i = (rseg == NULL) ? 0 : i + 1;

	} while (rseg == NULL);

#ifdef UNIV_DEBUG
	rw_lock_x_lock(&trx_sys->lock);

	ut_ad(trx_sys_validate_trx_list());

	rw_lock_x_unlock(&trx_sys->lock);
#endif /* UNIV_DEBUG */
=======
	if (rseg == NULL || rseg->id == max_undo_logs - 1) {
		rseg = UT_LIST_GET_FIRST(trx_sys->rseg_list);
	}

	trx_sys->latest_rseg = rseg;
>>>>>>> d12fa17f

	return(rseg);
}

/****************************************************************//**
Starts a transaction. */
static
void
trx_start_low(
/*==========*/
	trx_t*	trx)	/*!< in: transaction */
{
	trx_rseg_t*	rseg;

	ut_ad(trx->rseg == NULL);

<<<<<<< HEAD
	ut_ad(trx_state_eq(trx, TRX_STATE_NOT_STARTED));
	ut_ad(!trx->is_recovered);
	ut_ad(UT_LIST_GET_LEN(trx->lock.trx_locks) == 0);
=======
	if (trx->is_purge) {
		trx->id = 0;
		trx->conc_state = TRX_ACTIVE;
		trx->start_time = time(NULL);

		return(TRUE);
	}

	ut_ad(trx->conc_state != TRX_ACTIVE);

	ut_a(rseg_id == ULINT_UNDEFINED);

	rseg = trx_assign_rseg(srv_rollback_segments);

	trx->id = trx_sys_get_new_trx_id();
>>>>>>> d12fa17f

	/* The initial value for trx->no: IB_ULONGLONG_MAX is used in
	read_view_open_now: */

	rseg = trx_assign_rseg();

	trx->no = IB_ULONGLONG_MAX;

	trx->start_time = ut_time();

	ut_a(trx->rseg == NULL);
	trx->rseg = rseg;

	rw_lock_x_lock(&trx_sys->lock);

	/* If this transaction came from trx_allocate_for_mysql(),
	trx->in_mysql_trx_list would hold. In that case, the trx->state
	change must be protected by the trx_sys->lock, so that
	lock_print_info_all_transactions() will have a consistent view. */
	trx->state = TRX_STATE_ACTIVE;

	trx->id = trx_sys_get_new_trx_id();

	UT_LIST_ADD_FIRST(trx_list, trx_sys->trx_list, trx);
	ut_ad(!trx->in_trx_list);
	ut_d(trx->in_trx_list = TRUE);

	ut_ad(trx_sys_validate_trx_list());

	rw_lock_x_unlock(&trx_sys->lock);

	MONITOR_INC(MONITOR_TRX_ACTIVE);
}

/****************************************************************//**
Set the transaction serialisation number. */
static
void
<<<<<<< HEAD
trx_commit(
/*=======*/
	trx_t*	trx)	/*!< in: transaction */
{
	mtr_t			mtr;
	trx_named_savept_t*	savep;
	ib_uint64_t		lsn = 0;
	page_t*			update_hdr_page;

	ut_ad(trx->in_trx_list);
	ut_ad(!trx_state_eq(trx, TRX_STATE_COMMITTED_IN_MEMORY));

	if (trx->insert_undo != NULL || trx->update_undo != NULL) {
		trx_rseg_t*	rseg;
=======
trx_serialisation_number_get(
/*=========================*/
	trx_t*		trx)	/*!< in: transaction */
{
	trx_rseg_t*	rseg;

	rseg = trx->rseg;

	ut_ad(mutex_own(&rseg->mutex));

	mutex_enter(&kernel_mutex);

	trx->no = trx_sys_get_new_trx_id();

	/* If the rollack segment is not empty then the
	new trx_t::no can't be less than any trx_t::no
	already in the rollback segment. User threads only
	produce events when a rollback segment is empty. */

	if (rseg->last_page_no == FIL_NULL) {
		void*		ptr;
		rseg_queue_t	rseg_queue;

		rseg_queue.rseg = rseg;
		rseg_queue.trx_no = trx->no;

		mutex_enter(&purge_sys->bh_mutex);

		/* This is to reduce the pressure on the kernel mutex,
		though in reality it should make very little (read no)
		difference because this code path is only taken when the
		rbs is empty. */
>>>>>>> d12fa17f

		rseg = trx->rseg;

		ptr = ib_bh_push(purge_sys->ib_bh, &rseg_queue);
		ut_a(ptr);

		mutex_exit(&purge_sys->bh_mutex);
	} else {
		mutex_exit(&kernel_mutex);
	}
}

<<<<<<< HEAD
		mutex_enter(&rseg->mutex);
=======
/****************************************************************//**
Assign the transaction its history serialisation number and write the
update UNDO log record to the assigned rollback segment.
@return the LSN of the UNDO log write. */
static
ib_uint64_t
trx_write_serialisation_history(
/*============================*/
	trx_t*		trx)	/*!< in: transaction */
{
	mtr_t		mtr;
	trx_rseg_t*	rseg;
>>>>>>> d12fa17f

	ut_ad(!mutex_own(&kernel_mutex));

<<<<<<< HEAD
		if (trx->update_undo != NULL) {

			rw_lock_x_lock(&trx_sys->lock);

			trx->no = trx_sys_get_new_trx_id();

			rw_lock_x_unlock(&trx_sys->lock);
=======
	rseg = trx->rseg;

	mtr_start(&mtr);
>>>>>>> d12fa17f

	/* Change the undo log segment states from TRX_UNDO_ACTIVE
	to some other state: these modifications to the file data
	structure define the transaction as committed in the file
	based domain, at the serialization point of the log sequence
	number lsn obtained below. */

<<<<<<< HEAD
			update_hdr_page = trx_undo_set_state_at_finish(
				trx->update_undo, &mtr);
=======
	if (trx->update_undo != NULL) {
		page_t*		undo_hdr_page;
		trx_undo_t*	undo = trx->update_undo;

		/* We have to hold the rseg mutex because update
		log headers have to be put to the history list in the
		(serialisation) order of the UNDO trx number. This is
		required for the purge in-memory data structures too. */

		mutex_enter(&rseg->mutex);

		/* Assign the transaction serialisation number and also
		update the purge min binary heap if this is the first
		UNDO log being written to the assigned rollback segment. */

		trx_serialisation_number_get(trx);

		/* It is not necessary to obtain trx->undo_mutex here
		because only a single OS thread is allowed to do the
		transaction commit for this transaction. */

		undo_hdr_page = trx_undo_set_state_at_finish(undo, &mtr);

		trx_undo_update_cleanup(trx, undo_hdr_page, &mtr);
	} else {
		mutex_enter(&rseg->mutex);
	}

	if (trx->insert_undo != NULL) {
		trx_undo_set_state_at_finish(trx->insert_undo, &mtr);
	}

	mutex_exit(&rseg->mutex);

	/* Update the latest MySQL binlog name and offset info
	in trx sys header if MySQL binlogging is on or the database
	server is a MySQL replication slave */

	if (trx->mysql_log_file_name
	    && trx->mysql_log_file_name[0] != '\0') {

		trx_sys_update_mysql_binlog_offset(
			trx->mysql_log_file_name,
			trx->mysql_log_offset,
			TRX_SYS_MYSQL_LOG_INFO, &mtr);

		trx->mysql_log_file_name = NULL;
	}

	/* The following call commits the mini-transaction, making the
	whole transaction committed in the file-based world, at this
	log sequence number. The transaction becomes 'durable' when
	we write the log to disk, but in the logical sense the commit
	in the file-based data structures (undo logs etc.) happens
	here.

	NOTE that transaction numbers, which are assigned only to
	transactions with an update undo log, do not necessarily come
	in exactly the same order as commit lsn's, if the transactions
	have different rollback segments. To get exactly the same
	order we should hold the kernel mutex up to this point,
	adding to the contention of the kernel mutex. However, if
	a transaction T2 is able to see modifications made by
	a transaction T1, T2 will always get a bigger transaction
	number and a bigger commit lsn than T1. */

	/*--------------*/
	mtr_commit(&mtr);
	/*--------------*/

	return(mtr.end_lsn);
}

/****************************************************************//**
Commits a transaction. */
UNIV_INTERN
void
trx_commit_off_kernel(
/*==================*/
	trx_t*	trx)	/*!< in: transaction */
{
	ib_uint64_t	lsn;

	ut_ad(mutex_own(&kernel_mutex));

	trx->must_flush_log_later = FALSE;

	/* If the transaction made any updates then we need to write the
	UNDO logs for the updates to the assigned rollback segment. */

	if (trx->insert_undo != NULL || trx->update_undo != NULL) {
		mutex_exit(&kernel_mutex);

		lsn = trx_write_serialisation_history(trx);

		mutex_enter(&kernel_mutex);
	} else {
		lsn = 0;
	}

	ut_ad(trx->conc_state == TRX_ACTIVE || trx->conc_state == TRX_PREPARED);
	ut_ad(mutex_own(&kernel_mutex));

	/* The following assignment makes the transaction committed in memory
	and makes its changes to data visible to other transactions.
	NOTE that there is a small discrepancy from the strict formal
	visibility rules here: a human user of the database can see
	modifications made by another transaction T even before the necessary
	log segment has been flushed to the disk. If the database happens to
	crash before the flush, the user has seen modifications from T which
	will never be a committed transaction. However, any transaction T2
	which sees the modifications of the committing transaction T, and
	which also itself makes modifications to the database, will get an lsn
	larger than the committing transaction T. In the case where the log
	flush fails, and T never gets committed, also T2 will never get
	committed. */

	/*--------------------------------------*/
	trx->conc_state = TRX_COMMITTED_IN_MEMORY;
	/*--------------------------------------*/

	/* If we release kernel_mutex below and we are still doing
	recovery i.e.: back ground rollback thread is still active
	then there is a chance that the rollback thread may see
	this trx as COMMITTED_IN_MEMORY and goes adhead to clean it
	up calling trx_cleanup_at_db_startup(). This can happen
	in the case we are committing a trx here that is left in
	PREPARED state during the crash. Note that commit of the
	rollback of a PREPARED trx happens in the recovery thread
	while the rollback of other transactions happen in the
	background thread. To avoid this race we unconditionally
	unset the is_recovered flag from the trx. */

	trx->is_recovered = FALSE;

	lock_release_off_kernel(trx);

	if (trx->global_read_view) {
		read_view_close(trx->global_read_view);
		mem_heap_empty(trx->global_read_view_heap);
		trx->global_read_view = NULL;
	}

	trx->read_view = NULL;

	if (lsn) {

		mutex_exit(&kernel_mutex);

		if (trx->insert_undo != NULL) {

			trx_undo_insert_cleanup(trx);
		}

		/* NOTE that we could possibly make a group commit more
		efficient here: call os_thread_yield here to allow also other
		trxs to come to commit! */

		/*-------------------------------------*/

		/* Depending on the my.cnf options, we may now write the log
		buffer to the log files, making the transaction durable if
		the OS does not crash. We may also flush the log files to
		disk, making the transaction durable also at an OS crash or a
		power outage.

		The idea in InnoDB's group commit is that a group of
		transactions gather behind a trx doing a physical disk write
		to log files, and when that physical write has been completed,
		one of those transactions does a write which commits the whole
		group. Note that this group commit will only bring benefit if
		there are > 2 users in the database. Then at least 2 users can
		gather behind one doing the physical log write to disk.

		If we are calling trx_commit() under prepare_commit_mutex, we
		will delay possible log write and flush to a separate function
		trx_commit_complete_for_mysql(), which is only called when the
		thread has released the mutex. This is to make the
		group commit algorithm to work. Otherwise, the prepare_commit
		mutex would serialize all commits and prevent a group of
		transactions from gathering. */

		if (trx->flush_log_later) {
			/* Do nothing yet */
			trx->must_flush_log_later = TRUE;
		} else if (srv_flush_log_at_trx_commit == 0) {
			/* Do nothing */
		} else if (srv_flush_log_at_trx_commit == 1) {
			if (srv_unix_file_flush_method == SRV_UNIX_NOSYNC) {
				/* Write the log but do not flush it to disk */

				log_write_up_to(lsn, LOG_WAIT_ONE_GROUP,
						FALSE);
			} else {
				/* Write the log to the log files AND flush
				them to disk */

				log_write_up_to(lsn, LOG_WAIT_ONE_GROUP, TRUE);
			}
		} else if (srv_flush_log_at_trx_commit == 2) {

			/* Write the log but do not flush it to disk */

			log_write_up_to(lsn, LOG_WAIT_ONE_GROUP, FALSE);
		} else {
			ut_error;
		}

		trx->commit_lsn = lsn;

		/*-------------------------------------*/

		mutex_enter(&kernel_mutex);
	}

	/* Free all savepoints */
	trx_roll_free_all_savepoints(trx);

	trx->conc_state = TRX_NOT_STARTED;
	trx->rseg = NULL;
	trx->undo_no = 0;
	trx->last_sql_stat_start.least_undo_no = 0;

	ut_ad(UT_LIST_GET_LEN(trx->wait_thrs) == 0);
	ut_ad(UT_LIST_GET_LEN(trx->trx_locks) == 0);

	UT_LIST_REMOVE(trx_list, trx_sys->trx_list, trx);
}

/****************************************************************//**
Cleans up a transaction at database startup. The cleanup is needed if
the transaction already got to the middle of a commit when the database
crashed, and we cannot roll it back. */
UNIV_INTERN
void
trx_cleanup_at_db_startup(
/*======================*/
	trx_t*	trx)	/*!< in: transaction */
{
	if (trx->insert_undo != NULL) {

		trx_undo_insert_cleanup(trx);
	}

	trx->conc_state = TRX_NOT_STARTED;
	trx->rseg = NULL;
	trx->undo_no = 0;
	trx->last_sql_stat_start.least_undo_no = 0;

	UT_LIST_REMOVE(trx_list, trx_sys->trx_list, trx);
}

/********************************************************************//**
Assigns a read view for a consistent read query. All the consistent reads
within the same transaction will get the same read view, which is created
when this function is first called for a new started transaction.
@return	consistent read view */
UNIV_INTERN
read_view_t*
trx_assign_read_view(
/*=================*/
	trx_t*	trx)	/*!< in: active transaction */
{
	ut_ad(trx->conc_state == TRX_ACTIVE);

	if (trx->read_view) {
		return(trx->read_view);
	}

	mutex_enter(&kernel_mutex);

	if (!trx->read_view) {
		trx->read_view = read_view_open_now(
			trx->id, trx->global_read_view_heap);
		trx->global_read_view = trx->read_view;
	}

	mutex_exit(&kernel_mutex);

	return(trx->read_view);
}

/****************************************************************//**
Commits a transaction. NOTE that the kernel mutex is temporarily released. */
static
void
trx_handle_commit_sig_off_kernel(
/*=============================*/
	trx_t*		trx,		/*!< in: transaction */
	que_thr_t**	next_thr)	/*!< in/out: next query thread to run;
					if the value which is passed in is
					a pointer to a NULL pointer, then the
					calling function can start running
					a new query thread */
{
	trx_sig_t*	sig;
	trx_sig_t*	next_sig;

	ut_ad(mutex_own(&kernel_mutex));

	trx->que_state = TRX_QUE_COMMITTING;

	trx_commit_off_kernel(trx);

	ut_ad(UT_LIST_GET_LEN(trx->wait_thrs) == 0);

	/* Remove all TRX_SIG_COMMIT signals from the signal queue and send
	reply messages to them */

	sig = UT_LIST_GET_FIRST(trx->signals);

	while (sig != NULL) {
		next_sig = UT_LIST_GET_NEXT(signals, sig);

		if (sig->type == TRX_SIG_COMMIT) {

			trx_sig_reply(sig, next_thr);
			trx_sig_remove(trx, sig);
		}

		sig = next_sig;
	}

	trx->que_state = TRX_QUE_RUNNING;
}

/***********************************************************//**
The transaction must be in the TRX_QUE_LOCK_WAIT state. Puts it to
the TRX_QUE_RUNNING state and releases query threads which were
waiting for a lock in the wait_thrs list. */
UNIV_INTERN
void
trx_end_lock_wait(
/*==============*/
	trx_t*	trx)	/*!< in: transaction */
{
	que_thr_t*	thr;

	ut_ad(mutex_own(&kernel_mutex));
	ut_ad(trx->que_state == TRX_QUE_LOCK_WAIT);

	thr = UT_LIST_GET_FIRST(trx->wait_thrs);

	while (thr != NULL) {
		que_thr_end_wait_no_next_thr(thr);

		UT_LIST_REMOVE(trx_thrs, trx->wait_thrs, thr);

		thr = UT_LIST_GET_FIRST(trx->wait_thrs);
	}

	trx->que_state = TRX_QUE_RUNNING;
}

/***********************************************************//**
Moves the query threads in the lock wait list to the SUSPENDED state and puts
the transaction to the TRX_QUE_RUNNING state. */
static
void
trx_lock_wait_to_suspended(
/*=======================*/
	trx_t*	trx)	/*!< in: transaction in the TRX_QUE_LOCK_WAIT state */
{
	que_thr_t*	thr;

	ut_ad(mutex_own(&kernel_mutex));
	ut_ad(trx->que_state == TRX_QUE_LOCK_WAIT);

	thr = UT_LIST_GET_FIRST(trx->wait_thrs);

	while (thr != NULL) {
		thr->state = QUE_THR_SUSPENDED;

		UT_LIST_REMOVE(trx_thrs, trx->wait_thrs, thr);

		thr = UT_LIST_GET_FIRST(trx->wait_thrs);
	}

	trx->que_state = TRX_QUE_RUNNING;
}

/***********************************************************//**
Moves the query threads in the sig reply wait list of trx to the SUSPENDED
state. */
static
void
trx_sig_reply_wait_to_suspended(
/*============================*/
	trx_t*	trx)	/*!< in: transaction */
{
	trx_sig_t*	sig;
	que_thr_t*	thr;

	ut_ad(mutex_own(&kernel_mutex));

	sig = UT_LIST_GET_FIRST(trx->reply_signals);

	while (sig != NULL) {
		thr = sig->receiver;

		ut_ad(thr->state == QUE_THR_SIG_REPLY_WAIT);

		thr->state = QUE_THR_SUSPENDED;

		sig->receiver = NULL;

		UT_LIST_REMOVE(reply_signals, trx->reply_signals, sig);

		sig = UT_LIST_GET_FIRST(trx->reply_signals);
	}
}

/*****************************************************************//**
Checks the compatibility of a new signal with the other signals in the
queue.
@return	TRUE if the signal can be queued */
static
ibool
trx_sig_is_compatible(
/*==================*/
	trx_t*	trx,	/*!< in: trx handle */
	ulint	type,	/*!< in: signal type */
	ulint	sender)	/*!< in: TRX_SIG_SELF or TRX_SIG_OTHER_SESS */
{
	trx_sig_t*	sig;

	ut_ad(mutex_own(&kernel_mutex));

	if (UT_LIST_GET_LEN(trx->signals) == 0) {

		return(TRUE);
	}

	if (sender == TRX_SIG_SELF) {
		if (type == TRX_SIG_ERROR_OCCURRED) {

			return(TRUE);

		} else if (type == TRX_SIG_BREAK_EXECUTION) {

			return(TRUE);
		} else {
			return(FALSE);
		}
	}

	ut_ad(sender == TRX_SIG_OTHER_SESS);

	sig = UT_LIST_GET_FIRST(trx->signals);

	if (type == TRX_SIG_COMMIT) {
		while (sig != NULL) {

			if (sig->type == TRX_SIG_TOTAL_ROLLBACK) {

				return(FALSE);
			}

			sig = UT_LIST_GET_NEXT(signals, sig);
		}

		return(TRUE);

	} else if (type == TRX_SIG_TOTAL_ROLLBACK) {
		while (sig != NULL) {

			if (sig->type == TRX_SIG_COMMIT) {

				return(FALSE);
			}

			sig = UT_LIST_GET_NEXT(signals, sig);
		}

		return(TRUE);

	} else if (type == TRX_SIG_BREAK_EXECUTION) {

		return(TRUE);
	} else {
		ut_error;

		return(FALSE);
	}
}

/****************************************************************//**
Sends a signal to a trx object. */
UNIV_INTERN
void
trx_sig_send(
/*=========*/
	trx_t*		trx,		/*!< in: trx handle */
	ulint		type,		/*!< in: signal type */
	ulint		sender,		/*!< in: TRX_SIG_SELF or
					TRX_SIG_OTHER_SESS */
	que_thr_t*	receiver_thr,	/*!< in: query thread which wants the
					reply, or NULL; if type is
					TRX_SIG_END_WAIT, this must be NULL */
	trx_savept_t*	savept,		/*!< in: possible rollback savepoint, or
					NULL */
	que_thr_t**	next_thr)	/*!< in/out: next query thread to run;
					if the value which is passed in is
					a pointer to a NULL pointer, then the
					calling function can start running
					a new query thread; if the parameter
					is NULL, it is ignored */
{
	trx_sig_t*	sig;
	trx_t*		receiver_trx;

	ut_ad(trx);
	ut_ad(mutex_own(&kernel_mutex));

	if (!trx_sig_is_compatible(trx, type, sender)) {
		/* The signal is not compatible with the other signals in
		the queue: die */

		ut_error;
	}

	/* Queue the signal object */

	if (UT_LIST_GET_LEN(trx->signals) == 0) {

		/* The signal list is empty: the 'sig' slot must be unused
		(we improve performance a bit by avoiding mem_alloc) */
		sig = &(trx->sig);
	} else {
		/* It might be that the 'sig' slot is unused also in this
		case, but we choose the easy way of using mem_alloc */

		sig = mem_alloc(sizeof(trx_sig_t));
	}

	UT_LIST_ADD_LAST(signals, trx->signals, sig);

	sig->type = type;
	sig->sender = sender;
	sig->receiver = receiver_thr;

	if (savept) {
		sig->savept = *savept;
	}

	if (receiver_thr) {
		receiver_trx = thr_get_trx(receiver_thr);

		UT_LIST_ADD_LAST(reply_signals, receiver_trx->reply_signals,
				 sig);
	}

	if (trx->sess->state == SESS_ERROR) {

		trx_sig_reply_wait_to_suspended(trx);
	}

	if ((sender != TRX_SIG_SELF) || (type == TRX_SIG_BREAK_EXECUTION)) {
		ut_error;
	}

	/* If there were no other signals ahead in the queue, try to start
	handling of the signal */

	if (UT_LIST_GET_FIRST(trx->signals) == sig) {

		trx_sig_start_handle(trx, next_thr);
	}
}

/****************************************************************//**
Ends signal handling. If the session is in the error state, and
trx->graph_before_signal_handling != NULL, then returns control to the error
handling routine of the graph (currently just returns the control to the
graph root which then will send an error message to the client). */
UNIV_INTERN
void
trx_end_signal_handling(
/*====================*/
	trx_t*	trx)	/*!< in: trx */
{
	ut_ad(mutex_own(&kernel_mutex));
	ut_ad(trx->handling_signals == TRUE);

	trx->handling_signals = FALSE;

	trx->graph = trx->graph_before_signal_handling;

	if (trx->graph && (trx->sess->state == SESS_ERROR)) {

		que_fork_error_handle(trx, trx->graph);
	}
}

/****************************************************************//**
Starts handling of a trx signal. */
UNIV_INTERN
void
trx_sig_start_handle(
/*=================*/
	trx_t*		trx,		/*!< in: trx handle */
	que_thr_t**	next_thr)	/*!< in/out: next query thread to run;
					if the value which is passed in is
					a pointer to a NULL pointer, then the
					calling function can start running
					a new query thread; if the parameter
					is NULL, it is ignored */
{
	trx_sig_t*	sig;
	ulint		type;
loop:
	/* We loop in this function body as long as there are queued signals
	we can process immediately */

	ut_ad(trx);
	ut_ad(mutex_own(&kernel_mutex));

	if (trx->handling_signals && (UT_LIST_GET_LEN(trx->signals) == 0)) {
>>>>>>> d12fa17f

			/* We have to do the cleanup for the update log while
			holding the rseg mutex because update log headers
			have to be put to the history list in the order of
			the trx number. */

			trx_undo_update_cleanup(trx, update_hdr_page, &mtr);
		}

		MONITOR_INC(MONITOR_TRX_COMMIT_UNDO);

		mutex_exit(&rseg->mutex);

		/* Update the latest MySQL binlog name and offset info
		in trx sys header if MySQL binlogging is on or the database
		server is a MySQL replication slave */

		if (trx->mysql_log_file_name
		    && trx->mysql_log_file_name[0] != '\0') {
			trx_sys_update_mysql_binlog_offset(
				trx->mysql_log_file_name,
				trx->mysql_log_offset,
				TRX_SYS_MYSQL_LOG_INFO, &mtr);
			trx->mysql_log_file_name = NULL;
		}

		/* The following call commits the mini-transaction, making the
		whole transaction committed in the file-based world, at this
		log sequence number. The transaction becomes 'durable' when
		we write the log to disk, but in the logical sense the commit
		in the file-based data structures (undo logs etc.) happens
		here.

		NOTE that transaction numbers, which are assigned only to
		transactions with an update undo log, do not necessarily come
		in exactly the same order as commit lsn's, if the transactions
		have different rollback segments. To get exactly the same
		order we should hold the trx sys mutex up to this point.
		However, if a transaction T2 is able to see modifications
		made by a transaction T1, T2 will always get a bigger
		transaction number and a bigger commit lsn than T1. */

		/*--------------*/
		mtr_commit(&mtr);
		/*--------------*/
		lsn = mtr.end_lsn;
	}

	trx->must_flush_log_later = FALSE;

	lock_trx_release_locks(trx);

	/* Remove the transaction from the list of active transactions
	now that it no longer holds any user locks. */
	rw_lock_x_lock(&trx_sys->lock);
	ut_ad(trx->in_trx_list);
	ut_d(trx->in_trx_list = FALSE);
	UT_LIST_REMOVE(trx_list, trx_sys->trx_list, trx);
	/* If this transaction came from trx_allocate_for_mysql(),
	trx->in_mysql_trx_list would hold. In that case, the
	trx->state change must be protected by trx_sys->lock, so that
	lock_print_info_all_transactions() will have a consistent view. */
	trx->state = TRX_STATE_NOT_STARTED;
	ut_ad(trx_sys_validate_trx_list());
	MONITOR_INC(MONITOR_TRX_COMMIT);
	rw_lock_x_unlock(&trx_sys->lock);

	if (trx->global_read_view != NULL) {
		read_view_remove(trx->global_read_view);

		mem_heap_empty(trx->global_read_view_heap);

		trx->global_read_view = NULL;
	}

	trx->read_view = NULL;

	if (lsn) {
		if (trx->insert_undo != NULL) {

			trx_undo_insert_cleanup(trx);
		}

		/* NOTE that we could possibly make a group commit more
		efficient here: call os_thread_yield here to allow also other
		trxs to come to commit! */

		/*-------------------------------------*/

		/* Depending on the my.cnf options, we may now write the log
		buffer to the log files, making the transaction durable if
		the OS does not crash. We may also flush the log files to
		disk, making the transaction durable also at an OS crash or a
		power outage.

		The idea in InnoDB's group commit is that a group of
		transactions gather behind a trx doing a physical disk write
		to log files, and when that physical write has been completed,
		one of those transactions does a write which commits the whole
		group. Note that this group commit will only bring benefit if
		there are > 2 users in the database. Then at least 2 users can
		gather behind one doing the physical log write to disk.

		If we are calling trx_commit() under prepare_commit_mutex, we
		will delay possible log write and flush to a separate function
		trx_commit_complete_for_mysql(), which is only called when the
		thread has released the mutex. This is to make the
		group commit algorithm to work. Otherwise, the prepare_commit
		mutex would serialize all commits and prevent a group of
		transactions from gathering. */

		if (trx->flush_log_later) {
			/* Do nothing yet */
			trx->must_flush_log_later = TRUE;
		} else if (srv_flush_log_at_trx_commit == 0) {
			/* Do nothing */
		} else if (srv_flush_log_at_trx_commit == 1) {
			if (srv_unix_file_flush_method == SRV_UNIX_NOSYNC) {
				/* Write the log but do not flush it to disk */

				log_write_up_to(lsn, LOG_WAIT_ONE_GROUP,
						FALSE);
			} else {
				/* Write the log to the log files AND flush
				them to disk */

				log_write_up_to(lsn, LOG_WAIT_ONE_GROUP, TRUE);
			}
		} else if (srv_flush_log_at_trx_commit == 2) {

			/* Write the log but do not flush it to disk */

			log_write_up_to(lsn, LOG_WAIT_ONE_GROUP, FALSE);
		} else {
			ut_error;
		}

		trx->commit_lsn = lsn;
	}

	/* Free all savepoints, starting from the first. */
	savep = UT_LIST_GET_FIRST(trx->trx_savepoints);
	trx_roll_savepoints_free(trx, savep);

	trx->rseg = NULL;
	trx->undo_no = 0;
	trx->last_sql_stat_start.least_undo_no = 0;

	ut_ad(trx->lock.wait_thr == NULL);
	ut_ad(UT_LIST_GET_LEN(trx->lock.trx_locks) == 0);
	ut_ad(!trx->in_trx_list);
	/* trx->in_mysql_trx_list would hold between
	trx_allocate_for_mysql() and trx_free_for_mysql(). It does not
	hold for recovered transactions or system transactions. */
}

/****************************************************************//**
Cleans up a transaction at database startup. The cleanup is needed if
the transaction already got to the middle of a commit when the database
crashed, and we cannot roll it back. */
UNIV_INTERN
void
trx_cleanup_at_db_startup(
/*======================*/
	trx_t*	trx)	/*!< in: transaction */
{
	ut_ad(trx->is_recovered);

	if (trx->insert_undo != NULL) {

		trx_undo_insert_cleanup(trx);
	}

	trx->rseg = NULL;
	trx->undo_no = 0;
	trx->last_sql_stat_start.least_undo_no = 0;

	rw_lock_x_lock(&trx_sys->lock);

	UT_LIST_REMOVE(trx_list, trx_sys->trx_list, trx);
	ut_ad(trx->in_trx_list);
	ut_d(trx->in_trx_list = FALSE);

	rw_lock_x_unlock(&trx_sys->lock);

	/* Change the transaction state without mutex protection, now
	that it no longer is in the trx_list. Recovered transactions
	are never placed in the mysql_trx_list. */
	ut_ad(trx->is_recovered);
	ut_ad(!trx->in_trx_list);
	ut_ad(!trx->in_mysql_trx_list);
	trx->state = TRX_STATE_NOT_STARTED;
}

/********************************************************************//**
Assigns a read view for a consistent read query. All the consistent reads
within the same transaction will get the same read view, which is created
when this function is first called for a new started transaction.
@return	consistent read view */
UNIV_INTERN
read_view_t*
trx_assign_read_view(
/*=================*/
	trx_t*	trx)	/*!< in: active transaction */
{
	ut_ad(trx->state == TRX_STATE_ACTIVE);

	if (trx->read_view != NULL) {
		return(trx->read_view);
	}

	if (!trx->read_view) {

		trx->read_view = read_view_open_now(
			trx->id, trx->global_read_view_heap);

		trx->global_read_view = trx->read_view;
	}

	return(trx->read_view);
}

/****************************************************************//**
Prepares a transaction for commit/rollback. */
UNIV_INTERN
void
trx_commit_or_rollback_prepare(
/*===========================*/
	trx_t*	trx)		/*!< in/out: transaction */
{
	/* We are reading trx->state without holding trx_sys->lock
	here, because the commit or rollback should be invoked for a
	running (or recovered prepared) transaction that is associated
	with the current thread. */

	switch (trx->state) {
	case TRX_STATE_NOT_STARTED:
		trx_start_low(trx);
		/* fall through */
	case TRX_STATE_ACTIVE:
	case TRX_STATE_PREPARED:
		/* If the trx is in a lock wait state, moves the waiting
		query thread to the suspended state */

		if (trx->lock.que_state == TRX_QUE_LOCK_WAIT) {

			ut_a(trx->lock.wait_thr != NULL);
			trx->lock.wait_thr->state = QUE_THR_SUSPENDED;
			trx->lock.wait_thr = NULL;

			trx->lock.que_state = TRX_QUE_RUNNING;
		}

		ut_a(trx->lock.n_active_thrs == 1);
		return;
	case TRX_STATE_COMMITTED_IN_MEMORY:
		break;
	}

	ut_error;
}

/*********************************************************************//**
Creates a commit command node struct.
@return	own: commit node struct */
UNIV_INTERN
commit_node_t*
trx_commit_node_create(
/*===================*/
	mem_heap_t*	heap)	/*!< in: mem heap where created */
{
	commit_node_t*	node;

	node = mem_heap_alloc(heap, sizeof(*node));
	node->common.type  = QUE_NODE_COMMIT;
	node->state = COMMIT_NODE_SEND;

	return(node);
}

/***********************************************************//**
Performs an execution step for a commit type node in a query graph.
@return	query thread to run next, or NULL */
UNIV_INTERN
que_thr_t*
trx_commit_step(
/*============*/
	que_thr_t*	thr)	/*!< in: query thread */
{
	commit_node_t*	node;

	node = thr->run_node;

	ut_ad(que_node_get_type(node) == QUE_NODE_COMMIT);

	if (thr->prev_node == que_node_get_parent(node)) {
		node->state = COMMIT_NODE_SEND;
	}

	if (node->state == COMMIT_NODE_SEND) {
		trx_t*	trx;

		node->state = COMMIT_NODE_WAIT;

		trx = thr_get_trx(thr);

		ut_a(trx->lock.wait_thr == NULL);
		ut_a(trx->lock.que_state != TRX_QUE_LOCK_WAIT);

		trx_commit_or_rollback_prepare(trx);

		trx->lock.que_state = TRX_QUE_COMMITTING;

		trx_commit(trx);

		ut_ad(trx->lock.wait_thr == NULL);

		trx->lock.que_state = TRX_QUE_RUNNING;

		thr = NULL;
	} else {
		ut_ad(node->state == COMMIT_NODE_WAIT);

		node->state = COMMIT_NODE_SEND;

		thr->run_node = que_node_get_parent(node);
	}

	return(thr);
}

/**********************************************************************//**
Does the transaction commit for MySQL.
@return	DB_SUCCESS or error number */
UNIV_INTERN
ulint
trx_commit_for_mysql(
/*=================*/
	trx_t*	trx)	/*!< in/out: transaction */
{
	/* Because we do not do the commit by sending an Innobase
	sig to the transaction, we must here make sure that trx has been
	started. */

	ut_a(trx);

	switch (trx->state) {
	case TRX_STATE_NOT_STARTED:
		/* Update the info whether we should skip XA steps that eat
		CPU time.

		For the duration of the transaction trx->support_xa is
		not reread from thd so any changes in the value take
		effect in the next transaction. This is to avoid a
		scenario where some undo log records generated by a
		transaction contain XA information and other undo log
		records, generated by the same transaction do not. */
		trx->support_xa = thd_supports_xa(trx->mysql_thd);

		trx_start_low(trx);
		/* fall through */
	case TRX_STATE_ACTIVE:
	case TRX_STATE_PREPARED:
		trx->op_info = "committing";
		trx_commit(trx);
		MONITOR_DEC(MONITOR_TRX_ACTIVE);
		trx->op_info = "";
		return(DB_SUCCESS);
	case TRX_STATE_COMMITTED_IN_MEMORY:
		break;
	}
	ut_error;
	return(DB_CORRUPTION);
}

/**********************************************************************//**
If required, flushes the log to disk if we called trx_commit_for_mysql()
with trx->flush_log_later == TRUE.
@return	0 or error number */
UNIV_INTERN
ulint
trx_commit_complete_for_mysql(
/*==========================*/
	trx_t*	trx)	/*!< in: trx handle */
{
	ib_uint64_t	lsn	= trx->commit_lsn;

	ut_a(trx);

	trx->op_info = "flushing log";

	if (!trx->must_flush_log_later) {
		/* Do nothing */
	} else if (srv_flush_log_at_trx_commit == 0) {
		/* Do nothing */
	} else if (srv_flush_log_at_trx_commit == 1) {
		if (srv_unix_file_flush_method == SRV_UNIX_NOSYNC) {
			/* Write the log but do not flush it to disk */

			log_write_up_to(lsn, LOG_WAIT_ONE_GROUP, FALSE);
		} else {
			/* Write the log to the log files AND flush them to
			disk */

			log_write_up_to(lsn, LOG_WAIT_ONE_GROUP, TRUE);
		}
	} else if (srv_flush_log_at_trx_commit == 2) {

		/* Write the log but do not flush it to disk */

		log_write_up_to(lsn, LOG_WAIT_ONE_GROUP, FALSE);
	} else {
		ut_error;
	}

	trx->must_flush_log_later = FALSE;

	trx->op_info = "";

	return(0);
}

/**********************************************************************//**
Marks the latest SQL statement ended. */
UNIV_INTERN
void
trx_mark_sql_stat_end(
/*==================*/
	trx_t*	trx)	/*!< in: trx handle */
{
	ut_a(trx);

	switch (trx->state) {
	case TRX_STATE_PREPARED:
	case TRX_STATE_COMMITTED_IN_MEMORY:
		break;
	case TRX_STATE_NOT_STARTED:
		trx->undo_no = 0;
		/* fall through */
	case TRX_STATE_ACTIVE:
		trx->last_sql_stat_start.least_undo_no = trx->undo_no;
		return;
	}

	ut_error;
}

/**********************************************************************//**
Prints info about a transaction.
Caller must hold trx_sys->lock. */
UNIV_INTERN
void
trx_print_low(
/*==========*/
	FILE*		f,
			/*!< in: output stream */
	const trx_t*	trx,
			/*!< in: transaction */
	ulint		max_query_len,
			/*!< in: max query length to print,
			or 0 to use the default max length */
	ulint		n_lock_rec,
			/*!< in: lock_number_of_rows_locked(&trx->lock) */
	ulint		n_lock_struct,
			/*!< in: length of trx->lock.trx_locks */
	ulint		heap_size)
			/*!< in: mem_heap_get_size(trx->lock.lock_heap) */
{
	ibool		newline;
	const char*	op_info;

#ifdef UNIV_SYNC_DEBUG
	ut_ad(rw_lock_own(&trx_sys->lock, RW_LOCK_SHARED));
#endif /* UNIV_SYNC_DEBUG */

	fprintf(f, "TRANSACTION " TRX_ID_FMT, (ullint) trx->id);

	/* trx->state cannot change from or to NOT_STARTED while we
	are holding the trx_sys->lock. It may change from ACTIVE to
	PREPARED or COMMITTED. */
	switch (trx->state) {
	case TRX_STATE_NOT_STARTED:
		fputs(", not started", f);
		goto state_ok;
	case TRX_STATE_ACTIVE:
		fprintf(f, ", ACTIVE %lu sec",
			(ulong)difftime(time(NULL), trx->start_time));
		goto state_ok;
	case TRX_STATE_PREPARED:
		fprintf(f, ", ACTIVE (PREPARED) %lu sec",
			(ulong)difftime(time(NULL), trx->start_time));
		goto state_ok;
	case TRX_STATE_COMMITTED_IN_MEMORY:
		fputs(", COMMITTED IN MEMORY", f);
		goto state_ok;
	}
	fprintf(f, ", state %lu", (ulong) trx->state);
	ut_ad(0);
state_ok:
#ifdef UNIV_LINUX
	fprintf(f, ", process no %lu", trx->mysql_process_no);
#endif
	fprintf(f, ", OS thread id %lu",
		(ulong) os_thread_pf(trx->mysql_thread_id));

	/* prevent a race condition */
	op_info = trx->op_info;

	if (*op_info) {
		putc(' ', f);
		fputs(op_info, f);
	}

	if (trx->is_recovered) {
		fputs(" recovered trx", f);
	}

	if (trx->declared_to_be_inside_innodb) {
		fprintf(f, ", thread declared inside InnoDB %lu",
			(ulong) trx->n_tickets_to_enter_innodb);
	}

	putc('\n', f);

	if (trx->n_mysql_tables_in_use > 0 || trx->mysql_n_tables_locked > 0) {
		fprintf(f, "mysql tables in use %lu, locked %lu\n",
			(ulong) trx->n_mysql_tables_in_use,
			(ulong) trx->mysql_n_tables_locked);
	}

	newline = TRUE;

	/* trx->lock.que_state of an ACTIVE transaction may change
	while we are not holding trx->mutex. We perform a dirty read
	for performance reasons. */

	switch (trx->lock.que_state) {
	case TRX_QUE_RUNNING:
		newline = FALSE; break;
	case TRX_QUE_LOCK_WAIT:
		fputs("LOCK WAIT ", f); break;
	case TRX_QUE_ROLLING_BACK:
		fputs("ROLLING BACK ", f); break;
	case TRX_QUE_COMMITTING:
		fputs("COMMITTING ", f); break;
	default:
		fprintf(f, "que state %lu ", (ulong) trx->lock.que_state);
	}

	if (n_lock_struct > 0 || heap_size > 400) {
		newline = TRUE;

		fprintf(f, "%lu lock struct(s), heap size %lu,"
			" %lu row lock(s)",
			(ulong) n_lock_struct,
			(ulong) heap_size,
			(ulong) n_lock_rec);
	}

	if (trx->has_search_latch) {
		newline = TRUE;
		fputs(", holds adaptive hash latch", f);
	}

	if (trx->undo_no != 0) {
		newline = TRUE;
		fprintf(f, ", undo log entries %llu",
			(ullint) trx->undo_no);
	}

	if (newline) {
		putc('\n', f);
	}

	if (trx->mysql_thd != NULL) {
		innobase_mysql_print_thd(f, trx->mysql_thd, max_query_len);
	}
}

/**********************************************************************//**
Prints info about a transaction.
The caller must hold lock_sys->mutex and trx_sys->lock.
When possible, use trx_print() instead. */
UNIV_INTERN
void
trx_print_latched(
/*==============*/
	FILE*		f,		/*!< in: output stream */
	const trx_t*	trx,		/*!< in: transaction */
	ulint		max_query_len)	/*!< in: max query length to print,
					or 0 to use the default max length */
{
	ut_ad(lock_mutex_own());
#ifdef UNIV_SYNC_DEBUG
	ut_ad(rw_lock_own(&trx_sys->lock, RW_LOCK_SHARED));
#endif /* UNIV_SYNC_DEBUG */

	trx_print_low(f, trx, max_query_len,
		      lock_number_of_rows_locked(&trx->lock),
		      UT_LIST_GET_LEN(trx->lock.trx_locks),
		      mem_heap_get_size(trx->lock.lock_heap));
}

/**********************************************************************//**
Prints info about a transaction.
Acquires and releases lock_sys->mutex and trx_sys->lock. */
UNIV_INTERN
void
trx_print(
/*======*/
	FILE*		f,		/*!< in: output stream */
	const trx_t*	trx,		/*!< in: transaction */
	ulint		max_query_len)	/*!< in: max query length to print,
					or 0 to use the default max length */
{
	ulint	n_lock_rec;
	ulint	n_lock_struct;
	ulint	heap_size;

	lock_mutex_enter();
	n_lock_rec = lock_number_of_rows_locked(&trx->lock);
	n_lock_struct = UT_LIST_GET_LEN(trx->lock.trx_locks);
	heap_size = mem_heap_get_size(trx->lock.lock_heap);
	lock_mutex_exit();

	rw_lock_s_lock(&trx_sys->lock);
	trx_print_low(f, trx, max_query_len,
		      n_lock_rec, n_lock_struct, heap_size);
	rw_lock_s_unlock(&trx_sys->lock);
}

#ifdef UNIV_DEBUG
/**********************************************************************//**
Asserts that a transaction has been started.
The caller must hold trx_sys->lock.
@return TRUE if started */
UNIV_INTERN
ibool
trx_assert_started(
/*===============*/
	const trx_t*	trx)	/*!< in: transaction */
{
# ifdef UNIV_SYNC_DEBUG
	ut_ad(rw_lock_own(&trx_sys->lock, RW_LOCK_SHARED));
# endif /* UNIV_SYNC_DEBUG */

	/* trx->state cannot change from or to NOT_STARTED while we
	are holding trx_sys->lock. It may change from ACTIVE to
	PREPARED. Unless we are holding lock_sys->mutex, it may also
	change to COMMITTED. */

	switch (trx->state) {
	case TRX_STATE_ACTIVE:
	case TRX_STATE_PREPARED:
	case TRX_STATE_COMMITTED_IN_MEMORY:
		ut_ad(trx->in_trx_list);
		return(TRUE);
	case TRX_STATE_NOT_STARTED:
		break;
	}

	ut_error;
	return(FALSE);
}
#endif /* UNIV_DEBUG */

/*******************************************************************//**
Compares the "weight" (or size) of two transactions. Transactions that
have edited non-transactional tables are considered heavier than ones
that have not.
@return	TRUE if weight(a) >= weight(b) */
UNIV_INTERN
ibool
trx_weight_ge(
/*==========*/
	const trx_t*	a,	/*!< in: the first transaction to be compared */
	const trx_t*	b)	/*!< in: the second transaction to be compared */
{
	ibool	a_notrans_edit;
	ibool	b_notrans_edit;

	/* If mysql_thd is NULL for a transaction we assume that it has
	not edited non-transactional tables. */

	a_notrans_edit = a->mysql_thd != NULL
		&& thd_has_edited_nontrans_tables(a->mysql_thd);

	b_notrans_edit = b->mysql_thd != NULL
		&& thd_has_edited_nontrans_tables(b->mysql_thd);

	if (a_notrans_edit != b_notrans_edit) {

		return(a_notrans_edit);
	}

	/* Either both had edited non-transactional tables or both had
	not, we fall back to comparing the number of altered/locked
	rows. */

#if 0
	fprintf(stderr,
		"%s TRX_WEIGHT(a): %lld+%lu, TRX_WEIGHT(b): %lld+%lu\n",
		__func__,
		a->undo_no, UT_LIST_GET_LEN(a->lock.trx_locks),
		b->undo_no, UT_LIST_GET_LEN(b->lock.trx_locks));
#endif

	return(TRX_WEIGHT(a) >= TRX_WEIGHT(b));
}

/****************************************************************//**
Prepares a transaction. */
static
void
trx_prepare(
/*========*/
	trx_t*	trx)	/*!< in/out: transaction */
{
	trx_rseg_t*	rseg;
	ib_uint64_t	lsn;
	mtr_t		mtr;

	rseg = trx->rseg;
	/* Only fresh user transactions can be prepared.
	Recovered transactions cannot. */
	ut_a(!trx->is_recovered);

	if (trx->insert_undo != NULL || trx->update_undo != NULL) {

		mtr_start(&mtr);

		/* Change the undo log segment states from TRX_UNDO_ACTIVE
		to TRX_UNDO_PREPARED: these modifications to the file data
		structure define the transaction as prepared in the
		file-based world, at the serialization point of lsn. */

		mutex_enter(&rseg->mutex);

		if (trx->insert_undo != NULL) {

			/* It is not necessary to obtain trx->undo_mutex here
			because only a single OS thread is allowed to do the
			transaction prepare for this transaction. */

			trx_undo_set_state_at_prepare(trx, trx->insert_undo,
						      &mtr);
		}

		if (trx->update_undo) {
			trx_undo_set_state_at_prepare(
				trx, trx->update_undo, &mtr);
		}

		mutex_exit(&rseg->mutex);

		/*--------------*/
		mtr_commit(&mtr);	/* This mtr commit makes the
					transaction prepared in the file-based
					world */
		/*--------------*/
		lsn = mtr.end_lsn;
		ut_ad(lsn);
	} else {
		lsn = 0;
	}

	/*--------------------------------------*/
	ut_a(trx->state == TRX_STATE_ACTIVE);
	trx->state = TRX_STATE_PREPARED;
	/*--------------------------------------*/

	if (lsn) {
		/* Depending on the my.cnf options, we may now write the log
		buffer to the log files, making the prepared state of the
		transaction durable if the OS does not crash. We may also
		flush the log files to disk, making the prepared state of the
		transaction durable also at an OS crash or a power outage.

		The idea in InnoDB's group prepare is that a group of
		transactions gather behind a trx doing a physical disk write
		to log files, and when that physical write has been completed,
		one of those transactions does a write which prepares the whole
		group. Note that this group prepare will only bring benefit if
		there are > 2 users in the database. Then at least 2 users can
		gather behind one doing the physical log write to disk.

		TODO: find out if MySQL holds some mutex when calling this.
		That would spoil our group prepare algorithm. */

		if (srv_flush_log_at_trx_commit == 0) {
			/* Do nothing */
		} else if (srv_flush_log_at_trx_commit == 1) {
			if (srv_unix_file_flush_method == SRV_UNIX_NOSYNC) {
				/* Write the log but do not flush it to disk */

				log_write_up_to(lsn, LOG_WAIT_ONE_GROUP,
						FALSE);
			} else {
				/* Write the log to the log files AND flush
				them to disk */

				log_write_up_to(lsn, LOG_WAIT_ONE_GROUP, TRUE);
			}
		} else if (srv_flush_log_at_trx_commit == 2) {

			/* Write the log but do not flush it to disk */

			log_write_up_to(lsn, LOG_WAIT_ONE_GROUP, FALSE);
		} else {
			ut_error;
		}
	}
}

/**********************************************************************//**
Does the transaction prepare for MySQL. */
UNIV_INTERN
void
trx_prepare_for_mysql(
/*==================*/
	trx_t*	trx)	/*!< in/out: trx handle */
{
	trx_start_if_not_started_xa(trx);

	trx->op_info = "preparing";

	trx_prepare(trx);

	trx->op_info = "";
}

/**********************************************************************//**
This function is used to find number of prepared transactions and
their transaction objects for a recovery.
@return	number of prepared transactions stored in xid_list */
UNIV_INTERN
int
trx_recover_for_mysql(
/*==================*/
	XID*	xid_list,	/*!< in/out: prepared transactions */
	ulint	len)		/*!< in: number of slots in xid_list */
{
	const trx_t*	trx;
	ulint		count = 0;

	ut_ad(xid_list);
	ut_ad(len);

	/* We should set those transactions which are in the prepared state
	to the xid_list */

	rw_lock_s_lock(&trx_sys->lock);

	for (trx = UT_LIST_GET_FIRST(trx_sys->trx_list);
	     trx != NULL;
	     trx = UT_LIST_GET_NEXT(trx_list, trx)) {

		/* trx->state cannot change from or to NOT_STARTED
		while we are holding the trx_sys->lock. It may change
		to PREPARED, but not if trx->is_recovered. It may also
		change to COMMITTED. */
		if (trx_state_eq(trx, TRX_STATE_PREPARED)) {
			xid_list[count] = trx->xid;

			if (count == 0) {
				ut_print_timestamp(stderr);
				fprintf(stderr,
					"  InnoDB: Starting recovery for"
					" XA transactions...\n");
			}

			ut_print_timestamp(stderr);
			fprintf(stderr,
				"  InnoDB: Transaction " TRX_ID_FMT " in"
				" prepared state after recovery\n",
				(ullint) trx->id);

			ut_print_timestamp(stderr);
			fprintf(stderr,
				"  InnoDB: Transaction contains changes"
				" to %llu rows\n",
				(ullint) trx->undo_no);

			count++;

			if (count == len) {
				break;
			}
		}
	}

	rw_lock_s_unlock(&trx_sys->lock);

	if (count > 0){
		ut_print_timestamp(stderr);
		fprintf(stderr,
			"  InnoDB: %lu transactions in prepared state"
			" after recovery\n",
			(ulong) count);
	}

	return ((int) count);
}

/*******************************************************************//**
This function is used to find one X/Open XA distributed transaction
which is in the prepared state
@return	trx or NULL; on match, the trx->xid will be invalidated;
note that the trx may have been committed, unless the caller is
holding lock_sys->mutex */
UNIV_INTERN
trx_t*
trx_get_trx_by_xid(
/*===============*/
	const XID*	xid)	/*!< in: X/Open XA transaction identifier */
{
	trx_t*	trx;

	if (xid == NULL) {

		return(NULL);
	}

	rw_lock_s_lock(&trx_sys->lock);

	for (trx = UT_LIST_GET_FIRST(trx_sys->trx_list);
	     trx != NULL;
	     trx = UT_LIST_GET_NEXT(trx_list, trx)) {

		/* Compare two X/Open XA transaction id's: their
		length should be the same and binary comparison
		of gtrid_length+bqual_length bytes should be
		the same */

		if (trx_state_eq(trx, TRX_STATE_PREPARED)
		    && xid->gtrid_length == trx->xid.gtrid_length
		    && xid->bqual_length == trx->xid.bqual_length
		    && memcmp(xid->data, trx->xid.data,
			      xid->gtrid_length + xid->bqual_length) == 0) {

			/* Invalidate the XID, so that subsequent calls
			will not find it. */
			memset(&trx->xid, 0, sizeof(trx->xid));
			trx->xid.formatID = -1;
			break;
		}
	}

	rw_lock_s_unlock(&trx_sys->lock);

	return(trx);
}

/*************************************************************//**
Starts the transaction if it is not yet started. */
UNIV_INTERN
void
trx_start_if_not_started_xa(
/*========================*/
	trx_t*	trx)	/*!< in: transaction */
{
	switch (trx->state) {
	case TRX_STATE_NOT_STARTED:

		/* Update the info whether we should skip XA steps
		that eat CPU time.

		For the duration of the transaction trx->support_xa is
		not reread from thd so any changes in the value take
		effect in the next transaction. This is to avoid a
		scenario where some undo generated by a transaction,
		has XA stuff, and other undo, generated by the same
		transaction, doesn't. */
		trx->support_xa = thd_supports_xa(trx->mysql_thd);

		trx_start_low(trx);
		/* fall through */
	case TRX_STATE_ACTIVE:
		return;
	case TRX_STATE_PREPARED:
	case TRX_STATE_COMMITTED_IN_MEMORY:
		break;
	}

	ut_error;
}

/*************************************************************//**
Starts the transaction if it is not yet started. */
UNIV_INTERN
void
trx_start_if_not_started(
/*=====================*/
	trx_t*	trx)	/*!< in: transaction */
{
	switch (trx->state) {
	case TRX_STATE_NOT_STARTED:
		trx_start_low(trx);
		/* fall through */
	case TRX_STATE_ACTIVE:
		return;
	case TRX_STATE_PREPARED:
	case TRX_STATE_COMMITTED_IN_MEMORY:
		break;
	}

	ut_error;

}<|MERGE_RESOLUTION|>--- conflicted
+++ resolved
@@ -1,10 +1,6 @@
 /*****************************************************************************
 
-<<<<<<< HEAD
 Copyright (c) 1996, 2011, Oracle and/or its affiliates. All Rights Reserved.
-=======
-Copyright (c) 1996, 2011, Innobase Oy. All Rights Reserved.
->>>>>>> d12fa17f
 
 This program is free software; you can redistribute it and/or modify it under
 the terms of the GNU General Public License as published by the Free Software
@@ -600,19 +596,6 @@
 
 /******************************************************************//**
 Assigns a rollback segment to a transaction in a round-robin fashion.
-<<<<<<< HEAD
-@return	assigned rollback segment */
-UNIV_INLINE
-trx_rseg_t*
-trx_assign_rseg(void)
-/*=================*/
-{
-	ulint		i;
-	trx_rseg_t*	rseg;
-	static ulint	latest_rseg = 0;
-
-	/* This breaks true round robin but that should be OK. */
-=======
 @return	assigned rollback segment instance */
 UNIV_INLINE
 trx_rseg_t*
@@ -620,15 +603,23 @@
 /*============*/
 	ulint	max_undo_logs)	/*!< in: maximum number of UNDO logs to use */
 {
-	trx_rseg_t*	rseg = trx_sys->latest_rseg;
-
-	ut_ad(mutex_own(&kernel_mutex));
->>>>>>> d12fa17f
+	ulint		i;
+	trx_rseg_t*	rseg;
+	static ulint	latest_rseg = 0;
+
+	/* This breaks true round robin but that should be OK. */
+
+	ut_a(max_undo_logs > 0 && max_undo_logs <= TRX_SYS_N_RSEGS);
 
 	i = latest_rseg++;
-        i %= TRX_SYS_N_RSEGS;
-
-<<<<<<< HEAD
+        i %= max_undo_logs;
+
+	/* Note: The assumtion here is that there can't be any gaps in
+	the array. Once we implement more flexible rollback segment
+	management this may not hold. The assertion checks for that case. */
+
+	ut_a(trx_sys->rseg_array[0] != NULL);
+
 	do {
 		rseg = trx_sys->rseg_array[i];
 		ut_a(rseg == NULL || i == rseg->id);
@@ -637,21 +628,6 @@
 
 	} while (rseg == NULL);
 
-#ifdef UNIV_DEBUG
-	rw_lock_x_lock(&trx_sys->lock);
-
-	ut_ad(trx_sys_validate_trx_list());
-
-	rw_lock_x_unlock(&trx_sys->lock);
-#endif /* UNIV_DEBUG */
-=======
-	if (rseg == NULL || rseg->id == max_undo_logs - 1) {
-		rseg = UT_LIST_GET_FIRST(trx_sys->rseg_list);
-	}
-
-	trx_sys->latest_rseg = rseg;
->>>>>>> d12fa17f
-
 	return(rseg);
 }
 
@@ -667,32 +643,14 @@
 
 	ut_ad(trx->rseg == NULL);
 
-<<<<<<< HEAD
 	ut_ad(trx_state_eq(trx, TRX_STATE_NOT_STARTED));
 	ut_ad(!trx->is_recovered);
 	ut_ad(UT_LIST_GET_LEN(trx->lock.trx_locks) == 0);
-=======
-	if (trx->is_purge) {
-		trx->id = 0;
-		trx->conc_state = TRX_ACTIVE;
-		trx->start_time = time(NULL);
-
-		return(TRUE);
-	}
-
-	ut_ad(trx->conc_state != TRX_ACTIVE);
-
-	ut_a(rseg_id == ULINT_UNDEFINED);
-
-	rseg = trx_assign_rseg(srv_rollback_segments);
-
-	trx->id = trx_sys_get_new_trx_id();
->>>>>>> d12fa17f
 
 	/* The initial value for trx->no: IB_ULONGLONG_MAX is used in
 	read_view_open_now: */
 
-	rseg = trx_assign_rseg();
+	rseg = trx_assign_rseg(srv_rollback_segments);
 
 	trx->no = IB_ULONGLONG_MAX;
 
@@ -707,6 +665,7 @@
 	trx->in_mysql_trx_list would hold. In that case, the trx->state
 	change must be protected by the trx_sys->lock, so that
 	lock_print_info_all_transactions() will have a consistent view. */
+
 	trx->state = TRX_STATE_ACTIVE;
 
 	trx->id = trx_sys_get_new_trx_id();
@@ -726,22 +685,6 @@
 Set the transaction serialisation number. */
 static
 void
-<<<<<<< HEAD
-trx_commit(
-/*=======*/
-	trx_t*	trx)	/*!< in: transaction */
-{
-	mtr_t			mtr;
-	trx_named_savept_t*	savep;
-	ib_uint64_t		lsn = 0;
-	page_t*			update_hdr_page;
-
-	ut_ad(trx->in_trx_list);
-	ut_ad(!trx_state_eq(trx, TRX_STATE_COMMITTED_IN_MEMORY));
-
-	if (trx->insert_undo != NULL || trx->update_undo != NULL) {
-		trx_rseg_t*	rseg;
-=======
 trx_serialisation_number_get(
 /*=========================*/
 	trx_t*		trx)	/*!< in: transaction */
@@ -752,7 +695,7 @@
 
 	ut_ad(mutex_own(&rseg->mutex));
 
-	mutex_enter(&kernel_mutex);
+	rw_lock_x_lock(&trx_sys->lock);
 
 	trx->no = trx_sys_get_new_trx_id();
 
@@ -770,26 +713,22 @@
 
 		mutex_enter(&purge_sys->bh_mutex);
 
-		/* This is to reduce the pressure on the kernel mutex,
+		/* This is to reduce the pressure on the trx_sys_t::lock
 		though in reality it should make very little (read no)
 		difference because this code path is only taken when the
 		rbs is empty. */
->>>>>>> d12fa17f
-
-		rseg = trx->rseg;
+
+		rw_lock_x_unlock(&trx_sys->lock);
 
 		ptr = ib_bh_push(purge_sys->ib_bh, &rseg_queue);
 		ut_a(ptr);
 
 		mutex_exit(&purge_sys->bh_mutex);
 	} else {
-		mutex_exit(&kernel_mutex);
-	}
-}
-
-<<<<<<< HEAD
-		mutex_enter(&rseg->mutex);
-=======
+		rw_lock_x_unlock(&trx_sys->lock);
+	}
+}
+
 /****************************************************************//**
 Assign the transaction its history serialisation number and write the
 update UNDO log record to the assigned rollback segment.
@@ -800,25 +739,13 @@
 /*============================*/
 	trx_t*		trx)	/*!< in: transaction */
 {
+
 	mtr_t		mtr;
 	trx_rseg_t*	rseg;
->>>>>>> d12fa17f
-
-	ut_ad(!mutex_own(&kernel_mutex));
-
-<<<<<<< HEAD
-		if (trx->update_undo != NULL) {
-
-			rw_lock_x_lock(&trx_sys->lock);
-
-			trx->no = trx_sys_get_new_trx_id();
-
-			rw_lock_x_unlock(&trx_sys->lock);
-=======
+
 	rseg = trx->rseg;
 
 	mtr_start(&mtr);
->>>>>>> d12fa17f
 
 	/* Change the undo log segment states from TRX_UNDO_ACTIVE
 	to some other state: these modifications to the file data
@@ -826,10 +753,6 @@
 	based domain, at the serialization point of the log sequence
 	number lsn obtained below. */
 
-<<<<<<< HEAD
-			update_hdr_page = trx_undo_set_state_at_finish(
-				trx->update_undo, &mtr);
-=======
 	if (trx->update_undo != NULL) {
 		page_t*		undo_hdr_page;
 		trx_undo_t*	undo = trx->update_undo;
@@ -863,6 +786,8 @@
 	}
 
 	mutex_exit(&rseg->mutex);
+
+	MONITOR_INC(MONITOR_TRX_COMMIT_UNDO);
 
 	/* Update the latest MySQL binlog name and offset info
 	in trx sys header if MySQL binlogging is on or the database
@@ -907,610 +832,39 @@
 Commits a transaction. */
 UNIV_INTERN
 void
-trx_commit_off_kernel(
-/*==================*/
+trx_commit(
+/*=======*/
 	trx_t*	trx)	/*!< in: transaction */
 {
-	ib_uint64_t	lsn;
-
-	ut_ad(mutex_own(&kernel_mutex));
-
-	trx->must_flush_log_later = FALSE;
-
-	/* If the transaction made any updates then we need to write the
-	UNDO logs for the updates to the assigned rollback segment. */
+	trx_named_savept_t*	savep;
+	ib_uint64_t		lsn = 0;
+
+	ut_ad(trx->in_trx_list);
+	ut_ad(!trx_state_eq(trx, TRX_STATE_COMMITTED_IN_MEMORY));
 
 	if (trx->insert_undo != NULL || trx->update_undo != NULL) {
-		mutex_exit(&kernel_mutex);
-
 		lsn = trx_write_serialisation_history(trx);
-
-		mutex_enter(&kernel_mutex);
 	} else {
 		lsn = 0;
 	}
 
-	ut_ad(trx->conc_state == TRX_ACTIVE || trx->conc_state == TRX_PREPARED);
-	ut_ad(mutex_own(&kernel_mutex));
-
-	/* The following assignment makes the transaction committed in memory
-	and makes its changes to data visible to other transactions.
-	NOTE that there is a small discrepancy from the strict formal
-	visibility rules here: a human user of the database can see
-	modifications made by another transaction T even before the necessary
-	log segment has been flushed to the disk. If the database happens to
-	crash before the flush, the user has seen modifications from T which
-	will never be a committed transaction. However, any transaction T2
-	which sees the modifications of the committing transaction T, and
-	which also itself makes modifications to the database, will get an lsn
-	larger than the committing transaction T. In the case where the log
-	flush fails, and T never gets committed, also T2 will never get
-	committed. */
-
-	/*--------------------------------------*/
-	trx->conc_state = TRX_COMMITTED_IN_MEMORY;
-	/*--------------------------------------*/
-
-	/* If we release kernel_mutex below and we are still doing
-	recovery i.e.: back ground rollback thread is still active
-	then there is a chance that the rollback thread may see
-	this trx as COMMITTED_IN_MEMORY and goes adhead to clean it
-	up calling trx_cleanup_at_db_startup(). This can happen
-	in the case we are committing a trx here that is left in
-	PREPARED state during the crash. Note that commit of the
-	rollback of a PREPARED trx happens in the recovery thread
-	while the rollback of other transactions happen in the
-	background thread. To avoid this race we unconditionally
-	unset the is_recovered flag from the trx. */
-
-	trx->is_recovered = FALSE;
-
-	lock_release_off_kernel(trx);
-
-	if (trx->global_read_view) {
-		read_view_close(trx->global_read_view);
-		mem_heap_empty(trx->global_read_view_heap);
-		trx->global_read_view = NULL;
-	}
-
-	trx->read_view = NULL;
-
-	if (lsn) {
-
-		mutex_exit(&kernel_mutex);
-
-		if (trx->insert_undo != NULL) {
-
-			trx_undo_insert_cleanup(trx);
-		}
-
-		/* NOTE that we could possibly make a group commit more
-		efficient here: call os_thread_yield here to allow also other
-		trxs to come to commit! */
-
-		/*-------------------------------------*/
-
-		/* Depending on the my.cnf options, we may now write the log
-		buffer to the log files, making the transaction durable if
-		the OS does not crash. We may also flush the log files to
-		disk, making the transaction durable also at an OS crash or a
-		power outage.
-
-		The idea in InnoDB's group commit is that a group of
-		transactions gather behind a trx doing a physical disk write
-		to log files, and when that physical write has been completed,
-		one of those transactions does a write which commits the whole
-		group. Note that this group commit will only bring benefit if
-		there are > 2 users in the database. Then at least 2 users can
-		gather behind one doing the physical log write to disk.
-
-		If we are calling trx_commit() under prepare_commit_mutex, we
-		will delay possible log write and flush to a separate function
-		trx_commit_complete_for_mysql(), which is only called when the
-		thread has released the mutex. This is to make the
-		group commit algorithm to work. Otherwise, the prepare_commit
-		mutex would serialize all commits and prevent a group of
-		transactions from gathering. */
-
-		if (trx->flush_log_later) {
-			/* Do nothing yet */
-			trx->must_flush_log_later = TRUE;
-		} else if (srv_flush_log_at_trx_commit == 0) {
-			/* Do nothing */
-		} else if (srv_flush_log_at_trx_commit == 1) {
-			if (srv_unix_file_flush_method == SRV_UNIX_NOSYNC) {
-				/* Write the log but do not flush it to disk */
-
-				log_write_up_to(lsn, LOG_WAIT_ONE_GROUP,
-						FALSE);
-			} else {
-				/* Write the log to the log files AND flush
-				them to disk */
-
-				log_write_up_to(lsn, LOG_WAIT_ONE_GROUP, TRUE);
-			}
-		} else if (srv_flush_log_at_trx_commit == 2) {
-
-			/* Write the log but do not flush it to disk */
-
-			log_write_up_to(lsn, LOG_WAIT_ONE_GROUP, FALSE);
-		} else {
-			ut_error;
-		}
-
-		trx->commit_lsn = lsn;
-
-		/*-------------------------------------*/
-
-		mutex_enter(&kernel_mutex);
-	}
-
-	/* Free all savepoints */
-	trx_roll_free_all_savepoints(trx);
-
-	trx->conc_state = TRX_NOT_STARTED;
-	trx->rseg = NULL;
-	trx->undo_no = 0;
-	trx->last_sql_stat_start.least_undo_no = 0;
-
-	ut_ad(UT_LIST_GET_LEN(trx->wait_thrs) == 0);
-	ut_ad(UT_LIST_GET_LEN(trx->trx_locks) == 0);
-
-	UT_LIST_REMOVE(trx_list, trx_sys->trx_list, trx);
-}
-
-/****************************************************************//**
-Cleans up a transaction at database startup. The cleanup is needed if
-the transaction already got to the middle of a commit when the database
-crashed, and we cannot roll it back. */
-UNIV_INTERN
-void
-trx_cleanup_at_db_startup(
-/*======================*/
-	trx_t*	trx)	/*!< in: transaction */
-{
-	if (trx->insert_undo != NULL) {
-
-		trx_undo_insert_cleanup(trx);
-	}
-
-	trx->conc_state = TRX_NOT_STARTED;
-	trx->rseg = NULL;
-	trx->undo_no = 0;
-	trx->last_sql_stat_start.least_undo_no = 0;
-
-	UT_LIST_REMOVE(trx_list, trx_sys->trx_list, trx);
-}
-
-/********************************************************************//**
-Assigns a read view for a consistent read query. All the consistent reads
-within the same transaction will get the same read view, which is created
-when this function is first called for a new started transaction.
-@return	consistent read view */
-UNIV_INTERN
-read_view_t*
-trx_assign_read_view(
-/*=================*/
-	trx_t*	trx)	/*!< in: active transaction */
-{
-	ut_ad(trx->conc_state == TRX_ACTIVE);
-
-	if (trx->read_view) {
-		return(trx->read_view);
-	}
-
-	mutex_enter(&kernel_mutex);
-
-	if (!trx->read_view) {
-		trx->read_view = read_view_open_now(
-			trx->id, trx->global_read_view_heap);
-		trx->global_read_view = trx->read_view;
-	}
-
-	mutex_exit(&kernel_mutex);
-
-	return(trx->read_view);
-}
-
-/****************************************************************//**
-Commits a transaction. NOTE that the kernel mutex is temporarily released. */
-static
-void
-trx_handle_commit_sig_off_kernel(
-/*=============================*/
-	trx_t*		trx,		/*!< in: transaction */
-	que_thr_t**	next_thr)	/*!< in/out: next query thread to run;
-					if the value which is passed in is
-					a pointer to a NULL pointer, then the
-					calling function can start running
-					a new query thread */
-{
-	trx_sig_t*	sig;
-	trx_sig_t*	next_sig;
-
-	ut_ad(mutex_own(&kernel_mutex));
-
-	trx->que_state = TRX_QUE_COMMITTING;
-
-	trx_commit_off_kernel(trx);
-
-	ut_ad(UT_LIST_GET_LEN(trx->wait_thrs) == 0);
-
-	/* Remove all TRX_SIG_COMMIT signals from the signal queue and send
-	reply messages to them */
-
-	sig = UT_LIST_GET_FIRST(trx->signals);
-
-	while (sig != NULL) {
-		next_sig = UT_LIST_GET_NEXT(signals, sig);
-
-		if (sig->type == TRX_SIG_COMMIT) {
-
-			trx_sig_reply(sig, next_thr);
-			trx_sig_remove(trx, sig);
-		}
-
-		sig = next_sig;
-	}
-
-	trx->que_state = TRX_QUE_RUNNING;
-}
-
-/***********************************************************//**
-The transaction must be in the TRX_QUE_LOCK_WAIT state. Puts it to
-the TRX_QUE_RUNNING state and releases query threads which were
-waiting for a lock in the wait_thrs list. */
-UNIV_INTERN
-void
-trx_end_lock_wait(
-/*==============*/
-	trx_t*	trx)	/*!< in: transaction */
-{
-	que_thr_t*	thr;
-
-	ut_ad(mutex_own(&kernel_mutex));
-	ut_ad(trx->que_state == TRX_QUE_LOCK_WAIT);
-
-	thr = UT_LIST_GET_FIRST(trx->wait_thrs);
-
-	while (thr != NULL) {
-		que_thr_end_wait_no_next_thr(thr);
-
-		UT_LIST_REMOVE(trx_thrs, trx->wait_thrs, thr);
-
-		thr = UT_LIST_GET_FIRST(trx->wait_thrs);
-	}
-
-	trx->que_state = TRX_QUE_RUNNING;
-}
-
-/***********************************************************//**
-Moves the query threads in the lock wait list to the SUSPENDED state and puts
-the transaction to the TRX_QUE_RUNNING state. */
-static
-void
-trx_lock_wait_to_suspended(
-/*=======================*/
-	trx_t*	trx)	/*!< in: transaction in the TRX_QUE_LOCK_WAIT state */
-{
-	que_thr_t*	thr;
-
-	ut_ad(mutex_own(&kernel_mutex));
-	ut_ad(trx->que_state == TRX_QUE_LOCK_WAIT);
-
-	thr = UT_LIST_GET_FIRST(trx->wait_thrs);
-
-	while (thr != NULL) {
-		thr->state = QUE_THR_SUSPENDED;
-
-		UT_LIST_REMOVE(trx_thrs, trx->wait_thrs, thr);
-
-		thr = UT_LIST_GET_FIRST(trx->wait_thrs);
-	}
-
-	trx->que_state = TRX_QUE_RUNNING;
-}
-
-/***********************************************************//**
-Moves the query threads in the sig reply wait list of trx to the SUSPENDED
-state. */
-static
-void
-trx_sig_reply_wait_to_suspended(
-/*============================*/
-	trx_t*	trx)	/*!< in: transaction */
-{
-	trx_sig_t*	sig;
-	que_thr_t*	thr;
-
-	ut_ad(mutex_own(&kernel_mutex));
-
-	sig = UT_LIST_GET_FIRST(trx->reply_signals);
-
-	while (sig != NULL) {
-		thr = sig->receiver;
-
-		ut_ad(thr->state == QUE_THR_SIG_REPLY_WAIT);
-
-		thr->state = QUE_THR_SUSPENDED;
-
-		sig->receiver = NULL;
-
-		UT_LIST_REMOVE(reply_signals, trx->reply_signals, sig);
-
-		sig = UT_LIST_GET_FIRST(trx->reply_signals);
-	}
-}
-
-/*****************************************************************//**
-Checks the compatibility of a new signal with the other signals in the
-queue.
-@return	TRUE if the signal can be queued */
-static
-ibool
-trx_sig_is_compatible(
-/*==================*/
-	trx_t*	trx,	/*!< in: trx handle */
-	ulint	type,	/*!< in: signal type */
-	ulint	sender)	/*!< in: TRX_SIG_SELF or TRX_SIG_OTHER_SESS */
-{
-	trx_sig_t*	sig;
-
-	ut_ad(mutex_own(&kernel_mutex));
-
-	if (UT_LIST_GET_LEN(trx->signals) == 0) {
-
-		return(TRUE);
-	}
-
-	if (sender == TRX_SIG_SELF) {
-		if (type == TRX_SIG_ERROR_OCCURRED) {
-
-			return(TRUE);
-
-		} else if (type == TRX_SIG_BREAK_EXECUTION) {
-
-			return(TRUE);
-		} else {
-			return(FALSE);
-		}
-	}
-
-	ut_ad(sender == TRX_SIG_OTHER_SESS);
-
-	sig = UT_LIST_GET_FIRST(trx->signals);
-
-	if (type == TRX_SIG_COMMIT) {
-		while (sig != NULL) {
-
-			if (sig->type == TRX_SIG_TOTAL_ROLLBACK) {
-
-				return(FALSE);
-			}
-
-			sig = UT_LIST_GET_NEXT(signals, sig);
-		}
-
-		return(TRUE);
-
-	} else if (type == TRX_SIG_TOTAL_ROLLBACK) {
-		while (sig != NULL) {
-
-			if (sig->type == TRX_SIG_COMMIT) {
-
-				return(FALSE);
-			}
-
-			sig = UT_LIST_GET_NEXT(signals, sig);
-		}
-
-		return(TRUE);
-
-	} else if (type == TRX_SIG_BREAK_EXECUTION) {
-
-		return(TRUE);
-	} else {
-		ut_error;
-
-		return(FALSE);
-	}
-}
-
-/****************************************************************//**
-Sends a signal to a trx object. */
-UNIV_INTERN
-void
-trx_sig_send(
-/*=========*/
-	trx_t*		trx,		/*!< in: trx handle */
-	ulint		type,		/*!< in: signal type */
-	ulint		sender,		/*!< in: TRX_SIG_SELF or
-					TRX_SIG_OTHER_SESS */
-	que_thr_t*	receiver_thr,	/*!< in: query thread which wants the
-					reply, or NULL; if type is
-					TRX_SIG_END_WAIT, this must be NULL */
-	trx_savept_t*	savept,		/*!< in: possible rollback savepoint, or
-					NULL */
-	que_thr_t**	next_thr)	/*!< in/out: next query thread to run;
-					if the value which is passed in is
-					a pointer to a NULL pointer, then the
-					calling function can start running
-					a new query thread; if the parameter
-					is NULL, it is ignored */
-{
-	trx_sig_t*	sig;
-	trx_t*		receiver_trx;
-
-	ut_ad(trx);
-	ut_ad(mutex_own(&kernel_mutex));
-
-	if (!trx_sig_is_compatible(trx, type, sender)) {
-		/* The signal is not compatible with the other signals in
-		the queue: die */
-
-		ut_error;
-	}
-
-	/* Queue the signal object */
-
-	if (UT_LIST_GET_LEN(trx->signals) == 0) {
-
-		/* The signal list is empty: the 'sig' slot must be unused
-		(we improve performance a bit by avoiding mem_alloc) */
-		sig = &(trx->sig);
-	} else {
-		/* It might be that the 'sig' slot is unused also in this
-		case, but we choose the easy way of using mem_alloc */
-
-		sig = mem_alloc(sizeof(trx_sig_t));
-	}
-
-	UT_LIST_ADD_LAST(signals, trx->signals, sig);
-
-	sig->type = type;
-	sig->sender = sender;
-	sig->receiver = receiver_thr;
-
-	if (savept) {
-		sig->savept = *savept;
-	}
-
-	if (receiver_thr) {
-		receiver_trx = thr_get_trx(receiver_thr);
-
-		UT_LIST_ADD_LAST(reply_signals, receiver_trx->reply_signals,
-				 sig);
-	}
-
-	if (trx->sess->state == SESS_ERROR) {
-
-		trx_sig_reply_wait_to_suspended(trx);
-	}
-
-	if ((sender != TRX_SIG_SELF) || (type == TRX_SIG_BREAK_EXECUTION)) {
-		ut_error;
-	}
-
-	/* If there were no other signals ahead in the queue, try to start
-	handling of the signal */
-
-	if (UT_LIST_GET_FIRST(trx->signals) == sig) {
-
-		trx_sig_start_handle(trx, next_thr);
-	}
-}
-
-/****************************************************************//**
-Ends signal handling. If the session is in the error state, and
-trx->graph_before_signal_handling != NULL, then returns control to the error
-handling routine of the graph (currently just returns the control to the
-graph root which then will send an error message to the client). */
-UNIV_INTERN
-void
-trx_end_signal_handling(
-/*====================*/
-	trx_t*	trx)	/*!< in: trx */
-{
-	ut_ad(mutex_own(&kernel_mutex));
-	ut_ad(trx->handling_signals == TRUE);
-
-	trx->handling_signals = FALSE;
-
-	trx->graph = trx->graph_before_signal_handling;
-
-	if (trx->graph && (trx->sess->state == SESS_ERROR)) {
-
-		que_fork_error_handle(trx, trx->graph);
-	}
-}
-
-/****************************************************************//**
-Starts handling of a trx signal. */
-UNIV_INTERN
-void
-trx_sig_start_handle(
-/*=================*/
-	trx_t*		trx,		/*!< in: trx handle */
-	que_thr_t**	next_thr)	/*!< in/out: next query thread to run;
-					if the value which is passed in is
-					a pointer to a NULL pointer, then the
-					calling function can start running
-					a new query thread; if the parameter
-					is NULL, it is ignored */
-{
-	trx_sig_t*	sig;
-	ulint		type;
-loop:
-	/* We loop in this function body as long as there are queued signals
-	we can process immediately */
-
-	ut_ad(trx);
-	ut_ad(mutex_own(&kernel_mutex));
-
-	if (trx->handling_signals && (UT_LIST_GET_LEN(trx->signals) == 0)) {
->>>>>>> d12fa17f
-
-			/* We have to do the cleanup for the update log while
-			holding the rseg mutex because update log headers
-			have to be put to the history list in the order of
-			the trx number. */
-
-			trx_undo_update_cleanup(trx, update_hdr_page, &mtr);
-		}
-
-		MONITOR_INC(MONITOR_TRX_COMMIT_UNDO);
-
-		mutex_exit(&rseg->mutex);
-
-		/* Update the latest MySQL binlog name and offset info
-		in trx sys header if MySQL binlogging is on or the database
-		server is a MySQL replication slave */
-
-		if (trx->mysql_log_file_name
-		    && trx->mysql_log_file_name[0] != '\0') {
-			trx_sys_update_mysql_binlog_offset(
-				trx->mysql_log_file_name,
-				trx->mysql_log_offset,
-				TRX_SYS_MYSQL_LOG_INFO, &mtr);
-			trx->mysql_log_file_name = NULL;
-		}
-
-		/* The following call commits the mini-transaction, making the
-		whole transaction committed in the file-based world, at this
-		log sequence number. The transaction becomes 'durable' when
-		we write the log to disk, but in the logical sense the commit
-		in the file-based data structures (undo logs etc.) happens
-		here.
-
-		NOTE that transaction numbers, which are assigned only to
-		transactions with an update undo log, do not necessarily come
-		in exactly the same order as commit lsn's, if the transactions
-		have different rollback segments. To get exactly the same
-		order we should hold the trx sys mutex up to this point.
-		However, if a transaction T2 is able to see modifications
-		made by a transaction T1, T2 will always get a bigger
-		transaction number and a bigger commit lsn than T1. */
-
-		/*--------------*/
-		mtr_commit(&mtr);
-		/*--------------*/
-		lsn = mtr.end_lsn;
-	}
-
 	trx->must_flush_log_later = FALSE;
 
 	lock_trx_release_locks(trx);
 
 	/* Remove the transaction from the list of active transactions
 	now that it no longer holds any user locks. */
+
 	rw_lock_x_lock(&trx_sys->lock);
 	ut_ad(trx->in_trx_list);
 	ut_d(trx->in_trx_list = FALSE);
 	UT_LIST_REMOVE(trx_list, trx_sys->trx_list, trx);
+
 	/* If this transaction came from trx_allocate_for_mysql(),
 	trx->in_mysql_trx_list would hold. In that case, the
 	trx->state change must be protected by trx_sys->lock, so that
 	lock_print_info_all_transactions() will have a consistent view. */
+
 	trx->state = TRX_STATE_NOT_STARTED;
 	ut_ad(trx_sys_validate_trx_list());
 	MONITOR_INC(MONITOR_TRX_COMMIT);
