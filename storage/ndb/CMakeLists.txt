# Copyright (c) 2008, 2010, Oracle and/or its affiliates. All rights reserved.
#
# This program is free software; you can redistribute it and/or modify
# it under the terms of the GNU General Public License as published by
# the Free Software Foundation; version 2 of the License.
#
# This program is distributed in the hope that it will be useful,
# but WITHOUT ANY WARRANTY; without even the implied warranty of
# MERCHANTABILITY or FITNESS FOR A PARTICULAR PURPOSE.  See the
# GNU General Public License for more details.
#
# You should have received a copy of the GNU General Public License
# along with this program; if not, write to the Free Software
# Foundation, Inc., 51 Franklin St, Fifth Floor, Boston, MA  02110-1301  USA

# Add both MySQL and NDB cmake repositories to search path
SET(CMAKE_MODULE_PATH ${CMAKE_MODULE_PATH}
    ${CMAKE_SOURCE_DIR}/cmake
    ${CMAKE_SOURCE_DIR}/storage/ndb/cmake)

MESSAGE(STATUS "Using cmake version ${CMAKE_VERSION}")
    
# Check if this is MySQL Cluster build i.e the MySQL Server
# version string ends in -ndb-Y.Y.Y[-status]    
MACRO(NDB_CHECK_MYSQL_CLUSTER version_string)

  IF(${version_string} MATCHES "(.*)-ndb-(.*)")
    SET(mysql_version ${CMAKE_MATCH_1})
    SET(cluster_version ${CMAKE_MATCH_2})
    
    MESSAGE(STATUS  "This is MySQL Cluster ${cluster_version}")
    
    # Sanity check that the mysql_version matches precalcuated
    # values from higher level scripts  
    IF(NOT ${mysql_version} EQUAL "${MYSQL_NO_DASH_VERSION}")
      MESSAGE(FATAL_ERROR "Sanity check of version_string failed!")
    ENDIF()

    # Split the cluster_version further into Y.Y.Y subcomponents
    IF(${cluster_version} MATCHES "([0-9]+)\\.([0-9]+)\\.([0-9]+)")
      SET(MYSQL_CLUSTER_VERSION_MAJOR ${CMAKE_MATCH_1})
      SET(MYSQL_CLUSTER_VERSION_MINOR ${CMAKE_MATCH_2})
      SET(MYSQL_CLUSTER_VERSION_BUILD ${CMAKE_MATCH_3})
    ENDIF()

    # Finally set MYSQL_CLUSTER_VERSION to be used as an indicator
    # that this is a MySQL Cluster build, yay!
    SET(MYSQL_CLUSTER_VERSION ${cluster_version})
  ENDIF()
ENDMACRO()


# Temporarily remove -Werror from compiler flags until
# storage/ndb/ can be built with it
IF(CMAKE_C_FLAGS)
  STRING(REPLACE "-Werror" "" CMAKE_C_FLAGS ${CMAKE_C_FLAGS})
ENDIF()
IF(CMAKE_CXX_FLAGS)
  STRING(REPLACE "-Werror" "" CMAKE_CXX_FLAGS ${CMAKE_CXX_FLAGS})
ENDIF()


NDB_CHECK_MYSQL_CLUSTER(${VERSION})

#
# Add the ndbcluster plugin
#
SET(NDBCLUSTER_SOURCES
  ../../sql/ha_ndbcluster.cc
  ../../sql/ha_ndbcluster_cond.cc
  ../../sql/ha_ndbcluster_push.cc
  ../../sql/ha_ndbcluster_connection.cc
  ../../sql/ha_ndbcluster_binlog.cc
  ../../sql/ha_ndb_index_stat.cc
  ../../sql/ha_ndbinfo.cc
  ../../sql/ndb_local_connection.cc
  ../../sql/ndb_share.cc
  ../../sql/ndb_thd.cc
  ../../sql/ndb_thd_ndb.cc
  ../../sql/ndb_global_schema_lock.cc
  ../../sql/ndb_mi.cc
  ../../sql/ndb_conflict_trans.cc
  ../../sql/ndb_anyvalue.cc
  ../../sql/ndb_ndbapi_util.cc
  ../../sql/ndb_binlog_extra_row_info.cc
  ../../sql/ndb_event_data.cc
  ../../sql/ndb_schema_object.cc
  ../../sql/ndb_schema_dist.cc
  ../../sql/ndb_component.cc
  ../../sql/ndb_local_schema.cc
  ../../sql/ndb_repl_tab.cc
  ../../sql/ndb_conflict.cc
)

# Include directories used when building ha_ndbcluster
INCLUDE_DIRECTORIES(${CMAKE_SOURCE_DIR}/storage/ndb/include)

IF(NOT MYSQL_CLUSTER_VERSION)
 # Online alter table not supported in non MySQL Cluster
 # versions yet, compile ndbcluster without online alter support
 ADD_DEFINITIONS(-DNDB_WITHOUT_ONLINE_ALTER)
 # Distributed privilege tables not supported in non
 # MySQL Cluster version yet, compile ndbcluster without dist priv
 ADD_DEFINITIONS(-DNDB_WITHOUT_DIST_PRIV)
 # Pushdown of join queries not supported in non
 # MySQL Cluster version yet, compile ndbcluster without it
 ADD_DEFINITIONS(-DNDB_WITHOUT_JOIN_PUSHDOWN)
ENDIF()

# Online alter table currently not supported in trunk-cluster
# in preparation for inplace alter table
ADD_DEFINITIONS(-DNDB_WITHOUT_ONLINE_ALTER)

# NDB is DEFAULT plugin in MySQL Cluster
SET(is_default_plugin "")
IF(MYSQL_CLUSTER_VERSION)
  SET(is_default_plugin "DEFAULT")
ENDIF()

MYSQL_ADD_PLUGIN(ndbcluster ${NDBCLUSTER_SOURCES} STORAGE_ENGINE
  ${is_default_plugin} STATIC_ONLY RECOMPILE_FOR_EMBEDDED
  LINK_LIBRARIES ndbclient_static)

#
# Build NDB only if MYSQL_ADD_PLUGIN has decided(by looking at various
# cmake args same as all other plugins have) to build ndbcluster(our handler)
#
IF (NOT WITH_NDBCLUSTER)
<<<<<<< HEAD
  # Not building NDB 
=======
>>>>>>> a195c52d
  MESSAGE(STATUS "Not building NDB")
  RETURN()
ENDIF()

IF(CMAKE_SIZEOF_VOID_P EQUAL 4)
  MESSAGE(STATUS "Building NDB 32-bit")
ELSE()
  MESSAGE(STATUS "Building NDB 64-bit")
ENDIF()

INCLUDE(${CMAKE_CURRENT_SOURCE_DIR}/ndb_configure.cmake)

INCLUDE_DIRECTORIES(
  # MySQL Server includes
  ${CMAKE_SOURCE_DIR}/include
  ${CMAKE_BINARY_DIR}/include

  # NDB includes
  ${CMAKE_CURRENT_SOURCE_DIR}/include
  ${CMAKE_CURRENT_SOURCE_DIR}/include/util
  ${CMAKE_CURRENT_SOURCE_DIR}/include/portlib
  ${CMAKE_CURRENT_SOURCE_DIR}/include/debugger
  ${CMAKE_CURRENT_SOURCE_DIR}/include/transporter
  ${CMAKE_CURRENT_SOURCE_DIR}/include/kernel
  ${CMAKE_CURRENT_SOURCE_DIR}/include/mgmapi
  ${CMAKE_CURRENT_SOURCE_DIR}/include/mgmcommon
  ${CMAKE_CURRENT_SOURCE_DIR}/include/ndbapi
  ${CMAKE_CURRENT_SOURCE_DIR}/include/logger
  ${CMAKE_CURRENT_BINARY_DIR}/include

  # Util library includes
  ${ZLIB_INCLUDE_DIR}
  ${READLINE_INCLUDE_DIR})

# The root of storage/ndb/
SET(NDB_SOURCE_DIR ${CMAKE_CURRENT_SOURCE_DIR})

OPTION(WITH_NDB_TEST
  "Include the NDB Cluster ndbapi test programs" OFF)
IF(WITH_NDB_TEST)
  MESSAGE(STATUS "Building NDB test programs")
ENDIF()

OPTION(WITH_NDB_BINLOG
  "Disable NDB binlog" ON)

OPTION(WITH_ERROR_INSERT
  "Enable error injection in MySQL Cluster" OFF)

OPTION(WITH_NDB_DEBUG
  "Disable special ndb debug features" OFF)

SET(NDB_CCFLAGS "")
IF(DEFINED WITH_NDB_CCFLAGS)
  SET(NDB_CCFLAGS "${WITH_NDB_CCFLAGS}")
ENDIF() 

IF(WITH_NDB_DEBUG OR CMAKE_BUILD_TYPE MATCHES "Debug")
  SET(NDB_CCFLAGS "${NDB_CCFLAGS} -DVM_TRACE -DNDB_DEBUG -DERROR_INSERT -DARRAY_GUARD -DACC_SAFE_QUEUE -DAPI_TRACE")
ELSE()
  IF(WITH_ERROR_INSERT)
    ADD_DEFINITIONS(-DERROR_INSERT)
  ENDIF()
  ADD_DEFINITIONS(-DNDEBUG)
ENDIF()

SET(NDB_CCFLAGS "${NDB_CCFLAGS} $ENV{NDB_EXTRA_FLAGS}") 
MESSAGE(STATUS "Using extra FLAGS for ndb: \"${NDB_CCFLAGS}\"") 

SET(CMAKE_C_FLAGS "${CMAKE_C_FLAGS} ${NDB_CCFLAGS}")
SET(CMAKE_CXX_FLAGS "${CMAKE_CXX_FLAGS} ${NDB_CCFLAGS}")

# Check for Java and JDK needed by ndbjtie and clusterj
INCLUDE(FindJava)
INCLUDE(FindJNI)
INCLUDE("${NDB_SOURCE_DIR}/config/type_JAVA.cmake")

IF(JAVA_COMPILE AND JAVA_ARCHIVE)
  MESSAGE(STATUS "Found Java")
  SET(HAVE_JAVA TRUE)
ELSE()
  MESSAGE(STATUS "Could not find Java")
  SET(HAVE_JAVA FALSE)
ENDIF()

IF(JAVA_INCLUDE_PATH AND JAVA_INCLUDE_PATH2)
  MESSAGE(STATUS "Found JDK")
  SET(HAVE_JDK TRUE)
ELSE()
  MESSAGE(STATUS "Could not find JDK")
  SET(HAVE_JDK FALSE)
ENDIF()

SET(WITH_CLASSPATH ${WITH_CLASSPATH} CACHE STRING
  "Enable the classpath for MySQL Cluster Java Connector")

ADD_SUBDIRECTORY(include)
ADD_SUBDIRECTORY(src)
ADD_SUBDIRECTORY(tools)
ADD_SUBDIRECTORY(test)
IF(WITH_NDB_TEST)
  ADD_SUBDIRECTORY(src/cw/cpcd)
ENDIF()
IF (HAVE_JAVA AND HAVE_JDK)
  ADD_SUBDIRECTORY(clusterj)
ENDIF()
ADD_SUBDIRECTORY(memcache)

IF(WITHOUT_PARTITION_STORAGE_ENGINE)
  MESSAGE(FATAL_ERROR "NDBCLUSTER can't be compiled without PARTITION")
ENDIF(WITHOUT_PARTITION_STORAGE_ENGINE)<|MERGE_RESOLUTION|>--- conflicted
+++ resolved
@@ -126,10 +126,6 @@
 # cmake args same as all other plugins have) to build ndbcluster(our handler)
 #
 IF (NOT WITH_NDBCLUSTER)
-<<<<<<< HEAD
-  # Not building NDB 
-=======
->>>>>>> a195c52d
   MESSAGE(STATUS "Not building NDB")
   RETURN()
 ENDIF()
