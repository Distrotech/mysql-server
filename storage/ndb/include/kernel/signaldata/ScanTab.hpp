/*
   Copyright (C) 2003-2008 MySQL AB, 2009 Sun Microsystems, Inc.
    All rights reserved. Use is subject to license terms.

   This program is free software; you can redistribute it and/or modify
   it under the terms of the GNU General Public License as published by
   the Free Software Foundation; version 2 of the License.

   This program is distributed in the hope that it will be useful,
   but WITHOUT ANY WARRANTY; without even the implied warranty of
   MERCHANTABILITY or FITNESS FOR A PARTICULAR PURPOSE.  See the
   GNU General Public License for more details.

   You should have received a copy of the GNU General Public License
   along with this program; if not, write to the Free Software
   Foundation, Inc., 51 Franklin St, Fifth Floor, Boston, MA 02110-1301  USA
*/

#ifndef SCAN_TAB_H
#define SCAN_TAB_H

#include "SignalData.hpp"

/**
 * 
 * SENDER:  API
 * RECIVER: Dbtc
 */
class ScanTabReq {
  /**
   * Reciver(s)
   */
  friend class Dbtc;         // Reciver

  /**
   * Sender(s)
   */
  friend class NdbTransaction;
  friend class NdbScanOperation;
  friend class NdbIndexScanOperation;
  friend class NdbQueryImpl;
  friend class NdbScanFilterImpl;

  /**
   * For printing
   */
  friend bool printSCANTABREQ(FILE * output, const Uint32 * theData, Uint32 len, Uint16 receiverBlockNo);

public:
  /**
   * Length of signal
   */
  STATIC_CONST( StaticLength = 11 );
  STATIC_CONST( MaxTotalAttrInfo = 0xFFFF );

  /**
   * Long section nums
   */
  STATIC_CONST( ReceiverIdSectionNum = 0 );
  STATIC_CONST( AttrInfoSectionNum = 1 );    /* Long SCANTABREQ only */
  STATIC_CONST( KeyInfoSectionNum = 2 );     /* Long SCANTABREQ only */

private:

  // Type definitions

  /**
   * DATA VARIABLES
   */
  UintR apiConnectPtr;        // DATA 0
  union {
    UintR attrLenKeyLen;      // DATA 1 : Short SCANTABREQ (Versions < 6.4.0)
    UintR spare;              // DATA 1 : Long SCANTABREQ 
  };
  UintR requestInfo;          // DATA 2
  /*
    Table ID. Note that for a range scan of a table using an ordered index,
    tableID is the ID of the index, not of the underlying table.
  */
  UintR tableId;              // DATA 3
  UintR tableSchemaVersion;   // DATA 4
  UintR storedProcId;         // DATA 5
  UintR transId1;             // DATA 6
  UintR transId2;             // DATA 7
  UintR buddyConPtr;          // DATA 8
  UintR batch_byte_size;      // DATA 9
  UintR first_batch_size;     // DATA 10

  /**
   * Optional
   */
  Uint32 distributionKey;

  /**
   * Get:ers for requestInfo
   */
  static Uint8 getParallelism(const UintR & requestInfo);
  static Uint8 getLockMode(const UintR & requestInfo);
  static Uint8 getHoldLockFlag(const UintR & requestInfo);
  static Uint8 getReadCommittedFlag(const UintR & requestInfo);
  static Uint8 getRangeScanFlag(const UintR & requestInfo);
  static Uint8 getDescendingFlag(const UintR & requestInfo);
  static Uint8 getTupScanFlag(const UintR & requestInfo);
  static Uint8 getKeyinfoFlag(const UintR & requestInfo);
  static Uint16 getScanBatch(const UintR & requestInfo);
  static Uint8 getDistributionKeyFlag(const UintR & requestInfo);
  static UintR getNoDiskFlag(const UintR & requestInfo);
  static Uint32 getViaSPJFlag(const Uint32 & requestInfo);
  static Uint32 getPassAllConfsFlag(const Uint32 & requestInfo);
  static Uint32 get4WordConf(const Uint32&);

  /**
   * Set:ers for requestInfo
   */
  static void clearRequestInfo(UintR & requestInfo);
  static void setParallelism(UintR & requestInfo, Uint32 flag);
  static void setLockMode(UintR & requestInfo, Uint32 flag);
  static void setHoldLockFlag(UintR & requestInfo, Uint32 flag);
  static void setReadCommittedFlag(UintR & requestInfo, Uint32 flag);
  static void setRangeScanFlag(UintR & requestInfo, Uint32 flag);
  static void setDescendingFlag(UintR & requestInfo, Uint32 flag);
  static void setTupScanFlag(UintR & requestInfo, Uint32 flag);
  static void setKeyinfoFlag(UintR & requestInfo, Uint32 flag);
  static void setScanBatch(Uint32& requestInfo, Uint32 sz);
  static void setDistributionKeyFlag(Uint32& requestInfo, Uint32 flag);
  static void setNoDiskFlag(UintR & requestInfo, UintR val);
  static void setViaSPJFlag(Uint32 & requestInfo, Uint32 val);
  static void setPassAllConfsFlag(Uint32 & requestInfo, Uint32 val);
  static void set4WordConf(Uint32 & requestInfo, Uint32 val);
};

/**
 * Request Info
 *
 p = Parallelism           - 8  Bits -> Max 256 (Bit 0-7)
 l = Lock mode             - 1  Bit 8
 h = Hold lock mode        - 1  Bit 10
 c = Read Committed        - 1  Bit 11
 k = Keyinfo               - 1  Bit 12  If set, LQH will send back a KEYINFO20
                                        signal for each scanned row,
                                        containing information needed to
                                        identify the row for subsequent
                                        TCKEYREQ signal(s).
 t = Tup scan              - 1  Bit 13
 z = Descending (TUX)      - 1  Bit 14
 x = Range Scan (TUX)      - 1  Bit 15
 b = Scan batch            - 10 Bit 16-25 (max 1023)
 d = Distribution key flag - 1  Bit 26
 n = No disk flag          - 1  Bit 9
 j = Via SPJ flag          - 1  Bit 27
 a = Pass all confs flag   - 1  Bit 28
 f = 4 word conf           - 1  Bit 29

           1111111111222222222233
 01234567890123456789012345678901
 pppppppplnhcktzxbbbbbbbbbbdjaf
*/

#define PARALLEL_SHIFT     (0)
#define PARALLEL_MASK      (255)

#define LOCK_MODE_SHIFT     (8)
#define LOCK_MODE_MASK      (1)

#define HOLD_LOCK_SHIFT     (10)
#define HOLD_LOCK_MASK      (1)

#define KEYINFO_SHIFT       (12)
#define KEYINFO_MASK        (1)

#define READ_COMMITTED_SHIFT     (11)
#define READ_COMMITTED_MASK      (1)

#define RANGE_SCAN_SHIFT        (15)
#define RANGE_SCAN_MASK         (1)

#define DESCENDING_SHIFT        (14)
#define DESCENDING_MASK         (1)

#define TUP_SCAN_SHIFT          (13)
#define TUP_SCAN_MASK           (1)

#define SCAN_BATCH_SHIFT (16)
#define SCAN_BATCH_MASK  (1023)

#define SCAN_DISTR_KEY_SHIFT (26)
#define SCAN_DISTR_KEY_MASK (1)

#define SCAN_NODISK_SHIFT (9)
#define SCAN_NODISK_MASK (1)

#define SCAN_SPJ_SHIFT (27)
#define SCAN_PASS_CONF_SHIFT (28)
#define SCAN_4WORD_CONF_SHIFT (29)

inline
Uint8
ScanTabReq::getParallelism(const UintR & requestInfo){
  return (Uint8)((requestInfo >> PARALLEL_SHIFT) & PARALLEL_MASK);
}

inline
Uint8
ScanTabReq::getLockMode(const UintR & requestInfo){
  return (Uint8)((requestInfo >> LOCK_MODE_SHIFT) & LOCK_MODE_MASK);
}

inline
Uint8
ScanTabReq::getHoldLockFlag(const UintR & requestInfo){
  return (Uint8)((requestInfo >> HOLD_LOCK_SHIFT) & HOLD_LOCK_MASK);
}

inline
Uint8
ScanTabReq::getReadCommittedFlag(const UintR & requestInfo){
  return (Uint8)((requestInfo >> READ_COMMITTED_SHIFT) & READ_COMMITTED_MASK);
}

inline
Uint8
ScanTabReq::getRangeScanFlag(const UintR & requestInfo){
  return (Uint8)((requestInfo >> RANGE_SCAN_SHIFT) & RANGE_SCAN_MASK);
}

inline
Uint8
ScanTabReq::getDescendingFlag(const UintR & requestInfo){
  return (Uint8)((requestInfo >> DESCENDING_SHIFT) & DESCENDING_MASK);
}

inline
Uint8
ScanTabReq::getTupScanFlag(const UintR & requestInfo){
  return (Uint8)((requestInfo >> TUP_SCAN_SHIFT) & TUP_SCAN_MASK);
}

inline
Uint16
ScanTabReq::getScanBatch(const Uint32 & requestInfo){
  return (Uint16)((requestInfo >> SCAN_BATCH_SHIFT) & SCAN_BATCH_MASK);
}

inline
void 
ScanTabReq::clearRequestInfo(UintR & requestInfo){
  requestInfo = 0;
}

inline
void 
ScanTabReq::setParallelism(UintR & requestInfo, Uint32 type){
  ASSERT_MAX(type, PARALLEL_MASK, "ScanTabReq::setParallelism");
  requestInfo= (requestInfo & ~(PARALLEL_MASK << PARALLEL_SHIFT)) |
               ((type & PARALLEL_MASK) << PARALLEL_SHIFT);
}

inline
void 
ScanTabReq::setLockMode(UintR & requestInfo, Uint32 mode){
  ASSERT_MAX(mode, LOCK_MODE_MASK,  "ScanTabReq::setLockMode");
  requestInfo= (requestInfo & ~(LOCK_MODE_MASK << LOCK_MODE_SHIFT)) |
               ((mode & LOCK_MODE_MASK) << LOCK_MODE_SHIFT);
}

inline
void 
ScanTabReq::setHoldLockFlag(UintR & requestInfo, Uint32 flag){
  ASSERT_BOOL(flag, "ScanTabReq::setHoldLockFlag");
  requestInfo= (requestInfo & ~(HOLD_LOCK_MASK << HOLD_LOCK_SHIFT)) |
               ((flag & HOLD_LOCK_MASK) << HOLD_LOCK_SHIFT);
}

inline
void 
ScanTabReq::setReadCommittedFlag(UintR & requestInfo, Uint32 flag){
  ASSERT_BOOL(flag, "ScanTabReq::setReadCommittedFlag");
  requestInfo= (requestInfo & ~(READ_COMMITTED_MASK << READ_COMMITTED_SHIFT)) |
               ((flag & READ_COMMITTED_MASK) << READ_COMMITTED_SHIFT);
}

inline
void 
ScanTabReq::setRangeScanFlag(UintR & requestInfo, Uint32 flag){
  ASSERT_BOOL(flag, "ScanTabReq::setRangeScanFlag");
  requestInfo= (requestInfo & ~(RANGE_SCAN_MASK << RANGE_SCAN_SHIFT)) |
               ((flag & RANGE_SCAN_MASK) << RANGE_SCAN_SHIFT);
}

inline
void 
ScanTabReq::setDescendingFlag(UintR & requestInfo, Uint32 flag){
  ASSERT_BOOL(flag, "ScanTabReq::setDescendingFlag");
  requestInfo= (requestInfo & ~(DESCENDING_MASK << DESCENDING_SHIFT)) |
               ((flag & DESCENDING_MASK) << DESCENDING_SHIFT);
}

inline
void 
ScanTabReq::setTupScanFlag(UintR & requestInfo, Uint32 flag){
  ASSERT_BOOL(flag, "ScanTabReq::setTupScanFlag");
  requestInfo= (requestInfo & ~(TUP_SCAN_MASK << TUP_SCAN_SHIFT)) |
               ((flag & TUP_SCAN_MASK) << TUP_SCAN_SHIFT);
}

inline
void
ScanTabReq::setScanBatch(Uint32 & requestInfo, Uint32 flag){
  ASSERT_MAX(flag, SCAN_BATCH_MASK,  "ScanTabReq::setScanBatch");
  requestInfo= (requestInfo & ~(SCAN_BATCH_MASK << SCAN_BATCH_SHIFT)) |
               ((flag & SCAN_BATCH_MASK) << SCAN_BATCH_SHIFT);
}

inline
Uint8
ScanTabReq::getKeyinfoFlag(const UintR & requestInfo){
  return (Uint8)((requestInfo >> KEYINFO_SHIFT) & KEYINFO_MASK);
}

inline
void 
ScanTabReq::setKeyinfoFlag(UintR & requestInfo, Uint32 flag){
  ASSERT_BOOL(flag, "ScanTabReq::setKeyinfoFlag");
  requestInfo= (requestInfo & ~(KEYINFO_MASK << KEYINFO_SHIFT)) |
               ((flag & KEYINFO_MASK) << KEYINFO_SHIFT);
}

inline
Uint8
ScanTabReq::getDistributionKeyFlag(const UintR & requestInfo){
  return (Uint8)((requestInfo >> SCAN_DISTR_KEY_SHIFT) & SCAN_DISTR_KEY_MASK);
}

inline
void 
ScanTabReq::setDistributionKeyFlag(UintR & requestInfo, Uint32 flag){
  ASSERT_BOOL(flag, "ScanTabReq::setKeyinfoFlag");
  requestInfo= (requestInfo & ~(SCAN_DISTR_KEY_MASK << SCAN_DISTR_KEY_SHIFT)) |
               ((flag & SCAN_DISTR_KEY_MASK) << SCAN_DISTR_KEY_SHIFT);
}

inline
UintR 
ScanTabReq::getNoDiskFlag(const UintR & requestInfo){
  return (requestInfo >> SCAN_NODISK_SHIFT) & SCAN_NODISK_MASK;
}

inline
void 
ScanTabReq::setNoDiskFlag(UintR & requestInfo, Uint32 flag){
  ASSERT_BOOL(flag, "TcKeyReq::setNoDiskFlag");
  requestInfo= (requestInfo & ~(SCAN_NODISK_MASK << SCAN_NODISK_SHIFT)) |
               ((flag & SCAN_NODISK_MASK) << SCAN_NODISK_SHIFT);
}

inline
UintR
ScanTabReq::getViaSPJFlag(const UintR & requestInfo){
  return (requestInfo >> SCAN_SPJ_SHIFT) & 1;
}

inline
void
ScanTabReq::setViaSPJFlag(UintR & requestInfo, Uint32 flag){
  ASSERT_BOOL(flag, "TcKeyReq::setViaSPJFlag");
  requestInfo |= (flag << SCAN_SPJ_SHIFT);
}

inline
UintR
ScanTabReq::getPassAllConfsFlag(const UintR & requestInfo){
  return (requestInfo >> SCAN_PASS_CONF_SHIFT) & 1;
}

inline
void
ScanTabReq::setPassAllConfsFlag(UintR & requestInfo, Uint32 flag){
  ASSERT_BOOL(flag, "TcKeyReq::setPassAllConfs");
  requestInfo |= (flag << SCAN_PASS_CONF_SHIFT);
}

inline
UintR
ScanTabReq::get4WordConf(const UintR & requestInfo){
  return (requestInfo >> SCAN_4WORD_CONF_SHIFT) & 1;
}

inline
void
ScanTabReq::set4WordConf(UintR & requestInfo, Uint32 flag){
  ASSERT_BOOL(flag, "TcKeyReq::setPassAllConfs");
  requestInfo |= (flag << SCAN_4WORD_CONF_SHIFT);
}

/**
 * 
 * SENDER:  Dbtc
 * RECIVER: API
 */
class ScanTabConf {
  /**
   * Reciver(s) 
   */
  friend class NdbTransaction;         // Reciver

  /**
   * Sender(s)
   */
  friend class Dbtc; 

  /**
   * For printing
   */
  friend bool printSCANTABCONF(FILE * output, const Uint32 * theData, Uint32 len, Uint16 receiverBlockNo);

public:
  /**
   * Length of signal
   */
  STATIC_CONST( SignalLength = 4 );
  STATIC_CONST( EndOfData = (1 << 31) );
  
private:

  // Type definitions

  /**
   * DATA VARIABLES
   */
  UintR apiConnectPtr;        // DATA 0
  UintR requestInfo;          // DATA 1
  UintR transId1;             // DATA 2
  UintR transId2;             // DATA 3

  struct OpData {
    Uint32 apiPtrI;
    /*
      tcPtrI is the scan fragment record pointer, used in SCAN_NEXTREQ to
      acknowledge the reception of the batch of rows from a fragment scan.
      If RNIL, this means that this particular fragment is done scanning.
    */
    Uint32 tcPtrI;

    Uint32 rows;
    Uint32 len;
  };

  /** for 3 word conf */
  static Uint32 getLength(Uint32 opDataInfo) { return opDataInfo >> 10; };
  static Uint32 getRows(Uint32 opDataInfo) { return opDataInfo & 1023;}
};

/**
 * request info
 *
 o = received operations        - 8  Bits -> Max 255 (Bit 0-7)
 e = end of data                - 1  bit (31)

           1111111111222222222233
 01234567890123456789012345678901
 oooooooo                       e
*/

#define OPERATIONS_SHIFT     (0)
#define OPERATIONS_MASK      (0xFF)

#define STATUS_SHIFT     (8)
#define STATUS_MASK      (0xFF)


/**
 * 
 * SENDER:  Dbtc
 * RECIVER: API
 */
class ScanTabRef {
  /**
   * Reciver(s)
   */
  friend class NdbTransaction;         // Reciver

  /**
   * Sender(s)
   */
  friend class Dbtc; 

  /**
   * For printing
   */
  friend bool printSCANTABREF(FILE * output, const Uint32 * theData, Uint32 len, Uint16 receiverBlockNo);

public:
  /**
   * Length of signal
   */
  STATIC_CONST( SignalLength = 5 );

private:

  // Type definitions

  /**
   * DATA VARIABLES
   */
  UintR apiConnectPtr;        // DATA 0
  UintR transId1;             // DATA 1
  UintR transId2;             // DATA 2
  UintR errorCode;            // DATA 3
  UintR closeNeeded;          // DATA 4
 
};

/*
  SENDER:  API
  RECIVER: Dbtc

  This signal is sent by API to acknowledge the reception of batches of rows
  from one or more fragment scans, and to request the fetching of the next
  batches of rows.

  Any locks held by the transaction on rows in the previously fetched batches
  are released (unless explicitly transfered to this or another transaction in
  a TCKEYREQ signal with TakeOverScanFlag set).

  The fragment scan batches to acknowledge are identified by the tcPtrI words
  in the list of struct OpData received in ScanTabConf (scan fragment record
  pointer).

  The list of scan fragment record pointers is sent as an array of words,
  inline in the signal if <= 21 words, else as the first section in a long
  signal.
 */
class ScanNextReq {
  /**
   * Reciver(s)
   */
  friend class Dbtc;         // Reciver

  /**
   * Sender(s)
   */
  friend class NdbOperation; 
<<<<<<< HEAD
  friend class NdbQueryImpl; 
=======
  friend class NdbQueryImpl;
>>>>>>> 8f687c8e

  /**
   * For printing
   */
  friend bool printSCANNEXTREQ(FILE * output, const Uint32 * theData, Uint32 len, Uint16 receiverBlockNo);

public:
  /**
   * Length of signal
   */
  STATIC_CONST( SignalLength = 4 );
  
  /**
   * Section carrying receiverIds if num receivers > 21
   */
  STATIC_CONST( ReceiverIdsSectionNum = 0);

private:

  // Type definitions

  /**
   * DATA VARIABLES
   */
  UintR apiConnectPtr;        // DATA 0
  UintR stopScan;             // DATA 1
  UintR transId1;             // DATA 2
  UintR transId2;             // DATA 3

  // stopScan = 1, stop this scan

  /*
    After this data comes the list of scan fragment record pointers for the
    fragment scans to acknowledge, if they fit within the 25 words available
    in the signal (else they are sent in the first long signal section).
  */
};

#endif<|MERGE_RESOLUTION|>--- conflicted
+++ resolved
@@ -540,11 +540,7 @@
    * Sender(s)
    */
   friend class NdbOperation; 
-<<<<<<< HEAD
-  friend class NdbQueryImpl; 
-=======
   friend class NdbQueryImpl;
->>>>>>> 8f687c8e
 
   /**
    * For printing
