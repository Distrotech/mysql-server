--- conflicted
+++ resolved
@@ -28,8 +28,3 @@
               portlib/libportlib.la      \
               logger/liblogger.la       \
               util/libgeneral.la 
-<<<<<<< HEAD
-
-windoze-dsp:
-=======
->>>>>>> 406a5ee1
