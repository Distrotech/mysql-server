/*
   Copyright (c) 2003, 2010, Oracle and/or its affiliates. All rights reserved.

   This program is free software; you can redistribute it and/or modify
   it under the terms of the GNU General Public License as published by
   the Free Software Foundation; version 2 of the License.

   This program is distributed in the hope that it will be useful,
   but WITHOUT ANY WARRANTY; without even the implied warranty of
   MERCHANTABILITY or FITNESS FOR A PARTICULAR PURPOSE.  See the
   GNU General Public License for more details.

   You should have received a copy of the GNU General Public License
   along with this program; if not, write to the Free Software
   Foundation, Inc., 51 Franklin St, Fifth Floor, Boston, MA 02110-1301  USA
*/

#include "SimBlockList.hpp"
#include <Emulator.hpp>
#include <SimulatedBlock.hpp>
#include <Cmvmi.hpp>
#include <Ndbfs.hpp>
#include <Dbacc.hpp>
#include <Dbdict.hpp>
#include <Dbdih.hpp>
#include <Dblqh.hpp>
#include <Dbspj.hpp>
#include <Dbtc.hpp>
#include <Dbtup.hpp>
#include <Ndbcntr.hpp>
#include <Qmgr.hpp>
#include <Trix.hpp>
#include <Backup.hpp>
#include <DbUtil.hpp>
#include <Suma.hpp>
#include <Dbtux.hpp>
#include <tsman.hpp>
#include <lgman.hpp>
#include <pgman.hpp>
#include <restore.hpp>
#include <Dbinfo.hpp>
#include <NdbEnv.h>
#include <LocalProxy.hpp>
#include <DblqhProxy.hpp>
#include <DbspjProxy.hpp>
#include <DbaccProxy.hpp>
#include <DbtupProxy.hpp>
#include <DbtuxProxy.hpp>
#include <BackupProxy.hpp>
#include <RestoreProxy.hpp>
#include <PgmanProxy.hpp>
#include <mt.hpp>

#ifndef VM_TRACE
#define NEW_BLOCK(B) new B
#else
enum SIMBLOCKLIST_DUMMY { A_VALUE = 0 };

void * operator new (size_t sz, SIMBLOCKLIST_DUMMY dummy){
  char * tmp = (char *)malloc(sz);
  if (!tmp)
    abort();

#ifndef NDB_PURIFY
#ifdef VM_TRACE
  const int initValue = 0xf3;
#else
  const int initValue = 0x0;
#endif
  
  const int p = (sz / 4096);
  const int r = (sz % 4096);
  
  for(int i = 0; i<p; i++)
    memset(tmp+(i*4096), initValue, 4096);
  
  if(r > 0)
    memset(tmp+p*4096, initValue, r);

#endif
  
  return tmp;
}
#define NEW_BLOCK(B) new(A_VALUE) B
#endif

void
SimBlockList::load(EmulatorData& data){
  noOfBlocks = NO_OF_BLOCKS - /* SPJ */ 1;
  theList = new SimulatedBlock * [noOfBlocks];
  if (!theList)
  {
    ERROR_SET(fatal, NDBD_EXIT_MEMALLOC,
              "Failed to create the block list", "");
  }

  Block_context ctx(*data.theConfiguration, *data.m_mem_manager);
  
  SimulatedBlock * fs = 0;
  {
    Uint32 dl;
    const ndb_mgm_configuration_iterator * p = 
      ctx.m_config.getOwnConfigIterator();
    if(p && !ndb_mgm_get_int_parameter(p, CFG_DB_DISCLESS, &dl) && dl){
      fs = NEW_BLOCK(VoidFs)(ctx);
    } else { 
      fs = NEW_BLOCK(Ndbfs)(ctx);
    }
  }

  const bool mtLqh = globalData.isNdbMtLqh;

  if (!mtLqh)
    theList[0] = NEW_BLOCK(Pgman)(ctx);
  else
    theList[0] = NEW_BLOCK(PgmanProxy)(ctx);
  theList[1]  = NEW_BLOCK(Lgman)(ctx);
  theList[2]  = NEW_BLOCK(Tsman)(ctx);
  if (!mtLqh)
    theList[3]  = NEW_BLOCK(Dbacc)(ctx);
  else
    theList[3]  = NEW_BLOCK(DbaccProxy)(ctx);
  theList[4]  = NEW_BLOCK(Cmvmi)(ctx);
  theList[5]  = fs;
  theList[6]  = NEW_BLOCK(Dbdict)(ctx);
  theList[7]  = NEW_BLOCK(Dbdih)(ctx);
  if (!mtLqh)
    theList[8]  = NEW_BLOCK(Dblqh)(ctx);
  else
    theList[8]  = NEW_BLOCK(DblqhProxy)(ctx);
  theList[9]  = NEW_BLOCK(Dbtc)(ctx);
  if (!mtLqh)
    theList[10] = NEW_BLOCK(Dbtup)(ctx);
  else
    theList[10] = NEW_BLOCK(DbtupProxy)(ctx);
  theList[11] = NEW_BLOCK(Ndbcntr)(ctx);
  theList[12] = NEW_BLOCK(Qmgr)(ctx);
  theList[13] = NEW_BLOCK(Trix)(ctx);
  if (!mtLqh)
    theList[14] = NEW_BLOCK(Backup)(ctx);
  else
    theList[14] = NEW_BLOCK(BackupProxy)(ctx);
  theList[15] = NEW_BLOCK(DbUtil)(ctx);
  theList[16] = NEW_BLOCK(Suma)(ctx);
  if (!mtLqh)
    theList[17] = NEW_BLOCK(Dbtux)(ctx);
  else
    theList[17] = NEW_BLOCK(DbtuxProxy)(ctx);
  if (!mtLqh)
    theList[18] = NEW_BLOCK(Restore)(ctx);
  else
    theList[18] = NEW_BLOCK(RestoreProxy)(ctx);
  theList[19] = NEW_BLOCK(Dbinfo)(ctx);
<<<<<<< HEAD
  theList[20]  = NEW_BLOCK(Dbspj)(ctx);
  assert(NO_OF_BLOCKS == 21);
=======
  assert(NO_OF_BLOCKS == 20 + /** SPJ */ 1);
>>>>>>> 8f687c8e

  if (globalData.isNdbMt) {
    add_main_thr_map();
    if (globalData.isNdbMtLqh) {
      for (int i = 0; i < noOfBlocks; i++)
        theList[i]->loadWorkers();
    }
  }

  // Check that all blocks could be created
  for (int i = 0; i < noOfBlocks; i++)
  {
    if (!theList[i])
    {
      ERROR_SET(fatal, NDBD_EXIT_MEMALLOC,
                "Failed to create block", "");
    }
  }
}

void
SimBlockList::unload(){
  if(theList != 0){
    for(int i = 0; i<noOfBlocks; i++){
      if(theList[i] != 0){
#ifdef VM_TRACE
	theList[i]->~SimulatedBlock();
	free(theList[i]);
#else
        delete(theList[i]);
#endif
	theList[i] = 0;
      }
    }
    delete [] theList;
    theList    = 0;
    noOfBlocks = 0;
  }
}<|MERGE_RESOLUTION|>--- conflicted
+++ resolved
@@ -86,7 +86,7 @@
 
 void
 SimBlockList::load(EmulatorData& data){
-  noOfBlocks = NO_OF_BLOCKS - /* SPJ */ 1;
+  noOfBlocks = NO_OF_BLOCKS;
   theList = new SimulatedBlock * [noOfBlocks];
   if (!theList)
   {
@@ -151,12 +151,8 @@
   else
     theList[18] = NEW_BLOCK(RestoreProxy)(ctx);
   theList[19] = NEW_BLOCK(Dbinfo)(ctx);
-<<<<<<< HEAD
   theList[20]  = NEW_BLOCK(Dbspj)(ctx);
   assert(NO_OF_BLOCKS == 21);
-=======
-  assert(NO_OF_BLOCKS == 20 + /** SPJ */ 1);
->>>>>>> 8f687c8e
 
   if (globalData.isNdbMt) {
     add_main_thr_map();
