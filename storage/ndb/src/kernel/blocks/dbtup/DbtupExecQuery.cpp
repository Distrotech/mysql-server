--- conflicted
+++ resolved
@@ -2273,12 +2273,8 @@
 	    if (TattrNoOfWords <= 2) {
               if (TattrNoOfWords == 1) {
                 // arithmetic conversion if big-endian
-<<<<<<< HEAD
-                TdataForUpdate[1] = (Uint32)*(Int64*)&TregMemBuffer[theRegister + 2];
-=======
                 Int64 * tmp = new (&TregMemBuffer[theRegister + 2]) Int64;
-                TdataForUpdate[1] = * tmp;
->>>>>>> 41b8feb3
+                TdataForUpdate[1] = Uint32(* tmp);
                 TdataForUpdate[2] = 0;
               }
 	      if (TregType == 0) {
