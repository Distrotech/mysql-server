--- conflicted
+++ resolved
@@ -3170,7 +3170,6 @@
   DBUG_RETURN(retval);
 }
 
-<<<<<<< HEAD
 extern "C"
 int
 ndb_mgm_set_configuration(NdbMgmHandle h, ndb_mgm_configuration *c)
@@ -3220,39 +3219,10 @@
   }
 
   DBUG_RETURN(0);
-=======
-
-/*
-  Compare function for qsort() to sort events in
-  "source_node_id" order
-*/
-
-static int
-cmp_event(const void *_a, const void *_b)
-{
-  const ndb_logevent *a = (const ndb_logevent*)_a;
-  const ndb_logevent *b = (const ndb_logevent*)_b;
-
-  if (a->source_nodeid > b->source_nodeid)
-    return 1;
-  return -1;
-}
-
-NdbLogEventHandle
-ndb_mgm_create_logevent_handle_same_socket(NdbMgmHandle mh);
-
-// Free memory allocated by 'ndb_mgm_create_logevent_handle_same_socket'
-// without closing the socket
-static void
-free_log_handle(NdbLogEventHandle log_handle)
-{
-  my_free(log_handle, 0);
->>>>>>> fe9b0d57
-}
-
-
-extern "C"
-<<<<<<< HEAD
+}
+
+
+extern "C"
 int ndb_mgm_create_nodegroup(NdbMgmHandle handle,
                              int *nodes,
                              int *ng,
@@ -3345,7 +3315,36 @@
   return h->socket;
 }
 
-=======
+
+/*
+  Compare function for qsort() to sort events in
+  "source_node_id" order
+*/
+
+static int
+cmp_event(const void *_a, const void *_b)
+{
+  const ndb_logevent *a = (const ndb_logevent*)_a;
+  const ndb_logevent *b = (const ndb_logevent*)_b;
+
+  if (a->source_nodeid > b->source_nodeid)
+    return 1;
+  return -1;
+}
+
+NdbLogEventHandle
+ndb_mgm_create_logevent_handle_same_socket(NdbMgmHandle mh);
+
+// Free memory allocated by 'ndb_mgm_create_logevent_handle_same_socket'
+// without closing the socket
+static void
+free_log_handle(NdbLogEventHandle log_handle)
+{
+  my_free(log_handle, 0);
+}
+
+
+extern "C"
 struct ndb_mgm_events*
 ndb_mgm_dump_events(NdbMgmHandle handle, enum Ndb_logevent_type type,
                     int no_of_nodes, const int * node_list)
@@ -3457,6 +3456,4 @@
   DBUG_RETURN(events);
 }
 
-
->>>>>>> fe9b0d57
 template class Vector<const ParserRow<ParserDummy>*>;