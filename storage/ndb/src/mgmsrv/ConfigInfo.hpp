--- conflicted
+++ resolved
@@ -58,15 +58,14 @@
 		     CI_INTERNAL         ///< Not configurable by the user
   };
 
-<<<<<<< HEAD
   enum Flags {
     CI_UPDATEABLE = 1, // Parameter can be updated
     CI_CHECK_WRITABLE = 2 // Path given by parameter should be writable
-=======
+  };
+
   struct Typelib {
     const char* name;
     Uint32 value;
->>>>>>> d9f45083
   };
 
   /**
