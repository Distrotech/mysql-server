/* Copyright (C) 2003 MySQL AB

   This program is free software; you can redistribute it and/or modify
   it under the terms of the GNU General Public License as published by
   the Free Software Foundation; version 2 of the License.

   This program is distributed in the hope that it will be useful,
   but WITHOUT ANY WARRANTY; without even the implied warranty of
   MERCHANTABILITY or FITNESS FOR A PARTICULAR PURPOSE.  See the
   GNU General Public License for more details.

   You should have received a copy of the GNU General Public License
   along with this program; if not, write to the Free Software
   Foundation, Inc., 59 Temple Place, Suite 330, Boston, MA  02111-1307  USA */

#ifndef MgmtSrvr_H
#define MgmtSrvr_H

#include "Config.hpp"
#include "ConfigSubscriber.hpp"

#include <mgmapi.h>
#include <Vector.hpp>
#include <NodeBitmask.hpp>
#include <ndb_version.h>
#include <EventLogger.hpp>

#include <SignalSender.hpp>

#define MGM_ERROR_MAX_INJECT_SESSION_ONLY 10000

class SetLogLevelOrd;

class Ndb_mgmd_event_service : public EventLoggerBase 
{
  friend class MgmtSrvr;
public:
  struct Event_listener : public EventLoggerBase {
    Event_listener() {}
    NDB_SOCKET_TYPE m_socket;
    Uint32 m_parsable;
  };
  
private:  
  class MgmtSrvr * m_mgmsrv;
  MutexVector<Event_listener> m_clients;
public:
  Ndb_mgmd_event_service(class MgmtSrvr * m) : m_clients(5) {
    m_mgmsrv = m;
  }
  
  void add_listener(const Event_listener&);
  void check_listeners();
  void update_max_log_level(const LogLevel&);
  void update_log_level(const LogLevel&);
  
  void log(int eventType, const Uint32* theData, Uint32 len, NodeId nodeId);
  
  void stop_sessions();

  Event_listener& operator[](unsigned i) { return m_clients[i]; }
  const Event_listener& operator[](unsigned i) const { return m_clients[i]; }
  void lock() { m_clients.lock(); }
  void unlock(){ m_clients.unlock(); }
};



/**
  @class MgmtSrvr
  @brief Main class for the management server.
 */
class MgmtSrvr : private ConfigSubscriber {

public:
  // some compilers need all of this
  class Allocated_resources;
  friend class Allocated_resources;
  class Allocated_resources {
  public:
    Allocated_resources(class MgmtSrvr &m);
    ~Allocated_resources();
    // methods to reserve/allocate resources which
    // will be freed when running destructor
    void reserve_node(NodeId id, NDB_TICKS timeout);
    bool is_timed_out(NDB_TICKS tick);
    bool is_reserved(NodeId nodeId) { return m_reserved_nodes.get(nodeId); }
    bool is_reserved(NodeBitmask mask) { return !mask.bitAND(m_reserved_nodes).isclear(); }
    bool isclear() { return m_reserved_nodes.isclear(); }
    NodeId get_nodeid() const;
  private:
    MgmtSrvr &m_mgmsrv;
    NodeBitmask m_reserved_nodes;
    NDB_TICKS m_alloc_timeout;
  };

  /**
   * Enable/disable eventlog log levels/severities.
   *
   * @param serverity the log level/serverity.
   * @return true if the severity was enabled.
   */
  bool setEventLogFilter(int severity, int enable);

  /**
   * Returns true if the log level/severity is enabled.
   *
   * @param severity the severity level.
   */
  bool isEventLogFilterEnabled(int severity);

  /**
   *   This enum specifies the different signal loggig modes possible to set 
   *   with the setSignalLoggingMode method.
   */
  enum LogMode {In, Out, InOut, Off};

  /**
     @struct MgmtOpts
     @brief Options used to control how the management server is started
  */

  struct MgmtOpts {
    int daemon;
    int non_interactive;
    int interactive;
    const char* config_filename;
    int mycnf;
    const char* bind_address;
    int no_nodeid_checks;
    int print_full_config;
    const char* configdir;
    int verbose;
<<<<<<< HEAD

    MgmtOpts() : configdir(MYSQLCLUSTERDIR) {};
=======
    int reload;
>>>>>>> 20eee1d3
  };

  MgmtSrvr(); // Not implemented
  MgmtSrvr(const MgmtSrvr&); // Not implemented
  MgmtSrvr(const MgmtOpts&, const char* connect_str);

  ~MgmtSrvr();

private:
  /* Function used from 'init' */
  const char* check_configdir() const;

public:
  /*
    To be called after constructor.
  */
  bool init();

  /*
    To be called after 'init', starts up the services
    this server will expose
   */
  bool start(void);
private:
  /* Functions used from 'start' */
  bool start_transporter(const Config*);
  bool start_mgm_service(const Config*);
  bool connect_to_self(void);

public:

  NodeId getOwnNodeId() const {return _ownNodeId;};

  /**
   * Get status on a node.
   * address may point to a common area (e.g. from inet_addr)
   * There is no guarentee that it is preserved across calls.
   * Copy the string if you are not going to use it immediately.
   */
  int status(int nodeId,
	     ndb_mgm_node_status * status,
	     Uint32 * version,
	     Uint32 * mysql_version,
	     Uint32 * phase,
	     bool * systemShutdown,
	     Uint32 * dynamicId,
	     Uint32 * nodeGroup,
	     Uint32 * connectCount,
	     const char **address);

  /**
   *   Stop a node
   * 
   *   @param   processId: Id of the DB process to stop
   *   @return  0 if succeeded, otherwise: as stated above, plus:
   */
  int stopNodes(const Vector<NodeId> &node_ids, int *stopCount, bool abort,
                int *stopSelf);

  int shutdownMGM(int *stopCount, bool abort, int *stopSelf);

  /**
   * shutdown the DB nodes
   */
  int shutdownDB(int * cnt = 0, bool abort = false);

  /**
   *   Maintenance on the system
   */
  int enterSingleUser(int * cnt = 0, Uint32 singleuserNodeId = 0);


  /**
   *   Resume from maintenance on the system
   */
  int exitSingleUser(int * cnt = 0, bool abort = false);

  /**
   *   Start DB process.
   *   @param   processId: Id of the DB process to start
   *   @return 0 if succeeded, otherwise: as stated above, plus:
   */
 int start(int processId);

  /**
   *   Restart nodes
   *   @param processId: Id of the DB process to start
   */
  int restartNodes(const Vector<NodeId> &node_ids,
                   int *stopCount, bool nostart,
                   bool initialStart, bool abort, int *stopSelf);
  
  /**
   *   Restart all DB nodes
   */
  int restartDB(bool nostart, bool initialStart, 
                bool abort = false,
                int * stopCount = 0);
  
  struct BackupEvent {
    enum Event {
      BackupStarted = 1,
      BackupFailedToStart = 2,
      BackupCompleted = 3,
      BackupAborted = 4
    } Event;
    
    NdbNodeBitmask Nodes;
    union {
      struct {
	Uint32 BackupId;
      } Started ;
      struct {
	Uint32 ErrorCode;
      } FailedToStart ;
      struct {
	Uint64 NoOfBytes;
	Uint64 NoOfRecords;
	Uint32 BackupId;
	Uint32 NoOfLogBytes;
	Uint32 NoOfLogRecords;
	Uint32 startGCP;
	Uint32 stopGCP;
      } Completed ;
      struct {
	Uint32 BackupId;
	Uint32 Reason;
	Uint32 ErrorCode;
      } Aborted ;
    };
  };
  
  /**
   * Backup functionallity
   */
  int startBackup(Uint32& backupId, int waitCompleted= 2, Uint32 input_backupId= 0, Uint32 backuppoint= 0);
  int abortBackup(Uint32 backupId);
  int performBackup(Uint32* backupId);

  //**************************************************************************
  // Description: Set event report level for a DB process
  // Parameters:
  //  processId: Id of the DB process
  //  level: Event report level
  //  isResend: Flag to indicate for resending log levels during node restart
  // Returns: 0 if succeeded, otherwise: as stated above, plus:
  //  INVALID_LEVEL
  //**************************************************************************

  int setEventReportingLevelImpl(int processId, const EventSubscribeReq& ll);
  int setNodeLogLevelImpl(int processId, const SetLogLevelOrd & ll);

  /**
   *   Insert an error in a DB process.
   *   @param   processId: Id of the DB process
   *   @param   errorNo: The error number. > 0.
   *   @return  0 if succeeded, otherwise: as stated above, plus:
   *            INVALID_ERROR_NUMBER
   */
  int insertError(int processId, int errorNo);



  int setTraceNo(int processId, int traceNo);
  //**************************************************************************
  // Description: Set trace number in a DB process.
  // Parameters:
  //  processId: Id of the DB process
  //  trace: Trace number
  // Returns: 0 if succeeded, otherwise: as stated above, plus:
  //  INVALID_TRACE_NUMBER
  //**************************************************************************


  int setSignalLoggingMode(int processId, LogMode mode, 
			   const Vector<BaseString> &blocks);

  int setSignalLoggingMode(int processId, LogMode mode,
			   BaseString &block) {
    Vector<BaseString> v;
    v.push_back(block);
    return setSignalLoggingMode(processId, mode, v);
  }
  //**************************************************************************
  // Description: Set signal logging mode for blocks in a DB process.
  // Parameters:
  //  processId: Id of the DB process
  //  mode: The log mode
  //  blocks: Which blocks to be affected (container of strings)
  // Returns: 0 if succeeded, otherwise: as stated above, plus:
  //  INVALID_BLOCK_NAME
  //**************************************************************************


  int startSignalTracing(int processId);
  //**************************************************************************
  // Description: Start signal tracing for a DB process.
  // Parameters:
  //  processId: Id of the DB process
  // Returns: 0 if succeeded, otherwise: as stated above.
  //**************************************************************************


  int stopSignalTracing(int processId);
  //**************************************************************************
  // Description: Stop signal tracing for a DB process.
  // Parameters:
  //  processId: Id of the DB process
  // Returns: 0 if succeeded, otherwise: as stated above.
  //**************************************************************************

  /**
   *   Dump State 
   */
  int dumpState(int processId, const Uint32 args[], Uint32 argNo);
  int dumpState(int processId, const char* args);

  /**
   * Get next node id (node id gt than _nodeId)
   *  of specified type and save it in _nodeId
   *
   *   @return false if none found
   */
  bool getNextNodeId(NodeId * _nodeId, enum ndb_mgm_node_type type) const ;
  bool alloc_node_id(NodeId * _nodeId, enum ndb_mgm_node_type type,
		     struct sockaddr *client_addr,
		     int &error_code, BaseString &error_string,
                     int log_event = 1);

  int change_config(Config& new_config);

  /**
   *
   */
  enum ndb_mgm_node_type getNodeType(NodeId) const;

  /**
   *   Get error text
   * 
   *   @param   errorCode: Error code to get a match error text for.
   *   @return  The error text.
   */
  const char* getErrorText(int errorCode, char *buf, int buf_sz);

private:
  void config_changed(NodeId, const Config*);
  void setClusterLog(const Config* conf);
public:

  /**
   * Returns the port number where MgmApiService is started
   * @return port number.
   */
  int getPort() const { return m_port; };

  int setDbParameter(int node, int parameter, const char * value, BaseString&);
  int setConnectionDbParameter(int node1, int node2, int param, int value,
			       BaseString& msg);
  int getConnectionDbParameter(int node1, int node2, int param,
			       int *value, BaseString& msg);

  void transporter_connect(NDB_SOCKET_TYPE sockfd);

  const char *get_connect_address(Uint32 node_id);
  void get_connected_nodes(NodeBitmask &connected_nodes) const;
  SocketServer *get_socket_server() { return &m_socket_server; }

  void updateStatus();

  int createNodegroup(int *nodes, int count, int *ng);
  int dropNodegroup(int ng);

  int startSchemaTrans(SignalSender& ss, NodeId & out_nodeId,
                       Uint32 transId, Uint32 & out_transKey);
  int endSchemaTrans(SignalSender& ss, NodeId nodeId,
                     Uint32 transId, Uint32 transKey, Uint32 flags);

private:

  int versionNode(int nodeId, Uint32 &version,
                  Uint32 &mysql_version, const char **address);

  int sendVersionReq(int processId, Uint32 &version,
                     Uint32& mysql_version, const char **address);

  int sendStopMgmd(NodeId nodeId,
                   bool abort,
                   bool stop,
                   bool restart,
                   bool nostart,
                   bool initialStart);

  int sendSTOP_REQ(const Vector<NodeId> &node_ids,
		   NdbNodeBitmask &stoppedNodes,
		   Uint32 singleUserNodeId,
		   bool abort,
		   bool stop,
		   bool restart,
		   bool nostart,
		   bool initialStart,
                   int *stopSelf);
 
  /**
   *   Check if it is possible to send a signal to a (DB) process
   *
   *   @param   processId: Id of the process to send to
   *   @return  0 OK, 1 process dead, 2 API or MGMT process, 3 not configured
   */
  int okToSendTo(NodeId nodeId, bool unCond = false);

  /**
   *   Get block number for a block
   *
   *   @param   blockName: Block to get number for
   *   @return  -1 if block not found, otherwise block number
   */
  int getBlockNumber(const BaseString &blockName);

  int alloc_node_id_req(NodeId free_node_id, enum ndb_mgm_node_type type);

  int check_nodes_starting();
  int check_nodes_stopping();


  Logger*  getLogger();

  int ndbinfo(Uint32 tableId, Vector<BaseString> *cols, Vector<BaseString> *rows);

  int ndbinfo(BaseString table_name,
              Vector<BaseString> *cols,
              Vector<BaseString> *rows);

  //**************************************************************************

  const MgmtOpts& m_opts;
  int _blockNumber;
  NodeId _ownNodeId;
  Uint32 m_port;
  SocketServer m_socket_server;

  Vector<BaseString> m_ndbinfo_table_names;
  Vector< Vector<Uint32> > m_ndbinfo_column_types;
  Vector< Vector<BaseString> > m_ndbinfo_column_names;

  NdbMutex* m_local_config_mutex;
  const Config* m_local_config;

  NdbMutex *m_node_id_mutex;

  BlockReference _ownReference;

  class ConfigManager* m_config_manager;

  bool m_need_restart;

  NodeBitmask m_reserved_nodes;
  struct in_addr m_connect_address[MAX_NODES];

  void handleReceivedSignal(NdbApiSignal* signal);
  void handleStatus(NodeId nodeId, bool alive, bool nfComplete);
  void execDBINFO_SCANREQ(NdbApiSignal* signal);

  /**
     Callback function installed into TransporterFacade, will be called
     once for each new signal received to the MgmtSrvr.
     @param  mgmtSrvr: The MgmtSrvr object which shall recieve the signal.
     @param  signal: The received signal.
     @param  ptr: The long part(s) of the signal
   */
  static void signalReceivedNotification(void* mgmtSrvr, 
					 NdbApiSignal* signal, 
					 struct LinearSectionPtr ptr[3]);

  /**
     Callback function installed into TransporterFacade, will be called
     when status of a node changes.
     @param  mgmtSrvr: The MgmtSrvr object which shall receive
     the notification.
     @param  processId: Id of the node whose status changed.
     @param alive: true if the other node is alive
   */
  static void nodeStatusNotification(void* mgmSrv, Uint32 nodeId, 
				     bool alive, bool nfCompleted);
  
  /**
   * An event from <i>nodeId</i> has arrived
   */
  void eventReport(const Uint32 * theData, Uint32 len);
 
  class TransporterFacade * theFacade;

  int translateStopRef(Uint32 errCode);
  
  bool _isStopThread;
  int _logLevelThreadSleep;
  MutexVector<NodeId> m_started_nodes;
  MutexVector<EventSubscribeReq> m_log_level_requests;
  LogLevel m_nodeLogLevel[MAX_NODES];
  enum ndb_mgm_node_type nodeTypes[MAX_NODES];
  friend class MgmApiSession;
  friend class Ndb_mgmd_event_service;
  Ndb_mgmd_event_service m_event_listner;
  
  NodeId m_master_node;

  /**
   * Handles the thread wich upon a 'Node is started' event will
   * set the node's previous loglevel settings.
   */
  struct NdbThread* _logLevelThread;
  static void *logLevelThread_C(void *);
  void logLevelThreadRun();

  void report_unknown_signal(SimpleSignal *signal);


public:
  /*
    Get packed copy of configuration in the supplied buffer
  */
  bool getPackedConfig(UtilBuffer& pack_buf);

  void print_config(const char* section_filter = NULL,
                    NodeId nodeid_filter = 0,
                    const char* param_filter = NULL,
                    NdbOut& out = ndbout);

  bool reload_config(const char* config_filename,
                     bool mycnf, BaseString& msg);

  void show_variables(NdbOut& out = ndbout);

};


#endif // MgmtSrvr_H<|MERGE_RESOLUTION|>--- conflicted
+++ resolved
@@ -131,12 +131,8 @@
     int print_full_config;
     const char* configdir;
     int verbose;
-<<<<<<< HEAD
-
     MgmtOpts() : configdir(MYSQLCLUSTERDIR) {};
-=======
     int reload;
->>>>>>> 20eee1d3
   };
 
   MgmtSrvr(); // Not implemented
