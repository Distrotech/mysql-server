--- conflicted
+++ resolved
@@ -162,7 +162,6 @@
     } 
   }
 
-<<<<<<< HEAD
   return 0;
 }
 
@@ -461,306 +460,6 @@
   return 0;
 }
 
-=======
-  return 0;
-}
-
-/* Method for adding interpreted code signals to a 
- * scan operation request.
- * Both main program words and subroutine words can 
- * be added in one method as scans do not use 
- * the final update or final read sections.
- */
-int
-NdbScanOperation::addInterpretedCode(Uint32 aTC_ConnectPtr,
-                                     Uint64 aTransId)
-{
-  Uint32 mainProgramWords= 0;
-  Uint32 subroutineWords= 0;
-
-  /* Where to start writing the new AIs */
-  Uint32 *attrInfoPtr= theATTRINFOptr;
-  Uint32 remain= AttrInfo::MaxSignalLength - theAI_LenInCurrAI;
-  const NdbInterpretedCode *code= m_interpreted_code;
-
-  /* Main program size depends on whether there's subroutines */
-  mainProgramWords= code->m_first_sub_instruction_pos ?
-    code->m_first_sub_instruction_pos :
-    code->m_instructions_length;
-  
-  int res = insertATTRINFOData_NdbRecord(aTC_ConnectPtr, aTransId,
-                                       (const char *)code->m_buffer,
-                                       mainProgramWords << 2,
-                                       &attrInfoPtr, &remain);
-
-  if (res == 0)
-  {
-    /* Add subroutines, if we have any */
-    if (code->m_number_of_subs > 0)
-    {
-      assert(mainProgramWords > 0);
-      assert(code->m_first_sub_instruction_pos > 0);
-      
-      Uint32 *subroutineStart= 
-        &code->m_buffer[ code->m_first_sub_instruction_pos ];
-      subroutineWords= 
-        code->m_instructions_length -
-        code->m_first_sub_instruction_pos;
-      
-      res = insertATTRINFOData_NdbRecord(aTC_ConnectPtr, aTransId,
-                                         (const char *)subroutineStart,
-                                         subroutineWords << 2,
-                                         &attrInfoPtr, &remain);
-    }
-
-    /* Update signal section lengths */
-    theInterpretedSize= mainProgramWords;
-    theSubroutineSize= subroutineWords;
-  }
-
-  /* Need to keep theAI_LenInCurrAI up to date although 
-   * insertATTRINFOData_NdbRecord does not.  Needed for setting
-   * the last AI length in prepareSendScan
-   */
-  theAI_LenInCurrAI= theCurrentATTRINFO->getLength();
-
-  return res;
-};
-
-/* Method for handling scanoptions passed into 
- * NdbTransaction::scanTable or scanIndex
- */
-int
-NdbScanOperation::handleScanOptions(const ScanOptions *options)
-{
-  /* Options size has already been checked.
-   * scan_flags, parallel and batch have been handled
-   * already (see NdbTransaction::scanTable and scanIndex)
-   */
-  if ((options->optionsPresent & ScanOptions::SO_GETVALUE) &&
-      (options->numExtraGetValues > 0))
-  {
-    if (options->extraGetValues == NULL)
-    {
-      setErrorCodeAbort(4299);
-      /* Incorrect combination of ScanOption flags, 
-       * extraGetValues ptr and numExtraGetValues */
-      return -1;
-    }
-
-    /* Add extra getValue()s */
-    for (unsigned int i=0; i < options->numExtraGetValues; i++)
-    {
-      NdbOperation::GetValueSpec *pvalSpec = &(options->extraGetValues[i]);
-
-      pvalSpec->recAttr=NULL;
-
-      if (pvalSpec->column == NULL)
-      {
-        setErrorCodeAbort(4295);
-        // Column is NULL in Get/SetValueSpec structure
-        return -1;
-      }
-
-      /* Call internal NdbRecord specific getValue() method
-       * Same method handles table scans and index scans
-       */
-      NdbRecAttr *pra=
-        getValue_NdbRecord_scan(&NdbColumnImpl::getImpl(*pvalSpec->column),
-                                (char *) pvalSpec->appStorage);
-        
-      if (pra == NULL)
-      {
-        return -1;
-      }
-      
-      pvalSpec->recAttr = pra;
-    }
-  }
-
-  if (options->optionsPresent & ScanOptions::SO_PARTITION_ID)
-  {
-    /* Should not have any blobs defined at this stage */
-    assert(theBlobList == NULL);
-    theDistributionKey = options->partitionId;
-    theDistrKeyIndicator_ = 1;
-    DBUG_PRINT("info", ("NdbScanOperation::handleScanOptions(dist key): %u",
-                        theDistributionKey));
-  }
-
-  if (options->optionsPresent & ScanOptions::SO_INTERPRETED)
-  {
-    /* Check the program's for the same table as the
-     * operation, within a major version number
-     * Perhaps NdbInterpretedCode should not contain the table
-     */
-    const NdbDictionary::Table* codeTable= 
-      options->interpretedCode->getTable();
-    if (codeTable != NULL)
-    {
-      NdbTableImpl* impl= &NdbTableImpl::getImpl(*codeTable);
-      
-      if ((impl->m_id != (int) m_attribute_record->tableId) ||
-          (table_version_major(impl->m_version) != 
-           table_version_major(m_attribute_record->tableVersion)))
-        return 4524; // NdbInterpretedCode is for different table`
-    }
-
-    if ((options->interpretedCode->m_flags & 
-         NdbInterpretedCode::Finalised) == 0)
-    {
-      setErrorCodeAbort(4519);
-      return -1; // NdbInterpretedCode::finalise() not called.
-    }
-    m_interpreted_code= options->interpretedCode;
-  }
-
-  return 0;
-}
-
-/* scanTableImpl is called from NdbTransaction::scanTable() to 
- * define a scan operation
- */
-int
-NdbScanOperation::scanTableImpl(const NdbRecord *result_record,
-                                NdbOperation::LockMode lock_mode,
-                                const unsigned char *result_mask,
-                                const NdbScanOperation::ScanOptions *options,
-                                Uint32 sizeOfOptions)
-{
-  NdbBlob *lastBlob;
-  Uint32 column_count;
-  int res;
-  bool haveBlob= false;
-  Uint32 scan_flags = 0;
-  Uint32 parallel = 0;
-  Uint32 batch = 0;
-
-  if (options != NULL)
-  {
-    /* Check options size for versioning... */
-    if (unlikely((sizeOfOptions !=0) &&
-                 (sizeOfOptions != sizeof(ScanOptions))))
-    {
-      /* Handle different sized ScanOptions
-       * Probably smaller is old version, larger is new version
-       */
-      
-      /* No other versions supported currently */
-      setErrorCodeAbort(4298);
-      /* Invalid or unsupported ScanOptions structure */
-      return -1;
-    }
-    
-    /* Process some initial ScanOptions - most are 
-     * handled later
-     */
-    if (options->optionsPresent & ScanOptions::SO_SCANFLAGS)
-      scan_flags = options->scan_flags;
-    if (options->optionsPresent & ScanOptions::SO_PARALLEL)
-      parallel = options->parallel;
-    if (options->optionsPresent & ScanOptions::SO_BATCH)
-      batch = options->batch;
-  }
-  if (result_record->flags & NdbRecord::RecIsIndex)
-  {
-    setErrorCodeAbort(4340);
-    return -1;
-  }
-
-  /* Process scan definition info */
-  res= processTableScanDefs(lock_mode, scan_flags, parallel, batch);
-  if (res == -1)
-    return -1;
-
-  result_record->copyMask(m_read_mask, result_mask);
-
-  lastBlob= NULL;
-  column_count= 0;
-  for (Uint32 i= 0; i<result_record->noOfColumns; i++)
-  {
-    const NdbRecord::Attr *col;
-    Uint32 ah;
-    Uint32 attrId;
-
-    col= &result_record->columns[i];
-
-    /* Skip column if result_mask says so. But cannot mask pseudo columns. */
-    attrId= col->attrId;
-    if (!(attrId & AttributeHeader::PSEUDO) &&
-        !BitmaskImpl::get((NDB_MAX_ATTRIBUTES_IN_TABLE+31)>>5,
-                          m_read_mask, attrId))
-      continue;
-
-    /* Blob reads are handled with a getValue() in NdbBlob.cpp. */
-    if (unlikely(col->flags & NdbRecord::IsBlob))
-    {
-      m_keyInfo= 1;                         // Need keyinfo for blob scan
-      haveBlob= true;
-      continue;
-    }
-
-    AttributeHeader::init(&ah, attrId, 0);
-    res= insertATTRINFO(ah);
-    if (res==-1)
-      return -1;
-
-    if (col->flags & NdbRecord::IsDisk)
-      m_no_disk_flag= false;
-    column_count++;
-  }
-  theReceiver.m_record.m_column_count= column_count;
-
-  theInitialReadSize= theTotalCurrAI_Len - AttrInfo::SectionSizeInfoLength;
-  theStatus= NdbOperation::UseNdbRecord;
-  m_attribute_record= result_record;
-
-  /* Handle any getValue() calls made against the old API. */
-  if (m_scanUsingOldApi)
-  {
-    if (handleScanGetValuesOldApi() !=0)
-      return -1;
-  }
-
-  /* Handle scan options - always for old style scan API */
-  if (options != NULL)
-  {
-    if (handleScanOptions(options) != 0)
-      return -1;
-  }
-
-  /* Get Blob handles unless this is an old Api scan op 
-   * For old Api Scan ops, the Blob handles are already
-   * set up by the call to getBlobHandle()
-   */
-  if (unlikely(haveBlob) && !m_scanUsingOldApi)
-  {
-    if (getBlobHandlesNdbRecord(m_transConnection) == -1)
-      return -1;
-  }
-
-  /* Add interpreted code words to ATTRINFO signal
-   * chain as necessary
-   */
-  if (m_interpreted_code != NULL)
-  {
-    if (addInterpretedCode(theNdbCon->theTCConPtr,
-                           theNdbCon->theTransactionId) == -1)
-      return -1;
-  }
-  
-  /* Scan is now fully defined, so let's start preparing
-   * signals.
-   */
-  if (prepareSendScan(theNdbCon->theTCConPtr, 
-                      theNdbCon->theTransactionId) == -1)
-    /* Error code should be set */
-    return -1;
-  
-  return 0;
-}
-
->>>>>>> 6dc7d1db
 /*
   Compare two rows on some prefix of the index.
   This is used to see if we can determine that all rows in an index range scan
@@ -817,21 +516,15 @@
                                            Uint32 distkeyMax)
 {
   Uint64 tmp[1000];
-<<<<<<< HEAD
-=======
   char* tmpshrink = (char*)tmp;
   size_t tmplen = sizeof(tmp);
   
->>>>>>> 6dc7d1db
   Ndb::Key_part_ptr ptrs[NDB_MAX_NO_OF_ATTRIBUTES_IN_KEY+1];
   Uint32 i;
   for (i = 0; i<key_record->distkey_index_length; i++)
   {
     const NdbRecord::Attr *col =
       &key_record->columns[key_record->distkey_indexes[i]];
-<<<<<<< HEAD
-    ptrs[i].ptr = row + col->offset;
-=======
     if (col->flags & NdbRecord::IsMysqldShrinkVarchar)
     {
       if (tmplen >= 256)
@@ -857,30 +550,22 @@
     {
       ptrs[i].ptr = row + col->offset;
     }
->>>>>>> 6dc7d1db
     ptrs[i].len = col->maxSize;
   }
   ptrs[i].ptr = 0;
   
   Uint32 hashValue;
   int ret = Ndb::computeHash(&hashValue, result_record->table,
-<<<<<<< HEAD
-                             ptrs, tmp, sizeof(tmp));
-=======
                              ptrs, tmpshrink, tmplen);
->>>>>>> 6dc7d1db
   if (ret == 0)
   {
     theDistributionKey= result_record->table->getPartitionId(hashValue);
     theDistrKeyIndicator_= 1;
-<<<<<<< HEAD
-=======
 
     ScanTabReq *req= CAST_PTR(ScanTabReq, theSCAN_TABREQ->getDataPtrSend());
     ScanTabReq::setDistributionKeyFlag(req->requestInfo, 1);
     req->distributionKey= theDistributionKey;
     theSCAN_TABREQ->setLength(ScanTabReq::StaticLength + 1);
->>>>>>> 6dc7d1db
   }
 #ifdef VM_TRACE
   else
@@ -1804,7 +1489,6 @@
           idx= last;
           retVal= -2; //return_code;
         }
-<<<<<<< HEAD
       }
       else if (retVal == 2)
       {
@@ -1814,17 +1498,6 @@
         theError.code= -1; // make sure user gets error if he tries again
         return 1;
       }
-=======
-      }
-      else if (retVal == 2)
-      {
-        /**
-         * No completed & no sent -> EndOfData
-         */
-        theError.code= -1; // make sure user gets error if he tries again
-        return 1;
-      }
->>>>>>> 6dc7d1db
 
       if (retVal == 0)
         break;
