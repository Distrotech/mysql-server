/*
   Copyright (C) 2003 MySQL AB
    All rights reserved. Use is subject to license terms.

   This program is free software; you can redistribute it and/or modify
   it under the terms of the GNU General Public License as published by
   the Free Software Foundation; version 2 of the License.

   This program is distributed in the hope that it will be useful,
   but WITHOUT ANY WARRANTY; without even the implied warranty of
   MERCHANTABILITY or FITNESS FOR A PARTICULAR PURPOSE.  See the
   GNU General Public License for more details.

   You should have received a copy of the GNU General Public License
   along with this program; if not, write to the Free Software
   Foundation, Inc., 51 Franklin St, Fifth Floor, Boston, MA 02110-1301  USA
*/

<<<<<<< HEAD

#include <NdbError.hpp>
#include "NdbImpl.hpp"
#include "NdbDictionaryImpl.hpp"
#include <NdbOperation.hpp>
#include <NdbTransaction.hpp>
#include "NdbQueryBuilderImpl.hpp"
#include "NdbQueryOperationImpl.hpp"
#include <NdbBlob.hpp>
#include "NdbEventOperationImpl.hpp"
=======
#include "API.hpp"
>>>>>>> 24289e9b

static void
update(const NdbError & _err){
  NdbError & error = (NdbError &) _err;
  ndberror_struct ndberror = (ndberror_struct)error;
  ndberror_update(&ndberror);
  error = NdbError(ndberror);
}

const 
NdbError & 
Ndb::getNdbError(int code){
  theError.code = code;
  update(theError);
  return theError;
}

const 
NdbError & 
Ndb::getNdbError() const {
  update(theError);
  return theError;
}

const 
NdbError & 
NdbDictionaryImpl::getNdbError() const {
  update(m_error);
  return m_error;
}

const 
NdbError & 
NdbTransaction::getNdbError() const {
  update(theError);
  return theError;
}

const 
NdbError & 
NdbOperation::getNdbError() const {
  update(theError);
  return theError;
}

const
NdbError &
NdbBlob::getNdbError() const {
  update(theError);
  return theError;
}

const
NdbError &
NdbEventOperationImpl::getNdbError() const {
  update(m_error);
  return m_error;
}

const
NdbError &
NdbDictInterface::getNdbError() const {
  update(m_error);
  return m_error;
}

const
NdbError &
NdbQueryBuilderImpl::getNdbError() const {
  update(m_error);
  return m_error;
}

const
NdbError &
NdbQueryImpl::getNdbError() const {
  update(m_error);
  return m_error;
}<|MERGE_RESOLUTION|>--- conflicted
+++ resolved
@@ -16,20 +16,7 @@
    Foundation, Inc., 51 Franklin St, Fifth Floor, Boston, MA 02110-1301  USA
 */
 
-<<<<<<< HEAD
-
-#include <NdbError.hpp>
-#include "NdbImpl.hpp"
-#include "NdbDictionaryImpl.hpp"
-#include <NdbOperation.hpp>
-#include <NdbTransaction.hpp>
-#include "NdbQueryBuilderImpl.hpp"
-#include "NdbQueryOperationImpl.hpp"
-#include <NdbBlob.hpp>
-#include "NdbEventOperationImpl.hpp"
-=======
 #include "API.hpp"
->>>>>>> 24289e9b
 
 static void
 update(const NdbError & _err){
