/*
   Copyright (C) 2003 MySQL AB
    All rights reserved. Use is subject to license terms.

   This program is free software; you can redistribute it and/or modify
   it under the terms of the GNU General Public License as published by
   the Free Software Foundation; version 2 of the License.

   This program is distributed in the hope that it will be useful,
   but WITHOUT ANY WARRANTY; without even the implied warranty of
   MERCHANTABILITY or FITNESS FOR A PARTICULAR PURPOSE.  See the
   GNU General Public License for more details.

   You should have received a copy of the GNU General Public License
   along with this program; if not, write to the Free Software
   Foundation, Inc., 51 Franklin St, Fifth Floor, Boston, MA 02110-1301  USA
*/

// Restore

#ifndef RESTORE_H
#define RESTORE_H

#include <ndb_global.h>
#include <NdbOut.hpp>
#include "../src/kernel/blocks/backup/BackupFormat.hpp"
#include "../src/ndbapi/NdbDictionaryImpl.hpp"
#include <NdbApi.hpp>
#include <util/azlib.h>

#include <ndb_version.h>
#include <version.h>

enum TableChangesMask
{
  /**
   * Allow attribute type promotion
   */
  TCM_ATTRIBUTE_PROMOTION = 0x1,

  /**
   * Allow missing columns
   */
  TCM_EXCLUDE_MISSING_COLUMNS = 0x2,

  /**
   * Allow attribute type demotion and integral signed/unsigned type changes.
   */
  TCM_ATTRIBUTE_DEMOTION = 0x4
};

inline
bool
isDrop6(Uint32 version)
{
  return (getMajor(version) == 5 && getMinor(version) == 2);
}

typedef NdbDictionary::Table NDBTAB;
typedef NdbDictionary::Column NDBCOL;
typedef  void* (*AttrConvertFunc)(const void *old_data, 
                                  void *parameter,
                                  bool &truncated);

struct AttributeData {
  bool null;
  Uint32 size;
  union {
    Int8 * int8_value;
    Uint8 * u_int8_value;
    
    Int16 * int16_value;
    Uint16 * u_int16_value;

    Int32 * int32_value;
    Uint32 * u_int32_value;
    
    Int64 * int64_value;
    Uint64 * u_int64_value;

    char * string_value;
    
    void* void_value;
  };
};

struct AttributeDesc {
  //private:
  friend class TupleS;
  friend class TableS;
  friend class RestoreDataIterator;
  friend class RestoreMetaData;
  friend class AttributeS;
  Uint32 size; // bits       
  Uint32 arraySize;
  Uint32 attrId;
  NdbDictionary::Column *m_column;

  bool m_exclude;
  Uint32 m_nullBitIndex;
  AttrConvertFunc convertFunc;
  void *parameter;
  bool truncation_detected;

public:
  
  AttributeDesc(NdbDictionary::Column *column);
  AttributeDesc();

  Uint32 getSizeInWords() const { return (size * arraySize + 31)/ 32;}
  Uint32 getSizeInBytes() const {
    assert(size >= 8);
    return (size / 8) * arraySize;
  }
}; // AttributeDesc

<<<<<<< HEAD
class AttributeS {
public:
  const AttributeDesc * Desc;
=======
struct AttributeS {
  AttributeDesc * Desc;
>>>>>>> 45bb8f5b
  AttributeData Data;
};

class TupleS {
private:
  friend class RestoreDataIterator;
  
  class TableS *m_currentTable;
  AttributeData *allAttrData;
  bool prepareRecord(TableS &);
  
public:
  TupleS() {
    m_currentTable= 0;
    allAttrData= 0;
  };
  ~TupleS()
  {
    if (allAttrData)
      delete [] allAttrData;
  };
  TupleS(const TupleS& tuple); // disable copy constructor
  TupleS & operator=(const TupleS& tuple);
  int getNoOfAttributes() const;
  TableS * getTable() const;
  AttributeDesc * getDesc(int i) const;
  AttributeData * getData(int i) const;
}; // class TupleS

struct FragmentInfo
{
  Uint32 fragmentNo;
  Uint64 noOfRecords;
  Uint32 filePosLow;
  Uint32 filePosHigh;
};

class TableS {
  
  friend class TupleS;
  friend class RestoreMetaData;
  friend class RestoreDataIterator;
  
  Uint32 schemaVersion;
  Uint32 backupVersion;
  Vector<AttributeDesc *> allAttributesDesc;
  Vector<AttributeDesc *> m_fixedKeys;
  //Vector<AttributeDesc *> m_variableKey; 
  Vector<AttributeDesc *> m_fixedAttribs;
  Vector<AttributeDesc *> m_variableAttribs;
  
  Uint32 m_noOfNullable;
  Uint32 m_nullBitmaskSize;

  AttributeDesc * m_auto_val_attrib;
  Uint64 m_max_auto_val;

  bool m_isSysTable;
  bool m_isSYSTAB_0;

  TableS *m_main_table;
  Uint32 m_main_column_id;
  Uint32 m_local_id;

  Uint64 m_noOfRecords;
  Vector<FragmentInfo *> m_fragmentInfo;

  void createAttr(NdbDictionary::Column *column);

public:
  class NdbDictionary::Table* m_dictTable;
  TableS (Uint32 version, class NdbTableImpl* dictTable);
  ~TableS();

  Uint32 getTableId() const { 
    return m_dictTable->getTableId(); 
  }
  Uint32 getLocalId() const { 
    return m_local_id; 
  }
  Uint64 getNoOfRecords() const { 
    return m_noOfRecords; 
  }
  /*
  void setMysqlTableName(char * tableName) {
    strpcpy(mysqlTableName, tableName);
  }
  
  char * 
  void setMysqlDatabaseName(char * databaseName) {
    strpcpy(mysqlDatabaseName, databaseName);
  }

  table.setMysqlDatabaseName(database);
  */
  void setBackupVersion(Uint32 version) { 
    backupVersion = version;
  }
  
  Uint32 getBackupVersion() const { 
    return backupVersion;
  }
  
  const char * getTableName() const { 
    return m_dictTable->getName();
  }
  
  int getNoOfAttributes() const { 
    return allAttributesDesc.size();
  };
  
  bool have_auto_inc() const {
    return m_auto_val_attrib != 0;
  };

  bool have_auto_inc(Uint32 id) const {
    return (m_auto_val_attrib ? m_auto_val_attrib->attrId == id : false);
  };

  Uint64 get_max_auto_val() const {
    return m_max_auto_val;
  };

  void update_max_auto_val(const char *data, int size) {
    union {
      Uint8  u8;
      Uint16 u16;
      Uint32 u32;
    } val;
    Uint64 v;
    switch(size){
    case 64:
      memcpy(&v,data,8);
      break;
    case 32:
      memcpy(&val.u32,data,4);
      v= val.u32;
      break;
    case 24:
      v= uint3korr((unsigned char*)data);
      break;
    case 16:
      memcpy(&val.u16,data,2);
      v= val.u16;
      break;
    case 8:
      memcpy(&val.u8,data,1);
      v= val.u8;
      break;
    default:
      return;
    };
    if(v > m_max_auto_val)
      m_max_auto_val= v;
  };

  bool get_auto_data(const TupleS & tuple, Uint32 * syskey, Uint64 * nextid) const;

  /**
   * Get attribute descriptor
   */
  const AttributeDesc * operator[](int attributeId) const { 
    return allAttributesDesc[attributeId]; 
  }

  AttributeDesc *getAttributeDesc(int attributeId) const {
    return allAttributesDesc[attributeId];
  }

  bool getSysTable() const {
    return m_isSysTable;
  }

  const TableS *getMainTable() const {
    return m_main_table;
  }

  TableS& operator=(TableS& org) ;

  bool isSYSTAB_0() const {
    return m_isSYSTAB_0;
  } 
}; // TableS;

class RestoreLogIterator;

class BackupFile {
protected:
  azio_stream m_file;
  char m_path[PATH_MAX];
  char m_fileName[PATH_MAX];
  bool m_hostByteOrder;
  BackupFormat::FileHeader m_fileHeader;
  BackupFormat::FileHeader m_expectedFileHeader;
  
  Uint32 m_nodeId;
  
  void * m_buffer;
  void * m_buffer_ptr;
  Uint32 m_buffer_sz;
  Uint32 m_buffer_data_left;

  Uint64 m_file_size;
  Uint64 m_file_pos;
  
  UtilBuffer m_twiddle_buffer;

  bool  m_is_undolog;

  void (* free_data_callback)();
  virtual void reset_buffers() {}

  bool openFile();
  void setCtlFile(Uint32 nodeId, Uint32 backupId, const char * path);
  void setDataFile(const BackupFile & bf, Uint32 no);
  void setLogFile(const BackupFile & bf, Uint32 no);
  
  Uint32 buffer_get_ptr(void **p_buf_ptr, Uint32 size, Uint32 nmemb);
  Uint32 buffer_read(void *ptr, Uint32 size, Uint32 nmemb);
  Uint32 buffer_get_ptr_ahead(void **p_buf_ptr, Uint32 size, Uint32 nmemb);
  Uint32 buffer_read_ahead(void *ptr, Uint32 size, Uint32 nmemb);

  void setName(const char * path, const char * name);

  BackupFile(void (* free_data_callback)() = 0);
  virtual ~BackupFile();

public:
  bool readHeader();
  bool validateFooter();

  const char * getPath() const { return m_path;}
  const char * getFilename() const { return m_fileName;}
  Uint32 getNodeId() const { return m_nodeId;}
  const BackupFormat::FileHeader & getFileHeader() const { return m_fileHeader;}
  bool Twiddle(const AttributeDesc * const attr_desc,
               AttributeData * attr_data);

  Uint64 get_file_size() const { return m_file_size; }
  Uint64 get_file_pos() const { return m_file_pos; }

private:
  void
  twiddle_atribute(const AttributeDesc * const attr_desc,
                   AttributeData* attr_data);
};

struct DictObject {
  Uint32 m_objType;
  void * m_objPtr;
};

class RestoreMetaData : public BackupFile {

  Vector<TableS *> allTables;
  bool readMetaFileHeader();
  bool readMetaTableDesc();
  bool markSysTables();
  bool fixBlobs();
		
  bool readGCPEntry();
  bool readFragmentInfo();
  Uint32 readMetaTableList();

  Uint32 m_startGCP;
  Uint32 m_stopGCP;
  
  bool parseTableDescriptor(const Uint32 * data, Uint32 len);

  Vector<DictObject> m_objects;
  
public:
  RestoreMetaData(const char * path, Uint32 nodeId, Uint32 bNo);
  virtual ~RestoreMetaData();
  
  int loadContent();
		  
  Uint32 getNoOfTables() const { return allTables.size();}
  
  const TableS * operator[](int i) const { return allTables[i];}
  TableS * getTable(Uint32 tableId) const;

  Uint32 getNoOfObjects() const { return m_objects.size();}
  Uint32 getObjType(Uint32 i) const { return m_objects[i].m_objType; }
  void* getObjPtr(Uint32 i) const { return m_objects[i].m_objPtr; }
  
  Uint32 getStopGCP() const;
  Uint32 getNdbVersion() const { return m_fileHeader.NdbVersion; };
}; // RestoreMetaData


class RestoreDataIterator : public BackupFile {
  const RestoreMetaData & m_metaData;
  Uint32 m_count;
  TableS* m_currentTable;
  TupleS m_tuple;

public:

  // Constructor
  RestoreDataIterator(const RestoreMetaData &,
                      void (* free_data_callback)());
  virtual ~RestoreDataIterator();
  
  // Read data file fragment header
  bool readFragmentHeader(int & res, Uint32 *fragmentId);
  bool validateFragmentFooter();

  const TupleS *getNextTuple(int & res);
  TableS *getCurrentTable();

private:
  void init_bitfield_storage(const NdbDictionary::Table*);
  void free_bitfield_storage();
  void reset_bitfield_storage();
  Uint32* get_bitfield_storage(Uint32 len);
  Uint32 get_free_bitfield_storage() const;

  Uint32 m_row_bitfield_len; // in words
  Uint32* m_bitfield_storage_ptr;
  Uint32* m_bitfield_storage_curr_ptr;
  Uint32 m_bitfield_storage_len; // In words

protected:
  virtual void reset_buffers() { reset_bitfield_storage();}

  int readTupleData_old(Uint32 *buf_ptr, Uint32 dataLength);
  int readTupleData_packed(Uint32 *buf_ptr, Uint32 dataLength);

  int readVarData(Uint32 *buf_ptr, Uint32 *ptr, Uint32 dataLength);
  int readVarData_drop6(Uint32 *buf_ptr, Uint32 *ptr, Uint32 dataLength);
};

class LogEntry {
public:
  enum EntryType {
    LE_INSERT,
    LE_DELETE,
    LE_UPDATE
  };
  Uint32 m_frag_id;
  EntryType m_type;
  TableS * m_table;
  Vector<AttributeS*> m_values;
  Vector<AttributeS*> m_values_e;
  AttributeS *add_attr() {
    AttributeS * attr;
    if (m_values_e.size() > 0) {
      attr = m_values_e[m_values_e.size()-1];
      m_values_e.erase(m_values_e.size()-1);
    }
    else
    {
      attr = new AttributeS;
    }
    m_values.push_back(attr);
    return attr;
  }
  void clear() {
    for(Uint32 i= 0; i < m_values.size(); i++)
      m_values_e.push_back(m_values[i]);
    m_values.clear();
  }
  LogEntry() {}
  ~LogEntry()
  {
    Uint32 i;
    for(i= 0; i< m_values.size(); i++)
      delete m_values[i];
    for(i= 0; i< m_values_e.size(); i++)
      delete m_values_e[i];
  }
  Uint32 size() const { return m_values.size(); }
  const AttributeS * operator[](int i) const { return m_values[i];}
};

class RestoreLogIterator : public BackupFile {
private:
  const RestoreMetaData & m_metaData;

  Uint32 m_count;  
  Uint32 m_last_gci;
  LogEntry m_logEntry;
public:
  RestoreLogIterator(const RestoreMetaData &);
  virtual ~RestoreLogIterator() {};

  const LogEntry * getNextLogEntry(int & res);
};

NdbOut& operator<<(NdbOut& ndbout, const TableS&);
NdbOut& operator<<(NdbOut& ndbout, const TupleS&);
NdbOut& operator<<(NdbOut& ndbout, const LogEntry&);
NdbOut& operator<<(NdbOut& ndbout, const RestoreMetaData&);

bool readSYSTAB_0(const TupleS & tup, Uint32 * syskey, Uint64 * nextid);

#endif

<|MERGE_RESOLUTION|>--- conflicted
+++ resolved
@@ -114,14 +114,9 @@
   }
 }; // AttributeDesc
 
-<<<<<<< HEAD
 class AttributeS {
 public:
-  const AttributeDesc * Desc;
-=======
-struct AttributeS {
   AttributeDesc * Desc;
->>>>>>> 45bb8f5b
   AttributeData Data;
 };
 
