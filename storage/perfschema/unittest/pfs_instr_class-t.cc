--- conflicted
+++ resolved
@@ -475,10 +475,7 @@
 #endif
 }
 
-<<<<<<< HEAD
-=======
 #ifdef LATER
->>>>>>> f97b4529
 void set_wait_stat(PFS_instr_class *klass)
 {
   PFS_single_stat *stat;
