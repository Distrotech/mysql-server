--- conflicted
+++ resolved
@@ -1361,7 +1361,6 @@
 }
 
 
-<<<<<<< HEAD
 int my_mb_ctype_8bit(CHARSET_INFO *cs, int *ctype,
                    const unsigned char *s, const unsigned char *e)
 {
@@ -1375,8 +1374,6 @@
 }
 
 
-=======
->>>>>>> 98b2150a
 #undef  ULONGLONG_MAX
 /*
   Needed under MetroWerks Compiler, since MetroWerks compiler does not
